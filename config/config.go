--- conflicted
+++ resolved
@@ -70,16 +70,9 @@
 	// are in the collect package
 	GetCollectorType() (string, error)
 
-<<<<<<< HEAD
 	// GetInMemCollectorConfig returns the config specific to the InMemCollector
 	GetInMemCollectorConfig(*InMemoryCollectorConfig) error
 
-	// GetDefaultSamplerType returns the sampler type to use for all datasets
-	// not explicitly defined
-	GetDefaultSamplerType() (string, error)
-
-=======
->>>>>>> 07bcce8c
 	// GetSamplerTypeForDataset returns the sampler type to use for the given dataset
 	GetSamplerTypeForDataset(string) (string, error)
 
