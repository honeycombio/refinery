package config

import (
	"fmt"
	"os"
	"reflect"
	"strings"

	"github.com/jessevdk/go-flags"
)

// CmdEnv is a struct that contains all the command line options; it's separate
// from the config struct so that we can apply the command line options and env
// vars after loading the config, and so they don't have to be tied to the
// config struct. Command line options override env vars, and both of them
// override values already in the struct when ApplyCmdEnvTags is called.
//
// There are few circumstances where an env should not be specified -- basically
// only the bools that take an action and immediately exit.
//
// With the exception of the Config locations, default values should be
// specified in the config, because any nonzero default value here will override
// a value read in from the config.
//
// If description is specified, it is printed as part of the help text. Note
// that this system uses reflection to establish the relationship between the
// config struct and the command line options.
type CmdEnv struct {
	ConfigLocation        string     `short:"c" long:"config" env:"REFINERY_CONFIG" default:"/etc/refinery/refinery.yaml" description:"config file or URL to load"`
	RulesLocation         string     `short:"r" long:"rules_config" env:"REFINERY_RULES_CONFIG" default:"/etc/refinery/rules.yaml" description:"config file or URL to load"`
	HTTPListenAddr        string     `long:"http-listen-address" env:"REFINERY_HTTP_LISTEN_ADDRESS" description:"HTTP listen address for incoming event traffic"`
	PeerListenAddr        string     `long:"peer-listen-address" env:"REFINERY_PEER_LISTEN_ADDRESS" description:"Peer listen address for communication between Refinery instances"`
	GRPCListenAddr        string     `long:"grpc-listen-address" env:"REFINERY_GRPC_LISTEN_ADDRESS" description:"gRPC listen address for OTLP traffic"`
	RedisHost             string     `long:"redis-host" env:"REFINERY_REDIS_HOST" description:"Redis host address"`
<<<<<<< HEAD
	RedisClusterHosts     []string   `long:"redis-cluster-hosts" env:"REFINERY_REDIS_CLUSTER_HOSTS" env-delim:"," description:"Redis cluster host addresses"`
	RedisUsername         string     `long:"redis-username" env:"REFINERY_REDIS_USERNAME" description:"Redis username"`
	RedisPassword         string     `long:"redis-password" env:"REFINERY_REDIS_PASSWORD" description:"Redis password"`
	RedisAuthCode         string     `long:"redis-auth-code" env:"REFINERY_REDIS_AUTH_CODE" description:"Redis AUTH code"`
=======
	RedisUsername         string     `long:"redis-username" env:"REFINERY_REDIS_USERNAME" description:"Redis username. Setting this value via a flag may expose credentials - it is recommended to use the env var or a configuration file."`
	RedisPassword         string     `long:"redis-password" env:"REFINERY_REDIS_PASSWORD" description:"Redis password. Setting this value via a flag may expose credentials - it is recommended to use the env var or a configuration file."`
	RedisAuthCode         string     `long:"redis-auth-code" env:"REFINERY_REDIS_AUTH_CODE" description:"Redis AUTH code. Setting this value via a flag may expose credentials - it is recommended to use the env var or a configuration file."`
>>>>>>> c87cc152
	HoneycombAPI          string     `long:"honeycomb-api" env:"REFINERY_HONEYCOMB_API" description:"Honeycomb API URL"`
	HoneycombAPIKey       string     `long:"honeycomb-api-key" env:"REFINERY_HONEYCOMB_API_KEY" description:"Honeycomb API key (for logger and metrics). Setting this value via a flag may expose credentials - it is recommended to use the env var or a configuration file."`
	HoneycombLoggerAPIKey string     `long:"logger-api-key" env:"REFINERY_HONEYCOMB_LOGGER_API_KEY" description:"Honeycomb logger API key. Setting this value via a flag may expose credentials - it is recommended to use the env var or a configuration file."`
	LegacyMetricsAPIKey   string     `long:"legacy-metrics-api-key" env:"REFINERY_HONEYCOMB_METRICS_API_KEY" description:"API key for legacy Honeycomb metrics. Setting this value via a flag may expose credentials - it is recommended to use the env var or a configuration file."`
	OTelMetricsAPIKey     string     `long:"otel-metrics-api-key" env:"REFINERY_OTEL_METRICS_API_KEY" description:"API key for OTel metrics if being sent to Honeycomb. Setting this value via a flag may expose credentials - it is recommended to use the env var or a configuration file."`
	OTelTracesAPIKey      string     `long:"otel-traces-api-key" env:"REFINERY_OTEL_TRACES_API_KEY" description:"API key for OTel traces if being sent to Honeycomb. Setting this value via a flag may expose credentials - it is recommended to use the env var or a configuration file."`
	QueryAuthToken        string     `long:"query-auth-token" env:"REFINERY_QUERY_AUTH_TOKEN" description:"Token for debug/management queries. Setting this value via a flag may expose credentials - it is recommended to use the env var or a configuration file."`
	AvailableMemory       MemorySize `long:"available-memory" env:"REFINERY_AVAILABLE_MEMORY" description:"The maximum memory available for Refinery to use (ex: 4GiB)."`
	Debug                 bool       `short:"d" long:"debug" description:"Runs debug service (on the first open port between localhost:6060 and :6069 by default)"`
	Version               bool       `short:"v" long:"version" description:"Print version number and exit"`
	InterfaceNames        bool       `long:"interface-names" description:"Print system's network interface names and exit."`
	Validate              bool       `short:"V" long:"validate" description:"Validate the configuration files, writing results to stdout, and exit with 0 if valid, 1 if invalid."`
	NoValidate            bool       `long:"no-validate" description:"Do not attempt to validate the configuration files. Makes --validate meaningless."`
	WriteConfig           string     `long:"write-config" description:"After applying defaults, environment variables, and command line values, write the loaded configuration to the specified file as YAML and exit."`
	WriteRules            string     `long:"write-rules" description:"After applying defaults, write the loaded rules to the specified file as YAML and exit."`
}

func NewCmdEnvOptions(args []string) (*CmdEnv, error) {
	opts := &CmdEnv{}

	if args == nil {
		args = os.Args
	}
	if _, err := flags.ParseArgs(opts, args); err != nil {
		switch flagsErr := err.(type) {
		case *flags.Error:
			if flagsErr.Type == flags.ErrHelp {
				os.Exit(0)
			}
			return nil, err
		default:
			return nil, err
		}
	}

	return opts, nil
}

// GetField returns the reflect.Value for the field with the given name in the CmdEnvOptions struct.
func (c *CmdEnv) GetField(name string) reflect.Value {
	return reflect.ValueOf(c).Elem().FieldByName(name)
}

func (c *CmdEnv) GetDelimiter(name string) string {
	field, ok := reflect.TypeOf(c).Elem().FieldByName(name)
	if !ok {
		return ""
	}
	return field.Tag.Get("env-delim")
}

// ApplyTags uses reflection to apply the values from the CmdEnv struct to the
// given struct. Any field in the struct that wants to be set from the command
// line must have a `cmdenv` tag on it that names one or more fields in the
// CmdEnv struct that should be used to set the value; the first one specified
// that has a value is used. The types must match. If the name field in CmdEnv
// field is the zero value, then it will not be applied.
func (c *CmdEnv) ApplyTags(s reflect.Value) error {
	return applyCmdEnvTags(s, c)
}

type getFielder interface {
	GetField(name string) reflect.Value
	GetDelimiter(name string) string
}

// applyCmdEnvTags is a helper function that applies the values from the given
// GetFielder to the given struct. We do it this way to make it easier to test.
func applyCmdEnvTags(s reflect.Value, fielder getFielder) error {
	switch s.Kind() {
	case reflect.Struct:
		t := s.Type()

		for i := 0; i < s.NumField(); i++ {
			field := s.Field(i)
			fieldType := t.Field(i)

			if tags := fieldType.Tag.Get("cmdenv"); tags != "" {
				// this field has a cmdenv tag, so try all its values
				for _, tag := range strings.Split(tags, ",") {
					value := fielder.GetField(tag)
					if !value.IsValid() {
						// if you get this error, you didn't specify cmdenv tags
						// correctly -- its value must be the name of a field in the struct
						return fmt.Errorf("programming error -- invalid field name: %s", tag)
					}
					if !field.CanSet() {
						return fmt.Errorf("programming error -- cannot set new value for: %s", fieldType.Name)
					}

					// don't overwrite values that are already set
					if !value.IsZero() {
						// ensure that the types match
						if fieldType.Type != value.Type() {
							return fmt.Errorf("programming error -- types don't match for field: %s (%v and %v)",
								fieldType.Name, fieldType.Type, value.Type())
						}

						if value.Kind() == reflect.Slice {
							delimiter := fielder.GetDelimiter(tag)
							if delimiter == "" {
								return fmt.Errorf("programming error -- missing delimiter for slice field: %s", fieldType.Name)
							}

							rawValue, ok := value.Index(0).Interface().(string)
							if !ok {
								return fmt.Errorf("programming error -- slice field must be a string: %s", fieldType.Name)
							}

							// split the value on the delimiter
							values := strings.Split(rawValue, delimiter)
							// create a new slice of the same type as the field
							slice := reflect.MakeSlice(field.Type(), len(values), len(values))
							// iterate over the values and set them
							for i, v := range values {
								slice.Index(i).SetString(v)
							}
							// set the field
							field.Set(slice)
							break
						}
						// now we can set it
						field.Set(value)
						// and we're done with this field
						break
					}
				}
			}

			// recurse into any nested structs
			err := applyCmdEnvTags(field, fielder)
			if err != nil {
				return err
			}
		}

	case reflect.Ptr:
		if !s.IsNil() {
			return applyCmdEnvTags(s.Elem(), fielder)
		}
	}
	return nil
}<|MERGE_RESOLUTION|>--- conflicted
+++ resolved
@@ -32,16 +32,10 @@
 	PeerListenAddr        string     `long:"peer-listen-address" env:"REFINERY_PEER_LISTEN_ADDRESS" description:"Peer listen address for communication between Refinery instances"`
 	GRPCListenAddr        string     `long:"grpc-listen-address" env:"REFINERY_GRPC_LISTEN_ADDRESS" description:"gRPC listen address for OTLP traffic"`
 	RedisHost             string     `long:"redis-host" env:"REFINERY_REDIS_HOST" description:"Redis host address"`
-<<<<<<< HEAD
 	RedisClusterHosts     []string   `long:"redis-cluster-hosts" env:"REFINERY_REDIS_CLUSTER_HOSTS" env-delim:"," description:"Redis cluster host addresses"`
-	RedisUsername         string     `long:"redis-username" env:"REFINERY_REDIS_USERNAME" description:"Redis username"`
-	RedisPassword         string     `long:"redis-password" env:"REFINERY_REDIS_PASSWORD" description:"Redis password"`
-	RedisAuthCode         string     `long:"redis-auth-code" env:"REFINERY_REDIS_AUTH_CODE" description:"Redis AUTH code"`
-=======
 	RedisUsername         string     `long:"redis-username" env:"REFINERY_REDIS_USERNAME" description:"Redis username. Setting this value via a flag may expose credentials - it is recommended to use the env var or a configuration file."`
 	RedisPassword         string     `long:"redis-password" env:"REFINERY_REDIS_PASSWORD" description:"Redis password. Setting this value via a flag may expose credentials - it is recommended to use the env var or a configuration file."`
 	RedisAuthCode         string     `long:"redis-auth-code" env:"REFINERY_REDIS_AUTH_CODE" description:"Redis AUTH code. Setting this value via a flag may expose credentials - it is recommended to use the env var or a configuration file."`
->>>>>>> c87cc152
 	HoneycombAPI          string     `long:"honeycomb-api" env:"REFINERY_HONEYCOMB_API" description:"Honeycomb API URL"`
 	HoneycombAPIKey       string     `long:"honeycomb-api-key" env:"REFINERY_HONEYCOMB_API_KEY" description:"Honeycomb API key (for logger and metrics). Setting this value via a flag may expose credentials - it is recommended to use the env var or a configuration file."`
 	HoneycombLoggerAPIKey string     `long:"logger-api-key" env:"REFINERY_HONEYCOMB_LOGGER_API_KEY" description:"Honeycomb logger API key. Setting this value via a flag may expose credentials - it is recommended to use the env var or a configuration file."`
