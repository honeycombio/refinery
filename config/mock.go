--- conflicted
+++ resolved
@@ -74,16 +74,13 @@
 	AddRuleReasonToTrace          bool
 	EnvironmentCacheTTL           time.Duration
 	DatasetPrefix                 string
-<<<<<<< HEAD
-	PeerTimeout                   time.Duration
-=======
 	QueryAuthToken                string
 	GRPCMaxConnectionIdle         time.Duration
 	GRPCMaxConnectionAge          time.Duration
 	GRPCMaxConnectionAgeGrace     time.Duration
 	GRPCTime                      time.Duration
 	GRPCTimeout                   time.Duration
->>>>>>> 8420c485
+	PeerTimeout                   time.Duration
 
 	Mux sync.RWMutex
 }
@@ -390,52 +387,51 @@
 	return f.DatasetPrefix
 }
 
-<<<<<<< HEAD
+func (f *MockConfig) GetQueryAuthToken() string {
+	f.Mux.RLock()
+	defer f.Mux.RUnlock()
+
+	return f.QueryAuthToken
+}
+
+func (f *MockConfig) GetGRPCMaxConnectionIdle() time.Duration {
+	f.Mux.RLock()
+	defer f.Mux.RUnlock()
+
+	return f.GRPCMaxConnectionIdle
+}
+
+func (f *MockConfig) GetGRPCMaxConnectionAge() time.Duration {
+	f.Mux.RLock()
+	defer f.Mux.RUnlock()
+
+	return f.GRPCMaxConnectionAge
+}
+
+func (f *MockConfig) GetGRPCMaxConnectionAgeGrace() time.Duration {
+	f.Mux.RLock()
+	defer f.Mux.RUnlock()
+
+	return f.GRPCMaxConnectionAgeGrace
+}
+
+func (f *MockConfig) GetGRPCTime() time.Duration {
+	f.Mux.RLock()
+	defer f.Mux.RUnlock()
+
+	return f.GRPCTime
+}
+
+func (f *MockConfig) GetGRPCTimeout() time.Duration {
+	f.Mux.RLock()
+	defer f.Mux.RUnlock()
+
+	return f.GRPCTimeout
+}
+
 func (f *MockConfig) GetPeerTimeout() time.Duration {
 	f.Mux.RLock()
 	defer f.Mux.RUnlock()
 
 	return f.PeerTimeout
-=======
-func (f *MockConfig) GetQueryAuthToken() string {
-	f.Mux.RLock()
-	defer f.Mux.RUnlock()
-
-	return f.QueryAuthToken
-}
-
-func (f *MockConfig) GetGRPCMaxConnectionIdle() time.Duration {
-	f.Mux.RLock()
-	defer f.Mux.RUnlock()
-
-	return f.GRPCMaxConnectionIdle
-}
-
-func (f *MockConfig) GetGRPCMaxConnectionAge() time.Duration {
-	f.Mux.RLock()
-	defer f.Mux.RUnlock()
-
-	return f.GRPCMaxConnectionAge
-}
-
-func (f *MockConfig) GetGRPCMaxConnectionAgeGrace() time.Duration {
-	f.Mux.RLock()
-	defer f.Mux.RUnlock()
-
-	return f.GRPCMaxConnectionAgeGrace
-}
-
-func (f *MockConfig) GetGRPCTime() time.Duration {
-	f.Mux.RLock()
-	defer f.Mux.RUnlock()
-
-	return f.GRPCTime
-}
-
-func (f *MockConfig) GetGRPCTimeout() time.Duration {
-	f.Mux.RLock()
-	defer f.Mux.RUnlock()
-
-	return f.GRPCTimeout
->>>>>>> 8420c485
 }