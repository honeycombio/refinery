--- conflicted
+++ resolved
@@ -73,14 +73,11 @@
 	AddHostMetadataToTrace        bool
 	EnvironmentCacheTTL           time.Duration
 	DatasetPrefix                 string
-<<<<<<< HEAD
 	PeerTimeout                   time.Duration
 	MemberListListenAddr          string
 	MemberListAdvertiseAddr       string
 	MemberListKnownMembers        []string
-=======
 	QueryAuthToken                string
->>>>>>> 47ff62ac
 
 	Mux sync.RWMutex
 }
@@ -384,10 +381,7 @@
 	m.Mux.RLock()
 	defer m.Mux.RUnlock()
 
-<<<<<<< HEAD
 	return m.MemberListKnownMembers
-=======
-	return f.DatasetPrefix
 }
 
 func (f *MockConfig) GetQueryAuthToken() string {
@@ -395,5 +389,4 @@
 	defer f.Mux.RUnlock()
 
 	return f.QueryAuthToken
->>>>>>> 47ff62ac
 }