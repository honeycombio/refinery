--- conflicted
+++ resolved
@@ -47,11 +47,7 @@
 	Logger             string        `validate:"required,oneof= logrus honeycomb"`
 	LoggingLevel       string        `validate:"required"`
 	Collector          string        `validate:"required,oneof= InMemCollector"`
-<<<<<<< HEAD
-	Sampler            string        `validate:"required,oneof= DeterministicSampler DynamicSampler EMADynamicSampler"`
-=======
-	Sampler            string        `validate:"required,oneof= DeterministicSampler DynamicSampler RulesBasedSampler"`
->>>>>>> 5ee0f371
+	Sampler            string        `validate:"required,oneof= DeterministicSampler DynamicSampler EMADynamicSampler RulesBasedSampler"`
 	Metrics            string        `validate:"required,oneof= prometheus honeycomb"`
 	SendDelay          time.Duration `validate:"required"`
 	TraceTimeout       time.Duration `validate:"required"`
