package config

import (
	"errors"
	"fmt"
	"net"
	"strings"
	"sync"
	"time"

	"github.com/fsnotify/fsnotify"
	"github.com/go-playground/validator"
	libhoney "github.com/honeycombio/libhoney-go"
	"github.com/sirupsen/logrus"
	viper "github.com/spf13/viper"
)

type fileConfig struct {
	config        *viper.Viper
	rules         *viper.Viper
	conf          *configContents
	callbacks     []func()
	errorCallback func(error)
	mux           sync.RWMutex
}

type configContents struct {
	ListenAddr                string `validate:"required"`
	PeerListenAddr            string `validate:"required"`
	CompressPeerCommunication bool
	GRPCListenAddr            string
	APIKeys                   []string      `validate:"required"`
	HoneycombAPI              string        `validate:"required,url"`
	Logger                    string        `validate:"required,oneof= logrus honeycomb"`
	LoggingLevel              string        `validate:"required"`
	Collector                 string        `validate:"required,oneof= InMemCollector"`
	Sampler                   string        `validate:"required,oneof= DeterministicSampler DynamicSampler EMADynamicSampler RulesBasedSampler TotalThroughputSampler"`
	Metrics                   string        `validate:"required,oneof= prometheus honeycomb"`
	SendDelay                 time.Duration `validate:"required"`
	TraceTimeout              time.Duration `validate:"required"`
	MaxBatchSize              uint          `validate:"required"`
	SendTicker                time.Duration `validate:"required"`
	UpstreamBufferSize        int           `validate:"required"`
	PeerBufferSize            int           `validate:"required"`
	DebugServiceAddr          string
	DryRun                    bool
	DryRunFieldName           string
	PeerManagement            PeerManagementConfig           `validate:"required"`
	InMemCollector            InMemoryCollectorCacheCapacity `validate:"required"`
	AddHostMetadataToTrace    bool
	AddRuleReasonToTrace      bool
	EnvironmentCacheTTL       time.Duration
	DatasetPrefix             string
	QueryAuthToken            string
	GRPCServerParameters      GRPCServerParameters
}

type InMemoryCollectorCacheCapacity struct {
	// CacheCapacity must be less than math.MaxInt32
	CacheCapacity int `validate:"required,lt=2147483647"`
	MaxAlloc      uint64
}

type HoneycombLevel int

type HoneycombLoggerConfig struct {
	LoggerHoneycombAPI      string `validate:"required,url"`
	LoggerAPIKey            string `validate:"required"`
	LoggerDataset           string `validate:"required"`
	LoggerSamplerEnabled    bool
	LoggerSamplerThroughput int
	Level                   HoneycombLevel
}

type PrometheusMetricsConfig struct {
	MetricsListenAddr string `validate:"required"`
}

type HoneycombMetricsConfig struct {
	MetricsHoneycombAPI      string `validate:"required,url"`
	MetricsAPIKey            string `validate:"required"`
	MetricsDataset           string `validate:"required"`
	MetricsReportingInterval int64  `validate:"required"`
}

type PeerManagementConfig struct {
	Type                    string   `validate:"required,oneof= file redis"`
	Peers                   []string `validate:"dive,url"`
	RedisHost               string
	RedisUsername           string
	RedisPassword           string
	UseTLS                  bool
	UseTLSInsecure          bool
	IdentifierInterfaceName string
	UseIPV6Identifier       bool
	RedisIdentifier         string
	Timeout                 time.Duration
}

// GRPCServerParameters allow you to configure the GRPC ServerParameters used
// by refinery's own GRPC server:
// https://pkg.go.dev/google.golang.org/grpc/keepalive#ServerParameters
type GRPCServerParameters struct {
	MaxConnectionIdle     time.Duration
	MaxConnectionAge      time.Duration
	MaxConnectionAgeGrace time.Duration
	Time                  time.Duration
	Timeout               time.Duration
}

// NewConfig creates a new config struct
func NewConfig(config, rules string, errorCallback func(error)) (Config, error) {
	c := viper.New()

	c.BindEnv("GRPCListenAddr", "REFINERY_GRPC_LISTEN_ADDRESS")
	c.BindEnv("PeerManagement.RedisHost", "REFINERY_REDIS_HOST")
	c.BindEnv("PeerManagement.RedisUsername", "REFINERY_REDIS_USERNAME")
	c.BindEnv("PeerManagement.RedisPassword", "REFINERY_REDIS_PASSWORD")
	c.BindEnv("HoneycombLogger.LoggerAPIKey", "REFINERY_HONEYCOMB_API_KEY")
	c.BindEnv("HoneycombMetrics.MetricsAPIKey", "REFINERY_HONEYCOMB_API_KEY")
	c.BindEnv("QueryAuthToken", "REFINERY_QUERY_AUTH_TOKEN")
	c.SetDefault("ListenAddr", "0.0.0.0:8080")
	c.SetDefault("PeerListenAddr", "0.0.0.0:8081")
	c.SetDefault("CompressPeerCommunication", true)
	c.SetDefault("APIKeys", []string{"*"})
	c.SetDefault("PeerManagement.Peers", []string{"http://127.0.0.1:8081"})
	c.SetDefault("PeerManagement.Type", "file")
	c.SetDefault("PeerManagement.UseTLS", false)
	c.SetDefault("PeerManagement.UseTLSInsecure", false)
	c.SetDefault("PeerManagement.UseIPV6Identifier", false)
	c.SetDefault("PeerManagement.Timeout", 5*time.Second)
	c.SetDefault("HoneycombAPI", "https://api.honeycomb.io")
	c.SetDefault("Logger", "logrus")
	c.SetDefault("LoggingLevel", "debug")
	c.SetDefault("Collector", "InMemCollector")
	c.SetDefault("Metrics", "honeycomb")
	c.SetDefault("SendDelay", 2*time.Second)
	c.SetDefault("TraceTimeout", 60*time.Second)
	c.SetDefault("MaxBatchSize", 500)
	c.SetDefault("SendTicker", 100*time.Millisecond)
	c.SetDefault("UpstreamBufferSize", libhoney.DefaultPendingWorkCapacity)
	c.SetDefault("PeerBufferSize", libhoney.DefaultPendingWorkCapacity)
	c.SetDefault("MaxAlloc", uint64(0))
	c.SetDefault("HoneycombLogger.LoggerSamplerEnabled", false)
	c.SetDefault("HoneycombLogger.LoggerSamplerThroughput", 5)
	c.SetDefault("AddHostMetadataToTrace", false)
	c.SetDefault("AddRuleReasonToTrace", false)
	c.SetDefault("EnvironmentCacheTTL", time.Hour)
	c.SetDefault("GRPCServerParameters.MaxConnectionIdle", 1*time.Minute)
	c.SetDefault("GRPCServerParameters.MaxConnectionAge", time.Duration(0))
	c.SetDefault("GRPCServerParameters.MaxConnectionAgeGrace", time.Duration(0))
	c.SetDefault("GRPCServerParameters.Time", 10*time.Second)
	c.SetDefault("GRPCServerParameters.Timeout", 2*time.Second)

	c.SetConfigFile(config)
	err := c.ReadInConfig()

	if err != nil {
		return nil, err
	}

	r := viper.New()

	r.SetDefault("Sampler", "DeterministicSampler")
	r.SetDefault("SampleRate", 1)
	r.SetDefault("DryRun", false)
	r.SetDefault("DryRunFieldName", "refinery_kept")

	r.SetConfigFile(rules)
	err = r.ReadInConfig()

	if err != nil {
		return nil, err
	}

	fc := &fileConfig{
		config:        c,
		rules:         r,
		conf:          &configContents{},
		callbacks:     make([]func(), 0),
		errorCallback: errorCallback,
	}

	err = fc.unmarshal()

	if err != nil {
		return nil, err
	}

	v := validator.New()
	err = v.Struct(fc.conf)
	if err != nil {
		return nil, err
	}

	err = fc.validateConditionalConfigs()
	if err != nil {
		return nil, err
	}

	err = fc.validateSamplerConfigs()
	if err != nil {
		return nil, err
	}

	c.WatchConfig()
	c.OnConfigChange(fc.onChange)

	r.WatchConfig()
	r.OnConfigChange(fc.onChange)

	return fc, nil
}

func (f *fileConfig) onChange(in fsnotify.Event) {
	v := validator.New()
	err := v.Struct(f.conf)
	if err != nil {
		f.errorCallback(err)
		return
	}

	err = f.validateConditionalConfigs()
	if err != nil {
		f.errorCallback(err)
		return
	}

	err = f.validateSamplerConfigs()
	if err != nil {
		f.errorCallback(err)
		return
	}

	f.unmarshal()

	for _, c := range f.callbacks {
		c()
	}
}

func (f *fileConfig) unmarshal() error {
	f.mux.Lock()
	defer f.mux.Unlock()
	err := f.config.Unmarshal(f.conf)

	if err != nil {
		return err
	}

	err = f.rules.Unmarshal(f.conf)

	if err != nil {
		return err
	}

	return nil
}

func (f *fileConfig) validateConditionalConfigs() error {
	// validate logger config
	loggerType, err := f.GetLoggerType()
	if err != nil {
		return err
	}
	if loggerType == "honeycomb" {
		_, err = f.GetHoneycombLoggerConfig()
		if err != nil {
			return err
		}
	}

	// validate metrics config
	metricsType, err := f.GetMetricsType()
	if err != nil {
		return err
	}
	if metricsType == "honeycomb" {
		_, err = f.GetHoneycombMetricsConfig()
		if err != nil {
			return err
		}
	}
	if metricsType == "prometheus" {
		_, err = f.GetPrometheusMetricsConfig()
		if err != nil {
			return err
		}
	}
	return nil
}

func (f *fileConfig) validateSamplerConfigs() error {
	logrus.Debugf("Sampler rules config: %+v", f.rules)

	keys := f.rules.AllKeys()
	for _, key := range keys {
		parts := strings.Split(key, ".")

		// verify default sampler config
		if parts[0] == "sampler" {
			t := f.rules.GetString(key)
			var i interface{}
			switch t {
			case "DeterministicSampler":
				i = &DeterministicSamplerConfig{}
			case "DynamicSampler":
				i = &DynamicSamplerConfig{}
			case "EMADynamicSampler":
				i = &EMADynamicSamplerConfig{}
			case "RulesBasedSampler":
				i = &RulesBasedSamplerConfig{}
			case "TotalThroughputSampler":
				i = &TotalThroughputSamplerConfig{}
			default:
				return fmt.Errorf("Invalid or missing default sampler type: %s", t)
			}
			err := f.rules.Unmarshal(i)
			if err != nil {
				return fmt.Errorf("Failed to unmarshal sampler rule: %w", err)
			}
			v := validator.New()
			err = v.Struct(i)
			if err != nil {
				return fmt.Errorf("Failed to validate sampler rule: %w", err)
			}
		}

		// verify dataset sampler configs
		if len(parts) > 1 && parts[1] == "sampler" {
			t := f.rules.GetString(key)
			var i interface{}
			switch t {
			case "DeterministicSampler":
				i = &DeterministicSamplerConfig{}
			case "DynamicSampler":
				i = &DynamicSamplerConfig{}
			case "EMADynamicSampler":
				i = &EMADynamicSamplerConfig{}
			case "RulesBasedSampler":
				i = &RulesBasedSamplerConfig{}
			case "TotalThroughputSampler":
				i = &TotalThroughputSamplerConfig{}
			default:
				return fmt.Errorf("Invalid or missing dataset sampler type: %s", t)
			}
			datasetName := parts[0]
			if sub := f.rules.Sub(datasetName); sub != nil {
				err := sub.Unmarshal(i)
				if err != nil {
					return fmt.Errorf("Failed to unmarshal dataset sampler rule: %w", err)
				}
				v := validator.New()
				err = v.Struct(i)
				if err != nil {
					return fmt.Errorf("Failed to validate dataset sampler rule: %w", err)
				}
			}
		}
	}
	return nil
}

func (f *fileConfig) RegisterReloadCallback(cb func()) {
	f.mux.Lock()
	defer f.mux.Unlock()

	f.callbacks = append(f.callbacks, cb)
}

func (f *fileConfig) GetListenAddr() (string, error) {
	f.mux.RLock()
	defer f.mux.RUnlock()

	_, _, err := net.SplitHostPort(f.conf.ListenAddr)
	if err != nil {
		return "", err
	}
	return f.conf.ListenAddr, nil
}

func (f *fileConfig) GetPeerListenAddr() (string, error) {
	f.mux.RLock()
	defer f.mux.RUnlock()

	_, _, err := net.SplitHostPort(f.conf.PeerListenAddr)
	if err != nil {
		return "", err
	}
	return f.conf.PeerListenAddr, nil
}

func (f *fileConfig) GetCompressPeerCommunication() bool {
	f.mux.RLock()
	defer f.mux.RUnlock()

	return f.conf.CompressPeerCommunication
}

func (f *fileConfig) GetGRPCListenAddr() (string, error) {
	f.mux.RLock()
	defer f.mux.RUnlock()

	// GRPC listen addr is optional, only check value is valid if not empty
	if f.conf.GRPCListenAddr != "" {
		_, _, err := net.SplitHostPort(f.conf.GRPCListenAddr)
		if err != nil {
			return "", err
		}
	}
	return f.conf.GRPCListenAddr, nil
}

func (f *fileConfig) GetAPIKeys() ([]string, error) {
	f.mux.RLock()
	defer f.mux.RUnlock()

	return f.conf.APIKeys, nil
}

func (f *fileConfig) GetPeerManagementType() (string, error) {
	f.mux.RLock()
	defer f.mux.RUnlock()

	return f.conf.PeerManagement.Type, nil
}

func (f *fileConfig) GetPeers() ([]string, error) {
	f.mux.RLock()
	defer f.mux.RUnlock()

	return f.conf.PeerManagement.Peers, nil
}

func (f *fileConfig) GetRedisHost() (string, error) {
	f.mux.RLock()
	defer f.mux.RUnlock()

	return f.config.GetString("PeerManagement.RedisHost"), nil
}

func (f *fileConfig) GetRedisUsername() (string, error) {
	f.mux.RLock()
	defer f.mux.RUnlock()

	return f.config.GetString("PeerManagement.RedisUsername"), nil
}

func (f *fileConfig) GetRedisPassword() (string, error) {
	f.mux.RLock()
	defer f.mux.RUnlock()

	return f.config.GetString("PeerManagement.RedisPassword"), nil
}

func (f *fileConfig) GetUseTLS() (bool, error) {
	f.mux.RLock()
	defer f.mux.RUnlock()

	return f.config.GetBool("PeerManagement.UseTLS"), nil
}

func (f *fileConfig) GetUseTLSInsecure() (bool, error) {
	f.mux.RLock()
	defer f.mux.RUnlock()

	return f.config.GetBool("PeerManagement.UseTLSInsecure"), nil
}

func (f *fileConfig) GetIdentifierInterfaceName() (string, error) {
	f.mux.RLock()
	defer f.mux.RUnlock()

	return f.config.GetString("PeerManagement.IdentifierInterfaceName"), nil
}

func (f *fileConfig) GetUseIPV6Identifier() (bool, error) {
	f.mux.RLock()
	defer f.mux.RUnlock()

	return f.config.GetBool("PeerManagement.UseIPV6Identifier"), nil
}

func (f *fileConfig) GetRedisIdentifier() (string, error) {
	f.mux.RLock()
	defer f.mux.RUnlock()

	return f.config.GetString("PeerManagement.RedisIdentifier"), nil
}

func (f *fileConfig) GetHoneycombAPI() (string, error) {
	f.mux.RLock()
	defer f.mux.RUnlock()

	return f.conf.HoneycombAPI, nil
}

func (f *fileConfig) GetLoggingLevel() (string, error) {
	f.mux.RLock()
	defer f.mux.RUnlock()

	return f.conf.LoggingLevel, nil
}

func (f *fileConfig) GetLoggerType() (string, error) {
	f.mux.RLock()
	defer f.mux.RUnlock()

	return f.conf.Logger, nil
}

func (f *fileConfig) GetHoneycombLoggerConfig() (HoneycombLoggerConfig, error) {
	f.mux.RLock()
	defer f.mux.RUnlock()

	hlConfig := &HoneycombLoggerConfig{}
	if sub := f.config.Sub("HoneycombLogger"); sub != nil {
		err := sub.UnmarshalExact(hlConfig)
		if err != nil {
			return *hlConfig, err
		}

		hlConfig.LoggerAPIKey = f.config.GetString("HoneycombLogger.LoggerAPIKey")

		// https://github.com/spf13/viper/issues/747
		hlConfig.LoggerSamplerEnabled = f.config.GetBool("HoneycombLogger.LoggerSamplerEnabled")
		hlConfig.LoggerSamplerThroughput = f.config.GetInt("HoneycombLogger.LoggerSamplerThroughput")

		v := validator.New()
		err = v.Struct(hlConfig)
		if err != nil {
			return *hlConfig, err
		}

		return *hlConfig, nil
	}
	return *hlConfig, errors.New("No config found for HoneycombLogger")
}

func (f *fileConfig) GetCollectorType() (string, error) {
	f.mux.RLock()
	defer f.mux.RUnlock()

	return f.conf.Collector, nil
}

func (f *fileConfig) GetAllSamplerRules() (map[string]interface{}, error) {
	samplers := make(map[string]interface{})

	keys := f.rules.AllKeys()
	for _, key := range keys {
		parts := strings.Split(key, ".")

		// extract default sampler rules
		if parts[0] == "sampler" {
			err := f.rules.Unmarshal(&samplers)
			if err != nil {
				return nil, fmt.Errorf("failed to unmarshal sampler rule: %w", err)
			}
			t := f.rules.GetString(key)
			samplers["sampler"] = t
			continue
		}

		// extract all dataset sampler rules
		if len(parts) > 1 && parts[1] == "sampler" {
			t := f.rules.GetString(key)
			m := make(map[string]interface{})
			datasetName := parts[0]
			if sub := f.rules.Sub(datasetName); sub != nil {
				err := sub.Unmarshal(&m)
				if err != nil {
					return nil, fmt.Errorf("failed to unmarshal sampler rule for dataset %s: %w", datasetName, err)
				}
			}
			m["sampler"] = t
			samplers[datasetName] = m
		}
	}
	return samplers, nil
}

func (f *fileConfig) GetSamplerConfigForDataset(dataset string) (interface{}, string, error) {
	f.mux.RLock()
	defer f.mux.RUnlock()

	const notfound = "not found"

	key := fmt.Sprintf("%s.Sampler", dataset)
	if ok := f.rules.IsSet(key); ok {
		t := f.rules.GetString(key)
		var i interface{}

		switch t {
		case "DeterministicSampler":
			i = &DeterministicSamplerConfig{}
		case "DynamicSampler":
			i = &DynamicSamplerConfig{}
		case "EMADynamicSampler":
			i = &EMADynamicSamplerConfig{}
		case "RulesBasedSampler":
			i = &RulesBasedSamplerConfig{}
		case "TotalThroughputSampler":
			i = &TotalThroughputSamplerConfig{}
		default:
			return nil, notfound, errors.New("No Sampler found")
		}

		if sub := f.rules.Sub(dataset); sub != nil {
			return i, t, sub.Unmarshal(i)
		}

	} else if ok := f.rules.IsSet("Sampler"); ok {
		t := f.rules.GetString("Sampler")
		var i interface{}

		switch t {
		case "DeterministicSampler":
			i = &DeterministicSamplerConfig{}
		case "DynamicSampler":
			i = &DynamicSamplerConfig{}
		case "EMADynamicSampler":
			i = &EMADynamicSamplerConfig{}
		case "RulesBasedSampler":
			i = &RulesBasedSamplerConfig{}
		case "TotalThroughputSampler":
			i = &TotalThroughputSamplerConfig{}
		default:
			return nil, notfound, errors.New("No Sampler found")
		}

		return i, t, f.rules.Unmarshal(i)
	}

	return nil, notfound, errors.New("No Sampler found")
}

func (f *fileConfig) GetInMemCollectorCacheCapacity() (InMemoryCollectorCacheCapacity, error) {
	f.mux.RLock()
	defer f.mux.RUnlock()

	capacity := &InMemoryCollectorCacheCapacity{}
	if sub := f.config.Sub("InMemCollector"); sub != nil {
		err := sub.UnmarshalExact(capacity)
		if err != nil {
			return *capacity, err
		}
		return *capacity, nil
	}
	return *capacity, errors.New("No config found for inMemCollector")
}

func (f *fileConfig) GetMetricsType() (string, error) {
	f.mux.RLock()
	defer f.mux.RUnlock()

	return f.conf.Metrics, nil
}

func (f *fileConfig) GetHoneycombMetricsConfig() (HoneycombMetricsConfig, error) {
	f.mux.RLock()
	defer f.mux.RUnlock()

	hmConfig := &HoneycombMetricsConfig{}
	if sub := f.config.Sub("HoneycombMetrics"); sub != nil {
		err := sub.UnmarshalExact(hmConfig)
		if err != nil {
			return *hmConfig, err
		}

		hmConfig.MetricsAPIKey = f.config.GetString("HoneycombMetrics.MetricsAPIKey")

		v := validator.New()
		err = v.Struct(hmConfig)
		if err != nil {
			return *hmConfig, err
		}

		return *hmConfig, nil
	}
	return *hmConfig, errors.New("No config found for HoneycombMetrics")
}

func (f *fileConfig) GetPrometheusMetricsConfig() (PrometheusMetricsConfig, error) {
	f.mux.RLock()
	defer f.mux.RUnlock()

	pcConfig := &PrometheusMetricsConfig{}
	if sub := f.config.Sub("PrometheusMetrics"); sub != nil {
		err := sub.UnmarshalExact(pcConfig)
		if err != nil {
			return *pcConfig, err
		}

		v := validator.New()
		err = v.Struct(pcConfig)
		if err != nil {
			return *pcConfig, err
		}

		return *pcConfig, nil
	}
	return *pcConfig, errors.New("No config found for PrometheusMetrics")
}

func (f *fileConfig) GetSendDelay() (time.Duration, error) {
	f.mux.RLock()
	defer f.mux.RUnlock()

	return f.conf.SendDelay, nil
}

func (f *fileConfig) GetTraceTimeout() (time.Duration, error) {
	f.mux.RLock()
	defer f.mux.RUnlock()

	return f.conf.TraceTimeout, nil
}

func (f *fileConfig) GetMaxBatchSize() uint {
	f.mux.RLock()
	defer f.mux.RUnlock()

	return f.conf.MaxBatchSize
}

func (f *fileConfig) GetOtherConfig(name string, iface interface{}) error {
	f.mux.RLock()
	defer f.mux.RUnlock()

	if sub := f.config.Sub(name); sub != nil {
		return sub.Unmarshal(iface)
	}

	if sub := f.rules.Sub(name); sub != nil {
		return sub.Unmarshal(iface)
	}

	return fmt.Errorf("failed to find config tree for %s", name)
}

func (f *fileConfig) GetUpstreamBufferSize() int {
	f.mux.RLock()
	defer f.mux.RUnlock()

	return f.conf.UpstreamBufferSize
}

func (f *fileConfig) GetPeerBufferSize() int {
	f.mux.RLock()
	defer f.mux.RUnlock()

	return f.conf.PeerBufferSize
}

func (f *fileConfig) GetSendTickerValue() time.Duration {
	f.mux.RLock()
	defer f.mux.RUnlock()

	return f.conf.SendTicker
}

func (f *fileConfig) GetDebugServiceAddr() (string, error) {
	f.mux.RLock()
	defer f.mux.RUnlock()

	_, _, err := net.SplitHostPort(f.conf.DebugServiceAddr)
	if err != nil {
		return "", err
	}
	return f.conf.DebugServiceAddr, nil
}

func (f *fileConfig) GetIsDryRun() bool {
	f.mux.RLock()
	defer f.mux.RUnlock()

	return f.conf.DryRun
}

func (f *fileConfig) GetDryRunFieldName() string {
	f.mux.RLock()
	defer f.mux.RUnlock()

	return f.conf.DryRunFieldName
}

func (f *fileConfig) GetAddHostMetadataToTrace() bool {
	f.mux.RLock()
	defer f.mux.RUnlock()

	return f.conf.AddHostMetadataToTrace
}

func (f *fileConfig) GetAddRuleReasonToTrace() bool {
	f.mux.RLock()
	defer f.mux.RUnlock()

	return f.conf.AddRuleReasonToTrace
}

func (f *fileConfig) GetEnvironmentCacheTTL() time.Duration {
	f.mux.RLock()
	defer f.mux.RUnlock()

	return f.conf.EnvironmentCacheTTL
}

func (f *fileConfig) GetDatasetPrefix() string {
	f.mux.RLock()
	defer f.mux.RUnlock()

	return f.conf.DatasetPrefix
}

<<<<<<< HEAD
func (f *fileConfig) GetPeerTimeout() time.Duration {
	f.mux.RLock()
	defer f.mux.RUnlock()

	return f.conf.PeerManagement.Timeout
=======
func (f *fileConfig) GetQueryAuthToken() string {
	f.mux.RLock()
	defer f.mux.RUnlock()

	return f.conf.QueryAuthToken
}

func (f *fileConfig) GetGRPCMaxConnectionIdle() time.Duration {
	f.mux.RLock()
	defer f.mux.RUnlock()

	return f.conf.GRPCServerParameters.MaxConnectionIdle
}

func (f *fileConfig) GetGRPCMaxConnectionAge() time.Duration {
	f.mux.RLock()
	defer f.mux.RUnlock()

	return f.conf.GRPCServerParameters.MaxConnectionAge
}

func (f *fileConfig) GetGRPCMaxConnectionAgeGrace() time.Duration {
	f.mux.RLock()
	defer f.mux.RUnlock()

	return f.conf.GRPCServerParameters.MaxConnectionAgeGrace
}

func (f *fileConfig) GetGRPCTime() time.Duration {
	f.mux.RLock()
	defer f.mux.RUnlock()

	return f.conf.GRPCServerParameters.Time
}

func (f *fileConfig) GetGRPCTimeout() time.Duration {
	f.mux.RLock()
	defer f.mux.RUnlock()

	return f.conf.GRPCServerParameters.Timeout
>>>>>>> 8420c485
}<|MERGE_RESOLUTION|>--- conflicted
+++ resolved
@@ -813,52 +813,51 @@
 	return f.conf.DatasetPrefix
 }
 
-<<<<<<< HEAD
+func (f *fileConfig) GetQueryAuthToken() string {
+	f.mux.RLock()
+	defer f.mux.RUnlock()
+
+	return f.conf.QueryAuthToken
+}
+
+func (f *fileConfig) GetGRPCMaxConnectionIdle() time.Duration {
+	f.mux.RLock()
+	defer f.mux.RUnlock()
+
+	return f.conf.GRPCServerParameters.MaxConnectionIdle
+}
+
+func (f *fileConfig) GetGRPCMaxConnectionAge() time.Duration {
+	f.mux.RLock()
+	defer f.mux.RUnlock()
+
+	return f.conf.GRPCServerParameters.MaxConnectionAge
+}
+
+func (f *fileConfig) GetGRPCMaxConnectionAgeGrace() time.Duration {
+	f.mux.RLock()
+	defer f.mux.RUnlock()
+
+	return f.conf.GRPCServerParameters.MaxConnectionAgeGrace
+}
+
+func (f *fileConfig) GetGRPCTime() time.Duration {
+	f.mux.RLock()
+	defer f.mux.RUnlock()
+
+	return f.conf.GRPCServerParameters.Time
+}
+
+func (f *fileConfig) GetGRPCTimeout() time.Duration {
+	f.mux.RLock()
+	defer f.mux.RUnlock()
+
+	return f.conf.GRPCServerParameters.Timeout
+}
+
 func (f *fileConfig) GetPeerTimeout() time.Duration {
 	f.mux.RLock()
 	defer f.mux.RUnlock()
 
 	return f.conf.PeerManagement.Timeout
-=======
-func (f *fileConfig) GetQueryAuthToken() string {
-	f.mux.RLock()
-	defer f.mux.RUnlock()
-
-	return f.conf.QueryAuthToken
-}
-
-func (f *fileConfig) GetGRPCMaxConnectionIdle() time.Duration {
-	f.mux.RLock()
-	defer f.mux.RUnlock()
-
-	return f.conf.GRPCServerParameters.MaxConnectionIdle
-}
-
-func (f *fileConfig) GetGRPCMaxConnectionAge() time.Duration {
-	f.mux.RLock()
-	defer f.mux.RUnlock()
-
-	return f.conf.GRPCServerParameters.MaxConnectionAge
-}
-
-func (f *fileConfig) GetGRPCMaxConnectionAgeGrace() time.Duration {
-	f.mux.RLock()
-	defer f.mux.RUnlock()
-
-	return f.conf.GRPCServerParameters.MaxConnectionAgeGrace
-}
-
-func (f *fileConfig) GetGRPCTime() time.Duration {
-	f.mux.RLock()
-	defer f.mux.RUnlock()
-
-	return f.conf.GRPCServerParameters.Time
-}
-
-func (f *fileConfig) GetGRPCTimeout() time.Duration {
-	f.mux.RLock()
-	defer f.mux.RUnlock()
-
-	return f.conf.GRPCServerParameters.Timeout
->>>>>>> 8420c485
 }