--- conflicted
+++ resolved
@@ -60,23 +60,11 @@
 outer:
 	for i, field := range d.fields {
 		for _, span := range spans {
-<<<<<<< HEAD
 			if span.Data.Exists(field) {
-				val := span.Data.Get(field)
-				u := fmt.Sprintf("%s/%v", field, val)
-				// don't bother to add it if we've already seen it
-				if uniques.Contains(u) {
-					continue
-				}
-				uniques.Add(u)
-				if len(uniques) >= maxKeyLength {
-=======
-			if val, ok := span.Data[field]; ok {
 				if d.distinctValue.totalUniqueCount >= maxKeyLength {
->>>>>>> ef8a14dc
 					break outer
 				}
-				d.distinctValue.AddAsString(val, i)
+				d.distinctValue.AddAsString(span.Data.Get(field), i)
 			}
 		}
 	}
@@ -104,13 +92,8 @@
 
 	if trace.RootSpan != nil {
 		for _, field := range d.rootOnlyFields {
-<<<<<<< HEAD
 			if trace.RootSpan.Data.Exists(field) {
-				key.WriteString(fmt.Sprintf("%v,", trace.RootSpan.Data.Get(field)))
-=======
-			if val, ok := trace.RootSpan.Data[field]; ok {
-				d.keyBuilder.WriteString(fmt.Sprintf("%v,", val))
->>>>>>> ef8a14dc
+				d.keyBuilder.WriteString(fmt.Sprintf("%v,", trace.RootSpan.Data.Get(field)))
 				fieldCount += 1
 			}
 		}
