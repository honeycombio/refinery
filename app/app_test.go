package app

import (
	"bytes"
	"compress/gzip"
	"context"
	"fmt"
	"io"
	"math/rand"
	"net"
	"net/http"
	"net/http/httptest"
	"os"
	"strconv"
	"strings"
	"sync"
	"testing"
	"time"

	"github.com/facebookgo/inject"
	"github.com/facebookgo/startstop"
	"github.com/jonboulle/clockwork"
	"github.com/klauspost/compress/zstd"
	"github.com/stretchr/testify/assert"
	"github.com/stretchr/testify/require"
	"go.opentelemetry.io/otel/trace"
	"go.opentelemetry.io/otel/trace/noop"

	"github.com/honeycombio/libhoney-go"
	"github.com/honeycombio/libhoney-go/transmission"
	"github.com/honeycombio/refinery/centralstore"
	"github.com/honeycombio/refinery/collect"
	"github.com/honeycombio/refinery/collect/cache"
	"github.com/honeycombio/refinery/collect/stressRelief"
	"github.com/honeycombio/refinery/config"
	"github.com/honeycombio/refinery/internal/gossip"
	"github.com/honeycombio/refinery/internal/health"
	"github.com/honeycombio/refinery/logger"
	"github.com/honeycombio/refinery/metrics"
	"github.com/honeycombio/refinery/redis"
	"github.com/honeycombio/refinery/sample"
	"github.com/honeycombio/refinery/transmit"
)

const legacyAPIKey = "c9945edf5d245834089a1bd6cc9ad01e"
const nonLegacyAPIKey = "d245834089a1bd6cc9ad01e"

type countingWriterSender struct {
	transmission.WriterSender

	count  int
	target int
	ch     chan struct{}
	mutex  sync.Mutex
}

func (w *countingWriterSender) Add(ev *transmission.Event) {
	w.WriterSender.Add(ev)

	w.mutex.Lock()
	defer w.mutex.Unlock()

	w.count++
	if w.ch != nil && w.count >= w.target {
		close(w.ch)
		w.ch = nil
	}
}

func (w *countingWriterSender) resetCount() {
	w.mutex.Lock()
	w.count = 0
	w.mutex.Unlock()
}

func (w *countingWriterSender) waitForCount(t testing.TB, target int) {
	w.mutex.Lock()
	if w.count >= target {
		w.mutex.Unlock()
		return
	}

	ch := make(chan struct{})
	w.ch = ch
	w.target = target
	w.mutex.Unlock()

	select {
	case <-ch:
	case <-time.After(10 * time.Second):
		t.Errorf("timed out waiting for %d events", target)
	}
}

var configCallback = func(c *config.MockConfig) {}

func newStartedApp(
	t testing.TB,
	libhoneyT transmission.Sender,
	basePort int,
	redisDB int,
	enableHostMetadata bool,
	storeType string,
) (*App, inject.Graph, func()) {
	c := &config.MockConfig{
		GetTraceTimeoutVal:       10 * time.Millisecond,
		GetMaxBatchSizeVal:       500,
		GetSamplerTypeVal:        &config.DeterministicSamplerConfig{SampleRate: 1},
		SendTickerVal:            20 * time.Millisecond,
		PeerManagementType:       "file",
		GetUpstreamBufferSizeVal: 10000,
		GetRedisDatabaseVal:      redisDB,
		AddRuleReasonToTrace:     true,
		GetListenAddrVal:         "127.0.0.1:" + strconv.Itoa(basePort),
		IsAPIKeyValidFunc:        func(k string) bool { return k == legacyAPIKey || k == nonLegacyAPIKey },
		GetHoneycombAPIVal:       "http://api.honeycomb.io",
		GetCollectionConfigVal: config.CollectionConfig{
			CacheCapacity:        10000,
			SenderCycleDuration:  config.Duration(100 * time.Millisecond),
			DeciderCycleDuration: config.Duration(10 * time.Millisecond),
			ShutdownDelay:        config.Duration(1 * time.Millisecond),
		},
		GetParallelismVal:      10,
		GetRedisMaxActiveVal:   10,
		GetRedisMaxIdleVal:     10,
		GetRedisDatabaseVal:    redisDB,
		AddHostMetadataToTrace: enableHostMetadata,
		TraceIdFieldNames:      []string{"trace.trace_id"},
		ParentIdFieldNames:     []string{"trace.parent_id"},
		SpanIdFieldNames:       []string{"trace.span_id"},
		SampleCache:            config.SampleCacheConfig{KeptSize: 10000, DroppedSize: 100000, SizeCheckInterval: config.Duration(10 * time.Second)},
		StoreOptions: config.SmartWrapperOptions{
			StateTicker:     config.Duration(50 * time.Millisecond),
			BasicStoreType:  storeType,
			SpanChannelSize: 10000,
			SendDelay:       config.Duration(2 * time.Millisecond),
			DecisionTimeout: config.Duration(100 * time.Millisecond),
		},
	}

<<<<<<< HEAD
	if storeType == "redis" {
		fmt.Println("Using Redis database", c.GetRedisDatabaseVal)
	}
=======
	// give the test a chance to override parts of the config
	configCallback(c)

	fmt.Println("Using Redis database", c.GetRedisDatabaseVal)
>>>>>>> 95b3e276

	var err error
	a := App{}

	lgr := &logger.StdoutLogger{
		Config: c,
	}
	lgr.SetLevel("error")
	lgr.Start()

	// TODO use real metrics
	metricsr := &metrics.MockMetrics{}
	metricsr.Start()

	collector := collect.GetCollectorImplementation(nil)

	samplerFactory := &sample.SamplerFactory{}

	upstreamClient, err := libhoney.NewClient(libhoney.ClientConfig{
		Transmission: libhoneyT,
	})
	assert.NoError(t, err)

<<<<<<< HEAD
=======
	var store centralstore.BasicStorer
	if c.StoreOptions.BasicStoreType == "local" {
		store = &centralstore.LocalStore{}
	} else {
		store = &centralstore.RedisBasicStore{}
	}
>>>>>>> 95b3e276
	sw := &centralstore.SmartWrapper{}
	var g inject.Graph
	err = g.Provide(
		&inject.Object{Value: c},
		&inject.Object{Value: lgr},
		&inject.Object{Value: http.DefaultTransport, Name: "upstreamTransport"},
		&inject.Object{Value: transmit.NewDefaultTransmission(upstreamClient, metricsr, "upstream"), Name: "upstreamTransmission"},
		&inject.Object{Value: clockwork.NewRealClock()},
		&inject.Object{Value: trace.Tracer(noop.Tracer{}), Name: "tracer"},
		&inject.Object{Value: &cache.SpanCache_basic{}},
		&inject.Object{Value: sw},
		&inject.Object{Value: collector, Name: "collector"},
		&inject.Object{Value: &cache.CuckooSentCache{}},
		&inject.Object{Value: metricsr, Name: "metrics"},
		&inject.Object{Value: metricsr, Name: "genericMetrics"},
		&inject.Object{Value: metricsr, Name: "upstreamMetrics"},
		&inject.Object{Value: "test", Name: "version"},
		&inject.Object{Value: samplerFactory},
		&inject.Object{Value: &health.Health{}},
		&inject.Object{Value: &stressRelief.StressRelief{}, Name: "stressRelief"},
		&inject.Object{Value: &a},
	)
	require.NoError(t, err)

	var red redis.Client
	if storeType == "redis" {
		red = &redis.DefaultClient{}
		err = g.Provide(&inject.Object{Value: red, Name: "redis"})
		require.NoError(t, err)
		err = g.Provide(&inject.Object{Value: &gossip.GossipRedis{}, Name: "gossip"})
		require.NoError(t, err)
		err = g.Provide(&inject.Object{Value: &centralstore.RedisBasicStore{}})
		require.NoError(t, err)
	} else {
		err = g.Provide(&inject.Object{Value: &gossip.InMemoryGossip{}, Name: "gossip"})
		require.NoError(t, err)
		err = g.Provide(&inject.Object{Value: &centralstore.LocalStore{}})
		require.NoError(t, err)
	}

	err = g.Populate()
	require.NoError(t, err)

	err = startstop.Start(g.Objects(), nil)
	require.NoError(t, err)

	// Racy: wait just a moment for ListenAndServe to start up.
	time.Sleep(10 * time.Millisecond)
	return &a, g, func() {
		if storeType == "redis" {
			conn := red.Get()
			_, err := conn.Do("FLUSHDB")
			assert.NoError(t, err)
			conn.Close()
		}
		err = startstop.Stop(g.Objects(), nil)
		assert.NoError(t, err)
	}
}

func post(t testing.TB, req *http.Request) {
	resp, err := httpClient.Do(req)
	assert.NoError(t, err)
	assert.Equal(t, http.StatusOK, resp.StatusCode)
	io.Copy(io.Discard, resp.Body)
	resp.Body.Close()
}

var storesToTest = []string{"redis", "local"}

func TestAppIntegration(t *testing.T) {
	port := 10500
	redisDB := 2

	sender := &transmission.MockSender{}
	for _, storeType := range storesToTest {
		t.Run(storeType, func(t *testing.T) {
			_, _, stop := newStartedApp(t, sender, port, redisDB, false, storeType)
			defer stop()

			// Send a root span, it should be sent in short order.
			req := httptest.NewRequest(
				"POST",
				fmt.Sprintf("http://localhost:%d/1/batch/dataset", port),
				strings.NewReader(`[{"data":{"trace.trace_id":"1","foo":"bar"}}]`),
			)
			req.Header.Set("X-Honeycomb-Team", legacyAPIKey)
			req.Header.Set("Content-Type", "application/json")

			resp, err := http.DefaultTransport.RoundTrip(req)
			assert.NoError(t, err)
			assert.Equal(t, http.StatusOK, resp.StatusCode)
			resp.Body.Close()

			require.Eventually(t, func() bool {
				events := sender.Events()
				return len(events) == 1
			}, 5*time.Second, 100*time.Millisecond)

			require.EventuallyWithT(t, func(collect *assert.CollectT) {
				events := sender.Events()

				assert.Equal(collect, "dataset", events[0].Dataset)
				assert.Equal(collect, "bar", events[0].Data["foo"])
				assert.Equal(collect, "1", events[0].Data["trace.trace_id"])
				assert.Equal(collect, uint(1), events[0].Data["meta.refinery.original_sample_rate"])
			}, 5*time.Second, 100*time.Millisecond)
		})
	}
}

func TestAppIntegrationWithNonLegacyKey(t *testing.T) {
	port := 10600
	redisDB := 3

	for _, storeType := range storesToTest {
		t.Run(storeType, func(t *testing.T) {
			sender := &transmission.MockSender{}
			a, _, stop := newStartedApp(t, sender, port, redisDB, false, storeType)
			defer stop()
			a.IncomingRouter.SetEnvironmentCache(time.Second, func(s string) (string, error) { return "test", nil })

			// Send a root span, it should be sent in short order.
			traceID := strconv.Itoa(rand.Intn(1000))
			data := `[{"data":{"trace.trace_id":"` + traceID + `","foo":"bar"}}]`
			req := httptest.NewRequest(
				"POST",
				fmt.Sprintf("http://localhost:%d/1/batch/dataset", port),
				strings.NewReader(data),
			)
			req.Header.Set("X-Honeycomb-Team", nonLegacyAPIKey)
			req.Header.Set("Content-Type", "application/json")

			resp, err := http.DefaultTransport.RoundTrip(req)
			assert.NoError(t, err)
			assert.Equal(t, http.StatusOK, resp.StatusCode)
			resp.Body.Close()

			require.Eventually(t, func() bool {
				events := sender.Events()
				return len(events) == 1
			}, 5*time.Second, 100*time.Millisecond)

			require.EventuallyWithT(t, func(collect *assert.CollectT) {
				events := sender.Events()
				assert.Equal(t, "dataset", events[0].Dataset)
				assert.Equal(t, "bar", events[0].Data["foo"])
				assert.Equal(t, traceID, events[0].Data["trace.trace_id"])
				assert.Equal(t, uint(1), events[0].Data["meta.refinery.original_sample_rate"])
			}, 5*time.Second, 100*time.Millisecond)
		})
	}
}

func TestAppIntegrationWithUnauthorizedKey(t *testing.T) {
	port := 10700
	redisDB := 4

	for _, storeType := range storesToTest {
		t.Run(storeType, func(t *testing.T) {
			sender := &transmission.MockSender{}
			a, _, stop := newStartedApp(t, sender, port, redisDB, false, storeType)
			defer stop()
			a.IncomingRouter.SetEnvironmentCache(time.Second, func(s string) (string, error) { return "test", nil })

			// Send a root span, it should be sent in short order.
			traceID := strconv.Itoa(rand.Intn(1000))
			input := fmt.Sprintf(`[{"data":{"trace.trace_id":"%s","foo":"bar"}}]`, traceID)
			req := httptest.NewRequest(
				"POST",
				fmt.Sprintf("http://localhost:%d/v1/traces", port),
				strings.NewReader(input),
			)
			req.Header.Set("X-Honeycomb-Team", "badkey")
			req.Header.Set("Content-Type", "application/json")

			resp, err := http.DefaultTransport.RoundTrip(req)
			assert.NoError(t, err)
			assert.Equal(t, 401, resp.StatusCode)
			data, err := io.ReadAll(resp.Body)
			resp.Body.Close()
			assert.NoError(t, err)
			assert.Contains(t, string(data), "not found in list of authorized keys")
		})
	}
}

func TestHostMetadataSpanAdditions(t *testing.T) {
	port := 14000
	redisDB := 6

	for _, storeType := range storesToTest {
		t.Run(storeType, func(t *testing.T) {
			sender := &transmission.MockSender{}
			_, _, stop := newStartedApp(t, sender, port, redisDB, true, storeType)
			defer stop()

			// Send a root span, it should be sent in short order.
			req := httptest.NewRequest(
				"POST",
				fmt.Sprintf("http://localhost:%d/1/batch/dataset", port),
				strings.NewReader(`[{"data":{"foo":"bar","trace.trace_id":"2"}}]`),
			)
			req.Header.Set("X-Honeycomb-Team", legacyAPIKey)
			req.Header.Set("Content-Type", "application/json")

			resp, err := http.DefaultTransport.RoundTrip(req)
			assert.NoError(t, err)
			assert.Equal(t, http.StatusOK, resp.StatusCode)
			resp.Body.Close()

			require.Eventually(t, func() bool {
				events := sender.Events()
				return len(events) == 1
			}, 5*time.Second, 100*time.Millisecond)

			require.EventuallyWithT(t, func(collect *assert.CollectT) {
				events := sender.Events()

				assert.Equal(t, "dataset", events[0].Dataset)
				assert.Equal(t, "bar", events[0].Data["foo"])
				assert.Equal(t, "2", events[0].Data["trace.trace_id"])
				assert.Equal(t, uint(1), events[0].Data["meta.refinery.original_sample_rate"])
				hostname, _ := os.Hostname()
				assert.Equal(t, hostname, events[0].Data["meta.refinery.sender.host.name"])
			}, 5*time.Second, 100*time.Millisecond)
		})
	}
}

func TestSamplerKeys(t *testing.T) {
	port := 14000
	redisDB := 11

	sender := &transmission.MockSender{}
	sampler := &config.MockSamplerConfig{
		SampleRate: 2,
		FieldList:  []string{"path", "status"},
	}
	configCallback = func(c *config.MockConfig) {
		c.GetSamplerTypeVal = sampler
		c.GetSamplerTypeName = "mock"
	}

	_, _, stop := newStartedApp(t, sender, port, redisDB, true)
	defer stop()

	spandata := `[
		{"data":{"trace.trace_id":"123","trace.span_id":"2","path":"/bar","status":"200","trace.parent_id":"1"}},
		{"data":{"trace.trace_id":"123","trace.span_id":"3","path":"/bar","status":"404","trace.parent_id":"2"}},
		{"data":{"trace.trace_id":"123","trace.span_id":"4","path":"/bazz","status":"200","trace.parent_id":"3"}},
		{"data":{"trace.trace_id":"123","trace.span_id":"5","path":"/buzz","status":"503","trace.parent_id":"4"}},
		{"data":{"trace.trace_id":"123","trace.span_id":"1","path":"/foo","status":"200"}}
		]`

	// send some spans
	req := httptest.NewRequest(
		"POST",
		fmt.Sprintf("http://localhost:%d/1/batch/dataset", port),
		strings.NewReader(spandata),
	)
	req.Header.Set("X-Honeycomb-Team", legacyAPIKey)
	req.Header.Set("Content-Type", "application/json")

	resp, err := http.DefaultTransport.RoundTrip(req)
	assert.NoError(t, err)
	assert.Equal(t, http.StatusOK, resp.StatusCode)
	resp.Body.Close()

	require.Eventually(t, func() bool {
		events := sender.Events()
		return len(events) == 5
	}, 5*time.Second, 100*time.Millisecond)

	require.EventuallyWithT(t, func(collect *assert.CollectT) {
		events := sender.Events()

		assert.Equal(t, "dataset", events[0].Dataset)
		assert.Equal(t, "123", events[0].Data["trace.trace_id"])
		assert.Equal(t, uint(1), events[0].Data["meta.refinery.original_sample_rate"])
		hostname, _ := os.Hostname()
		assert.Equal(t, hostname, events[0].Data["meta.refinery.decider.host.name"])
		assert.Equal(t, "/bar•/bazz•/buzz•/foo•,200•404•503•,", events[0].Data["meta.refinery.sample_key"])
		assert.Equal(t, 5, events[0].Data["meta.event_count"])
		assert.Equal(t, 5, events[0].Data["meta.span_count"])
	}, 5*time.Second, 100*time.Millisecond)
}

func TestEventsEndpoint(t *testing.T) {
	t.Skip("This is testing deterministic trace sharding, which isn't relevant for Refinery 3.")

	var apps [2]*App
	var addrs [2]string
	var senders [2]*transmission.MockSender
	redisDB := 7
	for i := range apps {
		var stop func()
		basePort := 13000 + (i * 2)
		senders[i] = &transmission.MockSender{}
		apps[i], _, stop = newStartedApp(t, senders[i], basePort, redisDB, false, "redis")
		defer stop()

		addrs[i] = "localhost:" + strconv.Itoa(basePort)
	}

	// Deliver to host 1, it should be passed to host 0 and emitted there.
	zEnc, _ := zstd.NewWriter(nil)
	blob := zEnc.EncodeAll([]byte(`{"foo":"bar","trace.trace_id":"1"}`), nil)
	req, err := http.NewRequest(
		"POST",
		"http://localhost:13000/1/events/dataset",
		bytes.NewReader(blob),
	)
	assert.NoError(t, err)
	req.Header.Set("X-Honeycomb-Team", legacyAPIKey)
	req.Header.Set("Content-Type", "application/json")
	req.Header.Set("Content-Encoding", "zstd")
	req.Header.Set("X-Honeycomb-Event-Time", now.Format(time.RFC3339Nano))
	req.Header.Set("X-Honeycomb-Samplerate", "10")

	post(t, req)
	require.Eventually(t, func() bool {
		events := senders[0].Events()
		return len(events) == 1
	}, 5*time.Second, 100*time.Millisecond)

	assert.EventuallyWithT(t, func(collect *assert.CollectT) {
		events := senders[0].Events()
		event := events[0]
		assert.Equal(
			t,
			&transmission.Event{
				APIKey:     legacyAPIKey,
				Dataset:    "dataset",
				SampleRate: 10,
				APIHost:    "http://api.honeycomb.io",
				Timestamp:  now,
				Data: map[string]interface{}{
					"trace.trace_id":                     "1",
					"foo":                                "bar",
					"meta.refinery.original_sample_rate": uint(10),
					"meta.refinery.reason":               "deterministic/always",
					"meta.event_count":                   1,
					"meta.span_count":                    1,
					"meta.span_event_count":              0,
					"meta.span_link_count":               0,
				},
				Metadata: map[string]any{
					"api_host":    "http://api.honeycomb.io",
					"dataset":     "dataset",
					"environment": "",
					"enqueued_at": event.Metadata.(map[string]any)["enqueued_at"],
				},
			},
			event,
		)
	}, 5*time.Second, 200*time.Microsecond)

	// Repeat, but deliver to host 1, it should not be
	// passed to host 0.

	blob = blob[:0]
	buf := bytes.NewBuffer(blob)
	gz := gzip.NewWriter(buf)
	gz.Write([]byte(`{"foo":"bar","trace.trace_id":"1"}`))
	gz.Close()

	req, err = http.NewRequest(
		"POST",
		"http://localhost:13002/1/events/dataset",
		buf,
	)
	assert.NoError(t, err)
	req.Header.Set("X-Honeycomb-Team", legacyAPIKey)
	req.Header.Set("Content-Type", "application/json")
	req.Header.Set("Content-Encoding", "gzip")
	req.Header.Set("X-Honeycomb-Event-Time", now.Format(time.RFC3339Nano))
	req.Header.Set("X-Honeycomb-Samplerate", "10")

	post(t, req)
	require.Eventually(t, func() bool {
		events := senders[1].Events()
		return len(events) == 1
	}, 5*time.Second, 100*time.Millisecond)

	assert.EventuallyWithT(t, func(collect *assert.CollectT) {
		events := senders[1].Events()
		event := events[0]
		assert.Equal(
			t,
			&transmission.Event{
				APIKey:     legacyAPIKey,
				Dataset:    "dataset",
				SampleRate: 10,
				APIHost:    "http://api.honeycomb.io",
				Timestamp:  now,
				Data: map[string]interface{}{
					"trace.trace_id":                     "1",
					"foo":                                "bar",
					"meta.refinery.original_sample_rate": uint(10),
					"meta.refinery.reason":               "deterministic/always - late arriving span",
					"meta.refinery.send_reason":          "trace_send_late_span",
					"meta.event_count":                   2,
					"meta.span_count":                    2,
					"meta.span_event_count":              0,
					"meta.span_link_count":               0,
				},
				Metadata: map[string]any{
					"api_host":    "http://api.honeycomb.io",
					"dataset":     "dataset",
					"environment": "",
					"enqueued_at": event.Metadata.(map[string]any)["enqueued_at"],
				},
			},
			event,
		)
	}, 3*time.Second, 2*time.Millisecond)
}

func TestEventsEndpointWithNonLegacyKey(t *testing.T) {
	t.Skip("This is testing deterministic trace sharding, which isn't relevant for Refinery 3.")

	var apps [2]*App
	var addrs [2]string
	var senders [2]*transmission.MockSender
	redisDB := 9
	for i := range apps {
		basePort := 15000 + (i * 2)
		senders[i] = &transmission.MockSender{}
		app, _, stop := newStartedApp(t, senders[i], basePort, redisDB, false, "redis")
		app.IncomingRouter.SetEnvironmentCache(time.Second, func(s string) (string, error) { return "test", nil })
		apps[i] = app
		defer stop()

		addrs[i] = "localhost:" + strconv.Itoa(basePort)
	}

	traceID := "4"
	traceData := []byte(fmt.Sprintf(`{"foo":"bar","trace.trace_id":"%s"}`, traceID))
	// Deliver to host 1, it should be passed to host 0 and emitted there.
	zEnc, _ := zstd.NewWriter(nil)
	blob := zEnc.EncodeAll(traceData, nil)
	req, err := http.NewRequest(
		"POST",
		"http://localhost:15002/1/events/dataset",
		bytes.NewReader(blob),
	)
	require.NoError(t, err)
	req.Header.Set("X-Honeycomb-Team", nonLegacyAPIKey)
	req.Header.Set("Content-Type", "application/json")
	req.Header.Set("Content-Encoding", "zstd")
	req.Header.Set("X-Honeycomb-Event-Time", now.Format(time.RFC3339Nano))
	req.Header.Set("X-Honeycomb-Samplerate", "10")

	post(t, req)

	require.Eventually(t, func() bool {
		events := senders[1].Events()
		return len(events) == 1
	}, 5*time.Second, 100*time.Millisecond)

	assert.EventuallyWithT(t, func(collect *assert.CollectT) {
		events := senders[1].Events()
		require.Equal(collect, 1, len(events))
		event := events[0]
		assert.Equal(
			collect,
			&transmission.Event{
				APIKey:     nonLegacyAPIKey,
				Dataset:    "dataset",
				SampleRate: 10,
				APIHost:    "http://api.honeycomb.io",
				Timestamp:  now,
				Data: map[string]interface{}{
					"trace.trace_id":                     traceID,
					"foo":                                "bar",
					"meta.refinery.original_sample_rate": uint(10),
					"meta.event_count":                   1,
					"meta.span_count":                    1,
					"meta.span_event_count":              0,
					"meta.span_link_count":               0,
					"meta.refinery.reason":               "deterministic/always",
				},
				Metadata: map[string]any{
					"api_host":    "http://api.honeycomb.io",
					"dataset":     "dataset",
					"environment": "test",
					"enqueued_at": event.Metadata.(map[string]any)["enqueued_at"],
				},
			},
			event,
		)
	}, 5*time.Second, 200*time.Microsecond)

	// Repeat, but deliver to host 1, it should not be
	// passed to host 0.

	blob = blob[:0]
	buf := bytes.NewBuffer(blob)
	gz := gzip.NewWriter(buf)
	gz.Write(traceData)
	gz.Close()

	req, err = http.NewRequest(
		"POST",
		"http://localhost:15000/1/events/dataset",
		buf,
	)
	assert.NoError(t, err)
	req.Header.Set("X-Honeycomb-Team", nonLegacyAPIKey)
	req.Header.Set("Content-Type", "application/json")
	req.Header.Set("Content-Encoding", "gzip")
	req.Header.Set("X-Honeycomb-Event-Time", now.Format(time.RFC3339Nano))
	req.Header.Set("X-Honeycomb-Samplerate", "10")

	post(t, req)
	require.Eventually(t, func() bool {
		events := senders[0].Events()
		return len(events) == 1
	}, 5*time.Second, 100*time.Millisecond)

	assert.EventuallyWithT(t, func(collect *assert.CollectT) {
		events := senders[0].Events()
		require.Equal(collect, 1, len(events))
		event := events[0]
		assert.Equal(
			collect,
			&transmission.Event{
				APIKey:     nonLegacyAPIKey,
				Dataset:    "dataset",
				SampleRate: 10,
				APIHost:    "http://api.honeycomb.io",
				Timestamp:  now,
				Data: map[string]interface{}{
					"trace.trace_id":                     traceID,
					"foo":                                "bar",
					"meta.refinery.original_sample_rate": uint(10),
					"meta.event_count":                   2,
					"meta.span_count":                    2,
					"meta.span_event_count":              0,
					"meta.span_link_count":               0,
					"meta.refinery.reason":               "deterministic/always - late arriving span",
					"meta.refinery.send_reason":          "trace_send_late_span",
				},
				Metadata: map[string]any{
					"api_host":    "http://api.honeycomb.io",
					"dataset":     "dataset",
					"environment": "test",
					"enqueued_at": event.Metadata.(map[string]any)["enqueued_at"],
				},
			},
			event,
		)
	}, 5*time.Second, 200*time.Microsecond)

}

var (
	now        = time.Now().UTC()
	nowString  = now.Format(time.RFC3339Nano)
	spanFormat = `{"data":{` +
		`"trace.trace_id":"%d",` +
		`"trace.span_id":"%d",` +
		`"trace.parent_id":"0000000000",` +
		`"key":"value",` +
		`"field0":0,` +
		`"field1":1,` +
		`"field2":2,` +
		`"field3":3,` +
		`"field4":4,` +
		`"field5":5,` +
		`"field6":6,` +
		`"field7":7,` +
		`"field8":8,` +
		`"field9":9,` +
		`"field10":10,` +
		`"long":"this is a test of the emergency broadcast system",` +
		`"foo":"bar"` +
		`},"dataset":"dataset",` +
		`"time":"` + nowString + `",` +
		`"samplerate":2` +
		`}`
	spans [][]byte

	httpClient = &http.Client{Transport: &http.Transport{
		DialContext: (&net.Dialer{
			Timeout:   1 * time.Second,
			KeepAlive: 30 * time.Second,
			DualStack: true,
		}).DialContext,
		MaxIdleConns:          100,
		MaxConnsPerHost:       100,
		IdleConnTimeout:       90 * time.Second,
		ExpectContinueTimeout: 1 * time.Second,
	}}
)

// Pre-build spans to send, none are root spans
func init() {
	var tid int
	spans = make([][]byte, 100000)
	for i := range spans {
		if i%10 == 0 {
			tid++
		}
		spans[i] = []byte(fmt.Sprintf(spanFormat, tid, i))
	}
}

func BenchmarkTraces(b *testing.B) {
	ctx := context.Background()

	sender := &countingWriterSender{
		WriterSender: transmission.WriterSender{
			W: io.Discard,
		},
	}
	_, _, stop := newStartedApp(b, sender, 11000, 11, false, "redis")
	defer stop()

	req, err := http.NewRequest(
		"POST",
		"http://localhost:11000/1/batch/dataset",
		nil,
	)
	assert.NoError(b, err)
	req.Header.Set("X-Honeycomb-Team", legacyAPIKey)
	req.Header.Set("Content-Type", "application/json")

	b.Run("single", func(b *testing.B) {
		sender.resetCount()
		for n := 0; n < b.N; n++ {
			blob := `[` + string(spans[n%len(spans)]) + `]`
			req.Body = io.NopCloser(strings.NewReader(blob))
			post(b, req)
		}
		sender.waitForCount(b, b.N)
	})

	b.Run("batch", func(b *testing.B) {
		sender.resetCount()

		// over-allocate blob for 50 spans
		blob := make([]byte, 0, len(spanFormat)*100)
		for n := 0; n < (b.N/50)+1; n++ {
			blob = append(blob[:0], '[')
			for i := 0; i < 50; i++ {
				blob = append(blob, spans[((n*50)+i)%len(spans)]...)
				blob = append(blob, ',')
			}
			blob[len(blob)-1] = ']'
			req.Body = io.NopCloser(bytes.NewReader(blob))

			post(b, req)
		}
		sender.waitForCount(b, b.N)
	})

	b.Run("multi", func(b *testing.B) {
		sender.resetCount()
		var wg sync.WaitGroup
		for i := 0; i < 10; i++ {
			wg.Add(1)
			go func() {
				defer wg.Done()

				req := req.Clone(ctx)
				blob := make([]byte, 0, len(spanFormat)*100)
				for n := 0; n < (b.N/500)+1; n++ {
					blob = append(blob[:0], '[')
					for i := 0; i < 50; i++ {
						blob = append(blob, spans[((n*50)+i)%len(spans)]...)
						blob = append(blob, ',')
					}
					blob[len(blob)-1] = ']'
					req.Body = io.NopCloser(bytes.NewReader(blob))

					resp, err := httpClient.Do(req)
					assert.NoError(b, err)
					if resp != nil {
						assert.Equal(b, http.StatusOK, resp.StatusCode)
						io.Copy(io.Discard, resp.Body)
						resp.Body.Close()
					}
				}
			}()
		}
		wg.Wait()
		sender.waitForCount(b, b.N)
	})
}

func BenchmarkDistributedTraces(b *testing.B) {
	sender := &countingWriterSender{
		WriterSender: transmission.WriterSender{
			W: io.Discard,
		},
	}

	var apps [5]*App
	var addrs [5]string
	for i := range apps {
		var stop func()
		basePort := 12000 + (i * 2)
		apps[i], _, stop = newStartedApp(b, sender, basePort, 11, false, "redis")
		defer stop()

		addrs[i] = "localhost:" + strconv.Itoa(basePort)
	}

	req, err := http.NewRequest(
		"POST",
		"http://localhost:12000/1/batch/dataset",
		nil,
	)
	assert.NoError(b, err)
	req.Header.Set("X-Honeycomb-Team", legacyAPIKey)
	req.Header.Set("Content-Type", "application/json")

	b.Run("single", func(b *testing.B) {
		sender.resetCount()
		for n := 0; n < b.N; n++ {
			blob := `[` + string(spans[n%len(spans)]) + `]`
			req.Body = io.NopCloser(strings.NewReader(blob))
			req.URL.Host = addrs[n%len(addrs)]
			post(b, req)
		}
		sender.waitForCount(b, b.N)
	})

	b.Run("batch", func(b *testing.B) {
		sender.resetCount()

		// over-allocate blob for 50 spans
		blob := make([]byte, 0, len(spanFormat)*100)
		for n := 0; n < (b.N/50)+1; n++ {
			blob = append(blob[:0], '[')
			for i := 0; i < 50; i++ {
				blob = append(blob, spans[((n*50)+i)%len(spans)]...)
				blob = append(blob, ',')
			}
			blob[len(blob)-1] = ']'
			req.Body = io.NopCloser(bytes.NewReader(blob))
			req.URL.Host = addrs[n%len(addrs)]

			post(b, req)
		}
		sender.waitForCount(b, b.N)
	})
}<|MERGE_RESOLUTION|>--- conflicted
+++ resolved
@@ -123,7 +123,6 @@
 		GetParallelismVal:      10,
 		GetRedisMaxActiveVal:   10,
 		GetRedisMaxIdleVal:     10,
-		GetRedisDatabaseVal:    redisDB,
 		AddHostMetadataToTrace: enableHostMetadata,
 		TraceIdFieldNames:      []string{"trace.trace_id"},
 		ParentIdFieldNames:     []string{"trace.parent_id"},
@@ -138,16 +137,12 @@
 		},
 	}
 
-<<<<<<< HEAD
+	// give the test a chance to override parts of the config
+	configCallback(c)
+
 	if storeType == "redis" {
 		fmt.Println("Using Redis database", c.GetRedisDatabaseVal)
 	}
-=======
-	// give the test a chance to override parts of the config
-	configCallback(c)
-
-	fmt.Println("Using Redis database", c.GetRedisDatabaseVal)
->>>>>>> 95b3e276
 
 	var err error
 	a := App{}
@@ -171,15 +166,6 @@
 	})
 	assert.NoError(t, err)
 
-<<<<<<< HEAD
-=======
-	var store centralstore.BasicStorer
-	if c.StoreOptions.BasicStoreType == "local" {
-		store = &centralstore.LocalStore{}
-	} else {
-		store = &centralstore.RedisBasicStore{}
-	}
->>>>>>> 95b3e276
 	sw := &centralstore.SmartWrapper{}
 	var g inject.Graph
 	err = g.Provide(
@@ -414,58 +400,62 @@
 	port := 14000
 	redisDB := 11
 
-	sender := &transmission.MockSender{}
-	sampler := &config.MockSamplerConfig{
-		SampleRate: 2,
-		FieldList:  []string{"path", "status"},
-	}
-	configCallback = func(c *config.MockConfig) {
-		c.GetSamplerTypeVal = sampler
-		c.GetSamplerTypeName = "mock"
-	}
-
-	_, _, stop := newStartedApp(t, sender, port, redisDB, true)
-	defer stop()
-
-	spandata := `[
-		{"data":{"trace.trace_id":"123","trace.span_id":"2","path":"/bar","status":"200","trace.parent_id":"1"}},
-		{"data":{"trace.trace_id":"123","trace.span_id":"3","path":"/bar","status":"404","trace.parent_id":"2"}},
-		{"data":{"trace.trace_id":"123","trace.span_id":"4","path":"/bazz","status":"200","trace.parent_id":"3"}},
-		{"data":{"trace.trace_id":"123","trace.span_id":"5","path":"/buzz","status":"503","trace.parent_id":"4"}},
-		{"data":{"trace.trace_id":"123","trace.span_id":"1","path":"/foo","status":"200"}}
-		]`
-
-	// send some spans
-	req := httptest.NewRequest(
-		"POST",
-		fmt.Sprintf("http://localhost:%d/1/batch/dataset", port),
-		strings.NewReader(spandata),
-	)
-	req.Header.Set("X-Honeycomb-Team", legacyAPIKey)
-	req.Header.Set("Content-Type", "application/json")
-
-	resp, err := http.DefaultTransport.RoundTrip(req)
-	assert.NoError(t, err)
-	assert.Equal(t, http.StatusOK, resp.StatusCode)
-	resp.Body.Close()
-
-	require.Eventually(t, func() bool {
-		events := sender.Events()
-		return len(events) == 5
-	}, 5*time.Second, 100*time.Millisecond)
-
-	require.EventuallyWithT(t, func(collect *assert.CollectT) {
-		events := sender.Events()
-
-		assert.Equal(t, "dataset", events[0].Dataset)
-		assert.Equal(t, "123", events[0].Data["trace.trace_id"])
-		assert.Equal(t, uint(1), events[0].Data["meta.refinery.original_sample_rate"])
-		hostname, _ := os.Hostname()
-		assert.Equal(t, hostname, events[0].Data["meta.refinery.decider.host.name"])
-		assert.Equal(t, "/bar•/bazz•/buzz•/foo•,200•404•503•,", events[0].Data["meta.refinery.sample_key"])
-		assert.Equal(t, 5, events[0].Data["meta.event_count"])
-		assert.Equal(t, 5, events[0].Data["meta.span_count"])
-	}, 5*time.Second, 100*time.Millisecond)
+	for _, storeType := range storesToTest {
+		t.Run(storeType, func(t *testing.T) {
+			sender := &transmission.MockSender{}
+			sampler := &config.MockSamplerConfig{
+				SampleRate: 2,
+				FieldList:  []string{"path", "status"},
+			}
+			configCallback = func(c *config.MockConfig) {
+				c.GetSamplerTypeVal = sampler
+				c.GetSamplerTypeName = "mock"
+			}
+
+			_, _, stop := newStartedApp(t, sender, port, redisDB, true, storeType)
+			defer stop()
+
+			spandata := `[
+				{"data":{"trace.trace_id":"123","trace.span_id":"2","path":"/bar","status":"200","trace.parent_id":"1"}},
+				{"data":{"trace.trace_id":"123","trace.span_id":"3","path":"/bar","status":"404","trace.parent_id":"2"}},
+				{"data":{"trace.trace_id":"123","trace.span_id":"4","path":"/bazz","status":"200","trace.parent_id":"3"}},
+				{"data":{"trace.trace_id":"123","trace.span_id":"5","path":"/buzz","status":"503","trace.parent_id":"4"}},
+				{"data":{"trace.trace_id":"123","trace.span_id":"1","path":"/foo","status":"200"}}
+			]`
+
+			// send some spans
+			req := httptest.NewRequest(
+				"POST",
+				fmt.Sprintf("http://localhost:%d/1/batch/dataset", port),
+				strings.NewReader(spandata),
+			)
+			req.Header.Set("X-Honeycomb-Team", legacyAPIKey)
+			req.Header.Set("Content-Type", "application/json")
+
+			resp, err := http.DefaultTransport.RoundTrip(req)
+			assert.NoError(t, err)
+			assert.Equal(t, http.StatusOK, resp.StatusCode)
+			resp.Body.Close()
+
+			require.Eventually(t, func() bool {
+				events := sender.Events()
+				return len(events) == 5
+			}, 5*time.Second, 100*time.Millisecond)
+
+			require.EventuallyWithT(t, func(collect *assert.CollectT) {
+				events := sender.Events()
+
+				assert.Equal(t, "dataset", events[0].Dataset)
+				assert.Equal(t, "123", events[0].Data["trace.trace_id"])
+				assert.Equal(t, uint(1), events[0].Data["meta.refinery.original_sample_rate"])
+				hostname, _ := os.Hostname()
+				assert.Equal(t, hostname, events[0].Data["meta.refinery.decider.host.name"])
+				assert.Equal(t, "/bar•/bazz•/buzz•/foo•,200•404•503•,", events[0].Data["meta.refinery.sample_key"])
+				assert.Equal(t, 5, events[0].Data["meta.event_count"])
+				assert.Equal(t, 5, events[0].Data["meta.span_count"])
+			}, 5*time.Second, 100*time.Millisecond)
+		})
+	}
 }
 
 func TestEventsEndpoint(t *testing.T) {
