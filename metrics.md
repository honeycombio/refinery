# Honeycomb Refinery Metrics Documentation

This document contains the description of various metrics used in Refinery.
<<<<<<< HEAD
It was automatically generated on 2025-02-07 at 16:45:26 UTC.
=======
It was automatically generated on 2025-02-13 at 16:52:11 UTC.
>>>>>>> 0318eb1b

Note: This document does not include metrics defined in the dynsampler-go dependency, as those metrics are generated dynamically at runtime. As a result, certain metrics may be missing or incomplete in this document, but they will still be available during execution with their full names.

## Complete Metrics
This table includes metrics with fully defined names.

| Name | Type | Unit | Description |
|------|------|------|-------------|
| collect_cache_entries | Histogram | Dimensionless | The number of traces currently stored in the cache |
| cuckoo_current_capacity | Gauge | Dimensionless | current capacity of the cuckoo filter |
| cuckoo_future_load_factor | Gauge | Percent | the fraction of slots occupied in the future cuckoo filter |
| cuckoo_current_load_factor | Gauge | Percent | the fraction of slots occupied in the current cuckoo filter |
| cuckoo_addqueue_full | Counter | Dimensionless | the number of times the add queue was full and a drop decision was dropped |
| cuckoo_addqueue_locktime_uS | Histogram | Microseconds | the time spent holding the add queue lock |
| cache_recent_dropped_traces | Gauge | Dimensionless | the current size of the most recent dropped trace cache |
| collect_sent_reasons_cache_entries | Histogram | Dimensionless | Number of entries in the sent reasons cache |
| is_ready | Gauge | Dimensionless | Whether the system is ready to receive traffic |
| is_alive | Gauge | Dimensionless | Whether the system is alive and reporting in |
| redis_pubsub_published | Counter | Dimensionless | Number of messages published to Redis PubSub |
| redis_pubsub_received | Counter | Dimensionless | Number of messages received from Redis PubSub |
| local_pubsub_published | Counter | Dimensionless | The total number of messages sent via the local pubsub implementation |
| local_pubsub_received | Counter | Dimensionless | The total number of messages received via the local pubsub implementation |
| num_file_peers | Gauge | Dimensionless | Number of peers in the file peer list |
| num_peers | Gauge | Dimensionless | the active number of peers in the cluster |
| peer_hash | Gauge | Dimensionless | the hash of the current list of peers |
| peer_messages | Counter | Dimensionless | the number of messages received by the peers service |
| trace_duration_ms | Histogram | Milliseconds | time taken to process a trace from arrival to send |
| trace_span_count | Histogram | Dimensionless | number of spans in a trace |
| collector_incoming_queue | Histogram | Dimensionless | number of spans currently in the incoming queue |
| collector_peer_queue_length | Gauge | Dimensionless | number of spans in the peer queue |
| collector_incoming_queue_length | Gauge | Dimensionless | number of spans in the incoming queue |
| collector_peer_queue | Histogram | Dimensionless | number of spans currently in the peer queue |
| collector_cache_size | Gauge | Dimensionless | number of traces currently stored in the trace cache |
| memory_heap_allocation | Gauge | Bytes | current heap allocation |
| span_received | Counter | Dimensionless | number of spans received by the collector |
| span_processed | Counter | Dimensionless | number of spans processed by the collector |
| spans_waiting | UpDown | Dimensionless | number of spans waiting to be processed by the collector |
| trace_sent_cache_hit | Counter | Dimensionless | number of late spans received for traces that have already been sent |
| trace_accepted | Counter | Dimensionless | number of new traces received by the collector |
| trace_send_kept | Counter | Dimensionless | number of traces that has been kept |
| trace_send_dropped | Counter | Dimensionless | number of traces that has been dropped |
| trace_send_has_root | Counter | Dimensionless | number of kept traces that have a root span |
| trace_send_no_root | Counter | Dimensionless | number of kept traces that do not have a root span |
| trace_forwarded_on_peer_change | Gauge | Dimensionless | number of traces forwarded due to peer membership change |
| trace_redistribution_count | Gauge | Dimensionless | number of traces redistributed due to peer membership change |
| trace_send_on_shutdown | Counter | Dimensionless | number of traces sent during shutdown |
| trace_forwarded_on_shutdown | Counter | Dimensionless | number of traces forwarded during shutdown |
| trace_send_got_root | Counter | Dimensionless | number of traces that are ready for decision due to root span arrival |
| trace_send_expired | Counter | Dimensionless | number of traces that are ready for decision due to TraceTimeout or SendDelay |
| trace_send_span_limit | Counter | Dimensionless | number of traces that are ready for decision due to span limit |
| trace_send_ejected_full | Counter | Dimensionless | number of traces that are ready for decision due to cache capacity overrun |
| trace_send_ejected_memsize | Counter | Dimensionless | number of traces that are ready for decision due to memory overrun |
| trace_send_late_span | Counter | Dimensionless | number of spans that are sent due to late span arrival |
| dropped_from_stress | Counter | Dimensionless | number of spans dropped due to stress relief |
| kept_from_stress | Counter | Dimensionless | number of spans kept due to stress relief |
| trace_kept_sample_rate | Histogram | Dimensionless | sample rate of kept traces |
| trace_aggregate_sample_rate | Histogram | Dimensionless | aggregate sample rate of both kept and dropped traces |
| collector_redistribute_traces_duration_ms | Histogram | Milliseconds | duration of redistributing traces to peers |
| collector_collect_loop_duration_ms | Histogram | Milliseconds | duration of the collect loop, the primary event processing goroutine |
| collector_send_expired_traces_in_cache_dur_ms | Histogram | Milliseconds | duration of sending expired traces in cache |
| collector_outgoing_queue | Histogram | Dimensionless | number of traces waiting to be send to upstream |
| collector_drop_decision_batch_count | Histogram | Dimensionless | number of drop decisions sent in a batch |
| collector_expired_traces_missing_decisions | Gauge | Dimensionless | number of decision spans forwarded for expired traces missing trace decision |
| collector_expired_traces_orphans | Gauge | Dimensionless | number of expired traces missing trace decision when they are sent |
| drop_decision_batches_received | Counter | Dimensionless | number of drop decision batches received |
| kept_decision_batches_received | Counter | Dimensionless | number of kept decision batches received |
| drop_decisions_received | Counter | Dimensionless | total number of drop decisions received |
| kept_decisions_received | Counter | Dimensionless | total number of kept decisions received |
| collector_kept_decisions_queue_full | Counter | Dimensionless | number of times kept trace decision queue is full |
| collector_drop_decisions_queue_full | Counter | Dimensionless | number of times drop trace decision queue is full |
| cluster_stress_level | Gauge | Dimensionless | The overall stress level of the cluster |
| individual_stress_level | Gauge | Dimensionless | The stress level of the individual node |
| stress_level | Gauge | Dimensionless | The stress level that's being used to determine whether to activate stress relief |
| stress_relief_activated | Gauge | Dimensionless | Whether stress relief is currently activated |
| config_hash | Gauge | Dimensionless | The hash of the current configuration |
| rule_config_hash | Gauge | Dimensionless | The hash of the current rules configuration |


## Metrics with Prefix
This table includes metrics with partially defined names.
Metrics in this table don't contain their expected prefixes. This is because the auto-generator is unable to resolve dynamically created metric names during the generation process.

| Name | Type | Unit | Description |
|------|------|------|-------------|
| _num_dropped_by_drop_rule | Counter | Dimensionless | Number of traces dropped by the drop rule |
| _num_dropped | Counter | Dimensionless | Number of traces dropped by configured sampler |
| _num_kept | Counter | Dimensionless | Number of traces kept by configured sampler |
| _sample_rate | Histogram | Dimensionless | Sample rate for traces |
| enqueue_errors | Counter | Dimensionless | The number of errors encountered when enqueueing events |
| response_20x | Counter | Dimensionless | The number of successful responses from Honeycomb |
| response_errors | Counter | Dimensionless | The number of errors encountered when sending events to Honeycomb |
| queued_items | UpDown | Dimensionless | The number of events queued for transmission to Honeycomb |
| queue_time | Histogram | Microseconds | The time spent in the queue before being sent to Honeycomb |
| _router_proxied | Counter | Dimensionless | the number of events proxied to another refinery |
| _router_event | Counter | Dimensionless | the number of events received |
| _router_span | Counter | Dimensionless | the number of spans received |
| _router_dropped | Counter | Dimensionless | the number of events dropped because the channel was full |
| _router_nonspan | Counter | Dimensionless | the number of non-span events received |
| _router_peer | Counter | Dimensionless | the number of spans proxied to a peer |
| _router_batch | Counter | Dimensionless | the number of batches of events received |
| _router_otlp | Counter | Dimensionless | the number of batches of otlp requests received |
| queue_length | Gauge | Dimensionless | number of events waiting to be sent to destination |
| queue_overflow | Counter | Dimensionless | number of events dropped due to queue overflow |
| send_errors | Counter | Dimensionless | number of errors encountered while sending events to destination |
| send_retries | Counter | Dimensionless | number of times a batch of events was retried |
| batches_sent | Counter | Dimensionless | number of batches of events sent to destination |
| messages_sent | Counter | Dimensionless | number of messages sent to destination |
| response_decode_errors | Counter | Dimensionless | number of errors encountered while decoding responses from destination |<|MERGE_RESOLUTION|>--- conflicted
+++ resolved
@@ -1,116 +1,113 @@
 # Honeycomb Refinery Metrics Documentation
 
 This document contains the description of various metrics used in Refinery.
-<<<<<<< HEAD
-It was automatically generated on 2025-02-07 at 16:45:26 UTC.
-=======
 It was automatically generated on 2025-02-13 at 16:52:11 UTC.
->>>>>>> 0318eb1b
 
 Note: This document does not include metrics defined in the dynsampler-go dependency, as those metrics are generated dynamically at runtime. As a result, certain metrics may be missing or incomplete in this document, but they will still be available during execution with their full names.
 
 ## Complete Metrics
+
 This table includes metrics with fully defined names.
 
-| Name | Type | Unit | Description |
-|------|------|------|-------------|
-| collect_cache_entries | Histogram | Dimensionless | The number of traces currently stored in the cache |
-| cuckoo_current_capacity | Gauge | Dimensionless | current capacity of the cuckoo filter |
-| cuckoo_future_load_factor | Gauge | Percent | the fraction of slots occupied in the future cuckoo filter |
-| cuckoo_current_load_factor | Gauge | Percent | the fraction of slots occupied in the current cuckoo filter |
-| cuckoo_addqueue_full | Counter | Dimensionless | the number of times the add queue was full and a drop decision was dropped |
-| cuckoo_addqueue_locktime_uS | Histogram | Microseconds | the time spent holding the add queue lock |
-| cache_recent_dropped_traces | Gauge | Dimensionless | the current size of the most recent dropped trace cache |
-| collect_sent_reasons_cache_entries | Histogram | Dimensionless | Number of entries in the sent reasons cache |
-| is_ready | Gauge | Dimensionless | Whether the system is ready to receive traffic |
-| is_alive | Gauge | Dimensionless | Whether the system is alive and reporting in |
-| redis_pubsub_published | Counter | Dimensionless | Number of messages published to Redis PubSub |
-| redis_pubsub_received | Counter | Dimensionless | Number of messages received from Redis PubSub |
-| local_pubsub_published | Counter | Dimensionless | The total number of messages sent via the local pubsub implementation |
-| local_pubsub_received | Counter | Dimensionless | The total number of messages received via the local pubsub implementation |
-| num_file_peers | Gauge | Dimensionless | Number of peers in the file peer list |
-| num_peers | Gauge | Dimensionless | the active number of peers in the cluster |
-| peer_hash | Gauge | Dimensionless | the hash of the current list of peers |
-| peer_messages | Counter | Dimensionless | the number of messages received by the peers service |
-| trace_duration_ms | Histogram | Milliseconds | time taken to process a trace from arrival to send |
-| trace_span_count | Histogram | Dimensionless | number of spans in a trace |
-| collector_incoming_queue | Histogram | Dimensionless | number of spans currently in the incoming queue |
-| collector_peer_queue_length | Gauge | Dimensionless | number of spans in the peer queue |
-| collector_incoming_queue_length | Gauge | Dimensionless | number of spans in the incoming queue |
-| collector_peer_queue | Histogram | Dimensionless | number of spans currently in the peer queue |
-| collector_cache_size | Gauge | Dimensionless | number of traces currently stored in the trace cache |
-| memory_heap_allocation | Gauge | Bytes | current heap allocation |
-| span_received | Counter | Dimensionless | number of spans received by the collector |
-| span_processed | Counter | Dimensionless | number of spans processed by the collector |
-| spans_waiting | UpDown | Dimensionless | number of spans waiting to be processed by the collector |
-| trace_sent_cache_hit | Counter | Dimensionless | number of late spans received for traces that have already been sent |
-| trace_accepted | Counter | Dimensionless | number of new traces received by the collector |
-| trace_send_kept | Counter | Dimensionless | number of traces that has been kept |
-| trace_send_dropped | Counter | Dimensionless | number of traces that has been dropped |
-| trace_send_has_root | Counter | Dimensionless | number of kept traces that have a root span |
-| trace_send_no_root | Counter | Dimensionless | number of kept traces that do not have a root span |
-| trace_forwarded_on_peer_change | Gauge | Dimensionless | number of traces forwarded due to peer membership change |
-| trace_redistribution_count | Gauge | Dimensionless | number of traces redistributed due to peer membership change |
-| trace_send_on_shutdown | Counter | Dimensionless | number of traces sent during shutdown |
-| trace_forwarded_on_shutdown | Counter | Dimensionless | number of traces forwarded during shutdown |
-| trace_send_got_root | Counter | Dimensionless | number of traces that are ready for decision due to root span arrival |
-| trace_send_expired | Counter | Dimensionless | number of traces that are ready for decision due to TraceTimeout or SendDelay |
-| trace_send_span_limit | Counter | Dimensionless | number of traces that are ready for decision due to span limit |
-| trace_send_ejected_full | Counter | Dimensionless | number of traces that are ready for decision due to cache capacity overrun |
-| trace_send_ejected_memsize | Counter | Dimensionless | number of traces that are ready for decision due to memory overrun |
-| trace_send_late_span | Counter | Dimensionless | number of spans that are sent due to late span arrival |
-| dropped_from_stress | Counter | Dimensionless | number of spans dropped due to stress relief |
-| kept_from_stress | Counter | Dimensionless | number of spans kept due to stress relief |
-| trace_kept_sample_rate | Histogram | Dimensionless | sample rate of kept traces |
-| trace_aggregate_sample_rate | Histogram | Dimensionless | aggregate sample rate of both kept and dropped traces |
-| collector_redistribute_traces_duration_ms | Histogram | Milliseconds | duration of redistributing traces to peers |
-| collector_collect_loop_duration_ms | Histogram | Milliseconds | duration of the collect loop, the primary event processing goroutine |
-| collector_send_expired_traces_in_cache_dur_ms | Histogram | Milliseconds | duration of sending expired traces in cache |
-| collector_outgoing_queue | Histogram | Dimensionless | number of traces waiting to be send to upstream |
-| collector_drop_decision_batch_count | Histogram | Dimensionless | number of drop decisions sent in a batch |
-| collector_expired_traces_missing_decisions | Gauge | Dimensionless | number of decision spans forwarded for expired traces missing trace decision |
-| collector_expired_traces_orphans | Gauge | Dimensionless | number of expired traces missing trace decision when they are sent |
-| drop_decision_batches_received | Counter | Dimensionless | number of drop decision batches received |
-| kept_decision_batches_received | Counter | Dimensionless | number of kept decision batches received |
-| drop_decisions_received | Counter | Dimensionless | total number of drop decisions received |
-| kept_decisions_received | Counter | Dimensionless | total number of kept decisions received |
-| collector_kept_decisions_queue_full | Counter | Dimensionless | number of times kept trace decision queue is full |
-| collector_drop_decisions_queue_full | Counter | Dimensionless | number of times drop trace decision queue is full |
-| cluster_stress_level | Gauge | Dimensionless | The overall stress level of the cluster |
-| individual_stress_level | Gauge | Dimensionless | The stress level of the individual node |
-| stress_level | Gauge | Dimensionless | The stress level that's being used to determine whether to activate stress relief |
-| stress_relief_activated | Gauge | Dimensionless | Whether stress relief is currently activated |
-| config_hash | Gauge | Dimensionless | The hash of the current configuration |
-| rule_config_hash | Gauge | Dimensionless | The hash of the current rules configuration |
-
+| Name                                          | Type      | Unit          | Description                                                                       |
+| --------------------------------------------- | --------- | ------------- | --------------------------------------------------------------------------------- |
+| collect_cache_entries                         | Histogram | Dimensionless | The number of traces currently stored in the cache                                |
+| cuckoo_current_capacity                       | Gauge     | Dimensionless | current capacity of the cuckoo filter                                             |
+| cuckoo_future_load_factor                     | Gauge     | Percent       | the fraction of slots occupied in the future cuckoo filter                        |
+| cuckoo_current_load_factor                    | Gauge     | Percent       | the fraction of slots occupied in the current cuckoo filter                       |
+| cuckoo_addqueue_full                          | Counter   | Dimensionless | the number of times the add queue was full and a drop decision was dropped        |
+| cuckoo_addqueue_locktime_uS                   | Histogram | Microseconds  | the time spent holding the add queue lock                                         |
+| cache_recent_dropped_traces                   | Gauge     | Dimensionless | the current size of the most recent dropped trace cache                           |
+| collect_sent_reasons_cache_entries            | Histogram | Dimensionless | Number of entries in the sent reasons cache                                       |
+| is_ready                                      | Gauge     | Dimensionless | Whether the system is ready to receive traffic                                    |
+| is_alive                                      | Gauge     | Dimensionless | Whether the system is alive and reporting in                                      |
+| redis_pubsub_published                        | Counter   | Dimensionless | Number of messages published to Redis PubSub                                      |
+| redis_pubsub_received                         | Counter   | Dimensionless | Number of messages received from Redis PubSub                                     |
+| local_pubsub_published                        | Counter   | Dimensionless | The total number of messages sent via the local pubsub implementation             |
+| local_pubsub_received                         | Counter   | Dimensionless | The total number of messages received via the local pubsub implementation         |
+| num_file_peers                                | Gauge     | Dimensionless | Number of peers in the file peer list                                             |
+| num_peers                                     | Gauge     | Dimensionless | the active number of peers in the cluster                                         |
+| peer_hash                                     | Gauge     | Dimensionless | the hash of the current list of peers                                             |
+| peer_messages                                 | Counter   | Dimensionless | the number of messages received by the peers service                              |
+| trace_duration_ms                             | Histogram | Milliseconds  | time taken to process a trace from arrival to send                                |
+| trace_span_count                              | Histogram | Dimensionless | number of spans in a trace                                                        |
+| collector_incoming_queue                      | Histogram | Dimensionless | number of spans currently in the incoming queue                                   |
+| collector_peer_queue_length                   | Gauge     | Dimensionless | number of spans in the peer queue                                                 |
+| collector_incoming_queue_length               | Gauge     | Dimensionless | number of spans in the incoming queue                                             |
+| collector_peer_queue                          | Histogram | Dimensionless | number of spans currently in the peer queue                                       |
+| collector_cache_size                          | Gauge     | Dimensionless | number of traces currently stored in the trace cache                              |
+| memory_heap_allocation                        | Gauge     | Bytes         | current heap allocation                                                           |
+| span_received                                 | Counter   | Dimensionless | number of spans received by the collector                                         |
+| span_processed                                | Counter   | Dimensionless | number of spans processed by the collector                                        |
+| spans_waiting                                 | UpDown    | Dimensionless | number of spans waiting to be processed by the collector                          |
+| trace_sent_cache_hit                          | Counter   | Dimensionless | number of late spans received for traces that have already been sent              |
+| trace_accepted                                | Counter   | Dimensionless | number of new traces received by the collector                                    |
+| trace_send_kept                               | Counter   | Dimensionless | number of traces that has been kept                                               |
+| trace_send_dropped                            | Counter   | Dimensionless | number of traces that has been dropped                                            |
+| trace_send_has_root                           | Counter   | Dimensionless | number of kept traces that have a root span                                       |
+| trace_send_no_root                            | Counter   | Dimensionless | number of kept traces that do not have a root span                                |
+| trace_forwarded_on_peer_change                | Gauge     | Dimensionless | number of traces forwarded due to peer membership change                          |
+| trace_redistribution_count                    | Gauge     | Dimensionless | number of traces redistributed due to peer membership change                      |
+| trace_send_on_shutdown                        | Counter   | Dimensionless | number of traces sent during shutdown                                             |
+| trace_forwarded_on_shutdown                   | Counter   | Dimensionless | number of traces forwarded during shutdown                                        |
+| trace_send_got_root                           | Counter   | Dimensionless | number of traces that are ready for decision due to root span arrival             |
+| trace_send_expired                            | Counter   | Dimensionless | number of traces that are ready for decision due to TraceTimeout or SendDelay     |
+| trace_send_span_limit                         | Counter   | Dimensionless | number of traces that are ready for decision due to span limit                    |
+| trace_send_ejected_full                       | Counter   | Dimensionless | number of traces that are ready for decision due to cache capacity overrun        |
+| trace_send_ejected_memsize                    | Counter   | Dimensionless | number of traces that are ready for decision due to memory overrun                |
+| trace_send_late_span                          | Counter   | Dimensionless | number of spans that are sent due to late span arrival                            |
+| dropped_from_stress                           | Counter   | Dimensionless | number of spans dropped due to stress relief                                      |
+| kept_from_stress                              | Counter   | Dimensionless | number of spans kept due to stress relief                                         |
+| trace_kept_sample_rate                        | Histogram | Dimensionless | sample rate of kept traces                                                        |
+| trace_aggregate_sample_rate                   | Histogram | Dimensionless | aggregate sample rate of both kept and dropped traces                             |
+| collector_redistribute_traces_duration_ms     | Histogram | Milliseconds  | duration of redistributing traces to peers                                        |
+| collector_collect_loop_duration_ms            | Histogram | Milliseconds  | duration of the collect loop, the primary event processing goroutine              |
+| collector_send_expired_traces_in_cache_dur_ms | Histogram | Milliseconds  | duration of sending expired traces in cache                                       |
+| collector_outgoing_queue                      | Histogram | Dimensionless | number of traces waiting to be send to upstream                                   |
+| collector_drop_decision_batch_count           | Histogram | Dimensionless | number of drop decisions sent in a batch                                          |
+| collector_expired_traces_missing_decisions    | Gauge     | Dimensionless | number of decision spans forwarded for expired traces missing trace decision      |
+| collector_expired_traces_orphans              | Gauge     | Dimensionless | number of expired traces missing trace decision when they are sent                |
+| drop_decision_batches_received                | Counter   | Dimensionless | number of drop decision batches received                                          |
+| kept_decision_batches_received                | Counter   | Dimensionless | number of kept decision batches received                                          |
+| drop_decisions_received                       | Counter   | Dimensionless | total number of drop decisions received                                           |
+| kept_decisions_received                       | Counter   | Dimensionless | total number of kept decisions received                                           |
+| collector_kept_decisions_queue_full           | Counter   | Dimensionless | number of times kept trace decision queue is full                                 |
+| collector_drop_decisions_queue_full           | Counter   | Dimensionless | number of times drop trace decision queue is full                                 |
+| cluster_stress_level                          | Gauge     | Dimensionless | The overall stress level of the cluster                                           |
+| individual_stress_level                       | Gauge     | Dimensionless | The stress level of the individual node                                           |
+| stress_level                                  | Gauge     | Dimensionless | The stress level that's being used to determine whether to activate stress relief |
+| stress_relief_activated                       | Gauge     | Dimensionless | Whether stress relief is currently activated                                      |
+| config_hash                                   | Gauge     | Dimensionless | The hash of the current configuration                                             |
+| rule_config_hash                              | Gauge     | Dimensionless | The hash of the current rules configuration                                       |
 
 ## Metrics with Prefix
+
 This table includes metrics with partially defined names.
 Metrics in this table don't contain their expected prefixes. This is because the auto-generator is unable to resolve dynamically created metric names during the generation process.
 
-| Name | Type | Unit | Description |
-|------|------|------|-------------|
-| _num_dropped_by_drop_rule | Counter | Dimensionless | Number of traces dropped by the drop rule |
-| _num_dropped | Counter | Dimensionless | Number of traces dropped by configured sampler |
-| _num_kept | Counter | Dimensionless | Number of traces kept by configured sampler |
-| _sample_rate | Histogram | Dimensionless | Sample rate for traces |
-| enqueue_errors | Counter | Dimensionless | The number of errors encountered when enqueueing events |
-| response_20x | Counter | Dimensionless | The number of successful responses from Honeycomb |
-| response_errors | Counter | Dimensionless | The number of errors encountered when sending events to Honeycomb |
-| queued_items | UpDown | Dimensionless | The number of events queued for transmission to Honeycomb |
-| queue_time | Histogram | Microseconds | The time spent in the queue before being sent to Honeycomb |
-| _router_proxied | Counter | Dimensionless | the number of events proxied to another refinery |
-| _router_event | Counter | Dimensionless | the number of events received |
-| _router_span | Counter | Dimensionless | the number of spans received |
-| _router_dropped | Counter | Dimensionless | the number of events dropped because the channel was full |
-| _router_nonspan | Counter | Dimensionless | the number of non-span events received |
-| _router_peer | Counter | Dimensionless | the number of spans proxied to a peer |
-| _router_batch | Counter | Dimensionless | the number of batches of events received |
-| _router_otlp | Counter | Dimensionless | the number of batches of otlp requests received |
-| queue_length | Gauge | Dimensionless | number of events waiting to be sent to destination |
-| queue_overflow | Counter | Dimensionless | number of events dropped due to queue overflow |
-| send_errors | Counter | Dimensionless | number of errors encountered while sending events to destination |
-| send_retries | Counter | Dimensionless | number of times a batch of events was retried |
-| batches_sent | Counter | Dimensionless | number of batches of events sent to destination |
-| messages_sent | Counter | Dimensionless | number of messages sent to destination |
-| response_decode_errors | Counter | Dimensionless | number of errors encountered while decoding responses from destination |+| Name                       | Type      | Unit          | Description                                                            |
+| -------------------------- | --------- | ------------- | ---------------------------------------------------------------------- |
+| \_num_dropped_by_drop_rule | Counter   | Dimensionless | Number of traces dropped by the drop rule                              |
+| \_num_dropped              | Counter   | Dimensionless | Number of traces dropped by configured sampler                         |
+| \_num_kept                 | Counter   | Dimensionless | Number of traces kept by configured sampler                            |
+| \_sample_rate              | Histogram | Dimensionless | Sample rate for traces                                                 |
+| enqueue_errors             | Counter   | Dimensionless | The number of errors encountered when enqueueing events                |
+| response_20x               | Counter   | Dimensionless | The number of successful responses from Honeycomb                      |
+| response_errors            | Counter   | Dimensionless | The number of errors encountered when sending events to Honeycomb      |
+| queued_items               | UpDown    | Dimensionless | The number of events queued for transmission to Honeycomb              |
+| queue_time                 | Histogram | Microseconds  | The time spent in the queue before being sent to Honeycomb             |
+| \_router_proxied           | Counter   | Dimensionless | the number of events proxied to another refinery                       |
+| \_router_event             | Counter   | Dimensionless | the number of events received                                          |
+| \_router_span              | Counter   | Dimensionless | the number of spans received                                           |
+| \_router_dropped           | Counter   | Dimensionless | the number of events dropped because the channel was full              |
+| \_router_nonspan           | Counter   | Dimensionless | the number of non-span events received                                 |
+| \_router_peer              | Counter   | Dimensionless | the number of spans proxied to a peer                                  |
+| \_router_batch             | Counter   | Dimensionless | the number of batches of events received                               |
+| \_router_otlp              | Counter   | Dimensionless | the number of batches of otlp requests received                        |
+| queue_length               | Gauge     | Dimensionless | number of events waiting to be sent to destination                     |
+| queue_overflow             | Counter   | Dimensionless | number of events dropped due to queue overflow                         |
+| send_errors                | Counter   | Dimensionless | number of errors encountered while sending events to destination       |
+| send_retries               | Counter   | Dimensionless | number of times a batch of events was retried                          |
+| batches_sent               | Counter   | Dimensionless | number of batches of events sent to destination                        |
+| messages_sent              | Counter   | Dimensionless | number of messages sent to destination                                 |
+| response_decode_errors     | Counter   | Dimensionless | number of errors encountered while decoding responses from destination |