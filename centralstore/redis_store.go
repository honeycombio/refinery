--- conflicted
+++ resolved
@@ -186,14 +186,10 @@
 	newSpans := make([]*CentralSpan, 0, len(spans))
 	shouldIncrementCounts := make([]*CentralSpan, 0, len(spans))
 	for _, span := range spans {
-<<<<<<< HEAD
-=======
 		if span.TraceID == "" {
-			// r.Logger.Errorf("span %q had no trace id", span.SpanID)
 			continue
 		}
 
->>>>>>> e67a4531
 		state := r.getTraceState(ctx, conn, span.TraceID)
 		switch state {
 		case DecisionDrop:
@@ -222,7 +218,6 @@
 	err := r.traces.incrementSpanCounts(ctx, conn, shouldIncrementCounts)
 	if err != nil {
 		return err
-<<<<<<< HEAD
 	}
 
 	err = r.states.addNewTraces(ctx, conn, newSpans)
@@ -234,19 +229,6 @@
 		return err
 	}
 
-=======
-	}
-
-	err = r.states.addNewTraces(ctx, conn, newSpans)
-	if err != nil {
-		return err
-	}
-	err = r.traces.addStatuses(ctx, conn, newSpans)
-	if err != nil {
-		return err
-	}
-
->>>>>>> e67a4531
 	ids := make([]string, 0, len(collecting))
 	for id := range collecting {
 		ids = append(ids, id)
