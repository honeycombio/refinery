package centralstore

import (
	"context"
	"encoding/json"
	"errors"
	"fmt"
<<<<<<< HEAD
	"slices"
=======
	"math/rand"
>>>>>>> 7f6dc324
	"sort"
	"time"

	"github.com/honeycombio/refinery/collect/cache"
	"github.com/honeycombio/refinery/config"
	"github.com/honeycombio/refinery/generics"
	"github.com/honeycombio/refinery/internal/otelutil"
	"github.com/honeycombio/refinery/metrics"
	"github.com/honeycombio/refinery/redis"
	"github.com/honeycombio/refinery/types"
	"github.com/jonboulle/clockwork"
	"go.opentelemetry.io/otel/trace"
)

const (
	expirationForTraceStatus   = 24 * time.Hour
	expirationForTraceState    = 24 * time.Hour
	defaultPendingWorkCapacity = 10000
	redigoTimestamp            = "2006-01-02 15:04:05.999999 -0700 MST"

	metricsKey          = "refinery:metrics"
	traceStatusCountKey = "refinery:trace_status_count"

	metricsPrefixCount      = "redisstore_count_"
	metricsPrefixMemory     = "redisstore_memory_"
	metricsPrefixConnection = "redisstore_conn_"
)

var _ BasicStorer = (*RedisBasicStore)(nil)

// RedisBasicStore is an implementation of BasicStorer that uses Redis as the backing store.
type RedisBasicStore struct {
	Config        config.Config        `inject:""`
	Metrics       metrics.Metrics      `inject:"genericMetrics"`
	DecisionCache cache.TraceSentCache `inject:""`
	RedisClient   redis.Client         `inject:"redis"`
	Tracer        trace.Tracer         `inject:"tracer"`
	Clock         clockwork.Clock      `inject:""`

	traces *tracesStore
	states *traceStateProcessor
}

func (r *RedisBasicStore) Start() error {
	if r.Config == nil {
		return errors.New("missing Config injection in RedisBasicStore")
	}

	if r.DecisionCache == nil {
		return errors.New("missing DecisionCache injection in RedisBasicStore")
	}

	if r.RedisClient == nil {
		return errors.New("missing RedisClient injection in RedisBasicStore")
	}

	if r.Tracer == nil {
		return errors.New("missing Tracer injection in RedisBasicStore")
	}

	if r.Clock == nil {
		return errors.New("missing Clock injection in RedisBasicStore")
	}

	opt := r.Config.GetCentralStoreOptions()

	stateProcessorCfg := traceStateProcessorConfig{
		reaperRunInterval: time.Duration(opt.ReaperRunInterval),
		maxTraceRetention: time.Duration(opt.MaxTraceRetention),
		changeState:       r.RedisClient.NewScript(stateChangeKey, stateChangeScript),
	}

	stateProcessor := newTraceStateProcessor(stateProcessorCfg, r.Clock, r.Tracer)

	err := stateProcessor.init(r.RedisClient)
	if err != nil {
		return err
	}

	r.traces = newTraceStatusStore(r.Clock, r.Tracer, r.RedisClient.NewScript(keepTraceKey, keepTraceScript), r.Config)
	r.states = stateProcessor

	// register metrics for each state
	for _, state := range r.states.states {
		r.Metrics.Register(metricsPrefixCount+string(state), "gauge")
	}

	// register metrics for connection pool stats
	r.Metrics.Register(metricsPrefixConnection+"active", "gauge")
	r.Metrics.Register(metricsPrefixConnection+"idle", "gauge")
	r.Metrics.Register(metricsPrefixConnection+"wait", "gauge")
	r.Metrics.Register(metricsPrefixConnection+"wait_duration_ms", "gauge")

	// register metrics for memory stats
	r.Metrics.Register(metricsPrefixMemory+"used_total", "gauge")
	r.Metrics.Register(metricsPrefixMemory+"used_peak", "gauge")
	r.Metrics.Register(metricsPrefixCount+"keys", "gauge")
	r.Metrics.Register(metricsPrefixCount+"traces", "gauge")

	return nil
}

func (r *RedisBasicStore) Stop() error {
	r.states.Stop()
	return nil
}

func (r *RedisBasicStore) RecordMetrics(ctx context.Context) error {
	_, span := r.Tracer.Start(ctx, "GetMetrics")
	defer span.End()

	m, err := r.DecisionCache.GetMetrics()
	if err != nil {
		return err
	}

	for k, v := range m {
		r.Metrics.Gauge(k, v)
	}

	// get the connection pool stats from client
	connStats := r.RedisClient.Stats()
	r.Metrics.Gauge(metricsPrefixConnection+"active", connStats.ActiveCount)
	r.Metrics.Gauge(metricsPrefixConnection+"idle", connStats.IdleCount)
	r.Metrics.Gauge(metricsPrefixConnection+"wait", connStats.WaitCount)
	r.Metrics.Gauge(metricsPrefixConnection+"wait_duration_ms", connStats.WaitDuration.Milliseconds())

	conn := r.RedisClient.Get()
	defer conn.Close()

	ok, unlock := conn.AcquireLockWithRetries(ctx, metricsKey, 10*time.Second, 3, 1*time.Second)
	if !ok {
		return nil
	}

	defer unlock()

	for _, state := range r.states.states {
		// get the state counts
		traceIDs, err := r.states.traceIDsByState(ctx, conn, state, time.Time{}, time.Time{}, -1)
		if err != nil {
			return err
		}
		r.Metrics.Gauge(metricsPrefixCount+string(state), len(traceIDs))
	}

	count, err := r.traces.count(ctx, conn)
	if err != nil {
		return err
	}
	r.Metrics.Gauge(metricsPrefixCount+"traces", float64(count))

	// If we can't get memory stats from the redis client, we'll just skip it.
	memoryStats, _ := conn.MemoryStats()
	for k, v := range memoryStats {
		switch k {
		case "total.allocated":
			r.Metrics.Gauge(metricsPrefixMemory+"used_total", v)
		case "peak.allocated":
			r.Metrics.Gauge(metricsPrefixMemory+"used_peak", v)
		case "keys.count":
			r.Metrics.Gauge(metricsPrefixCount+"keys", v)
		}
	}

	return nil
}

func (r *RedisBasicStore) WriteSpans(ctx context.Context, spans []*CentralSpan) error {
	ctx, writespan := otelutil.StartSpanMulti(ctx, r.Tracer, "WriteSpans", map[string]interface{}{
		"num_of_spans": len(spans),
	})
	defer writespan.End()

	states := make(map[string]CentralTraceState, len(spans))
	for _, span := range spans {
		states[span.TraceID] = Unknown
	}

	conn := r.RedisClient.Get()
	defer conn.Close()

	err := r.getTraceStates(ctx, conn, states)
	if err != nil {
		return err
	}

	collecting := make(map[string]struct{})
	storeSpans := make([]*CentralSpan, 0, len(spans))
	newSpans := make([]*CentralSpan, 0, len(spans))
	shouldIncrementCounts := make([]*CentralSpan, 0, len(spans))
	for _, span := range spans {
		if span.TraceID == "" {
			continue
		}

		state := states[span.TraceID]

		switch state {
		case DecisionDrop:
			continue
		case DecisionKeep, AwaitingDecision:
			if span.SpanID == "" {
				continue
			}
			shouldIncrementCounts = append(shouldIncrementCounts, span)
			continue
		case Collecting:
			if span.IsRoot {
				collecting[span.TraceID] = struct{}{}
			}
		case DecisionDelay, ReadyToDecide:
		case Unknown:
			newSpans = append(newSpans, span)
		}

		if span.SpanID != "" {
			storeSpans = append(storeSpans, span)
		}

	}

	err = r.traces.incrementSpanCounts(ctx, conn, shouldIncrementCounts)
	if err != nil {
		return err
	}

	err = r.states.addNewTraces(ctx, conn, newSpans)
	if err != nil {
		return err
	}
	err = r.traces.addStatuses(ctx, conn, newSpans)
	if err != nil {
		return err
	}

	ids := make([]string, 0, len(collecting))
	for id := range collecting {
		ids = append(ids, id)
	}

	_, err = r.states.toNextState(ctx, conn, newTraceStateChangeEvent(Collecting, DecisionDelay), ids...)
	if err != nil {
		return err
	}

	err = r.traces.storeSpans(ctx, conn, storeSpans)
	if err != nil {
		return err
	}
	return nil
}

// GetTrace returns a CentralTrace with the given traceID.
// if a decision has been made about the trace, the returned value
// will not contain span data.
func (r *RedisBasicStore) GetTrace(ctx context.Context, traceID string) (*CentralTrace, error) {
	_, span := r.Tracer.Start(ctx, "GetTrace")
	defer span.End()

	conn := r.RedisClient.Get()
	defer conn.Close()

	spans := make([]*CentralSpan, 0)
	var tmpSpan []struct {
		SpanID string
		Span   []byte
	}

	err := conn.GetSliceOfStructsHash(spansHashByTraceIDKey(traceID), &tmpSpan)
	if err != nil {
		return nil, err
	}

	errs := make([]error, 0, len(tmpSpan))
	var rootSpan *CentralSpan
	for _, d := range tmpSpan {
		span := &CentralSpan{}
		err := json.Unmarshal(d.Span, span)
		if err != nil {
			errs = append(errs, err)
			continue
		}
		spans = append(spans, span)

		if span.IsRoot {
			rootSpan = span
		}
	}

	return &CentralTrace{
		TraceID: traceID,
		Root:    rootSpan,
		Spans:   spans,
	}, errors.Join(errs...)
}

func (r *RedisBasicStore) GetStatusForTraces(ctx context.Context, traceIDs []string, statesToCheck ...CentralTraceState) ([]*CentralTraceStatus, error) {
	ctx, span := otelutil.StartSpanWith(ctx, r.Tracer, "GetStatusForTraces", "num_traces", len(traceIDs))
	defer span.End()

	conn := r.RedisClient.Get()
	defer conn.Close()

	statusMapFromRedis, err := r.traces.getTraceStatuses(ctx, r.RedisClient, traceIDs)
	if err != nil {
		return nil, err
	}

	validStates := make(map[CentralTraceState]struct{}, len(statesToCheck))
	for _, state := range statesToCheck {
		validStates[state] = struct{}{}
	}

	statuses := make([]*CentralTraceStatus, 0, len(statusMapFromRedis))
	for _, status := range statusMapFromRedis {
		// only include statuses that are in the statesToCheck list
		_, ok := validStates[status.State]
		if !ok {
			continue
		}
		statuses = append(statuses, status)
	}
	sort.SliceStable(statuses, func(i, j int) bool {
		if statuses[i].Timestamp.IsZero() {
			return false
		}
		return statuses[i].Timestamp.Before(statuses[j].Timestamp)
	})

	return statuses, nil

}

func (r *RedisBasicStore) GetTracesForState(ctx context.Context, state CentralTraceState) ([]string, error) {
	ctx, span := r.Tracer.Start(ctx, "GetTracesForState")
	defer span.End()

	switch state {
	case DecisionDrop, DecisionKeep:
		otelutil.AddSpanField(span, "decision_made", true)
		return nil, nil
	}

	conn := r.RedisClient.Get()
	defer conn.Close()

	return r.states.activeTraceIDsByState(ctx, conn, state, -1)
}

// GetTracesNeedingDecision returns a list of up to n trace IDs that are in the
// ReadyForDecision state. These IDs are moved to the AwaitingDecision state
// atomically, so that no other refinery will be assigned the same trace.
func (r *RedisBasicStore) GetTracesNeedingDecision(ctx context.Context, n int) ([]string, error) {
	ctx, span := r.Tracer.Start(ctx, "GetTracesNeedingDecision")
	defer span.End()
	otelutil.AddSpanField(span, "batch_size", n)

	conn := r.RedisClient.Get()
	defer conn.Close()

	traceIDs, err := r.states.activeTraceIDsByState(ctx, conn, ReadyToDecide, n)
	if err != nil {
		return nil, err
	}

	if len(traceIDs) == 0 {
		return nil, nil
	}

	succeed, err := r.states.toNextState(ctx, conn, newTraceStateChangeEvent(ReadyToDecide, AwaitingDecision), traceIDs...)
	if err != nil {
		return nil, err
	}

	return succeed, nil

}

func (r *RedisBasicStore) ChangeTraceStatus(ctx context.Context, traceIDs []string, fromState, toState CentralTraceState) error {
	ctx, span := r.Tracer.Start(ctx, "ChangeTraceStatus")
	defer span.End()

	otelutil.AddSpanFields(span, map[string]interface{}{
		"num_traces": len(traceIDs),
		"from_state": fromState,
		"to_state":   toState,
	})

	if len(traceIDs) == 0 {
		return nil
	}

	conn := r.RedisClient.Get()
	defer conn.Close()

	if toState == DecisionDrop {
		traces, err := r.traces.getTraceStatuses(ctx, r.RedisClient, traceIDs)
		if err != nil {
			return err
		}

		for _, trace := range traces {
			r.DecisionCache.Record(trace, false, "")
		}

		succeed, err := r.states.toNextState(ctx, conn, newTraceStateChangeEvent(fromState, toState), traceIDs...)
		if err != nil {
			return err
		}

		// remove span list
		spanListKeys := make([]string, 0, len(traceIDs))
		for _, traceID := range succeed {
			spanListKeys = append(spanListKeys, spansHashByTraceIDKey(traceID))
		}

		_, err = conn.Del(spanListKeys...)
		if err != nil {
			return err
		}

		return nil
	}

	_, err := r.states.toNextState(ctx, conn, newTraceStateChangeEvent(fromState, toState), traceIDs...)
	if err != nil {
		return err
	}

	return nil
}

func (r *RedisBasicStore) KeepTraces(ctx context.Context, statuses []*CentralTraceStatus) error {
	ctx, span := r.Tracer.Start(ctx, "KeepTraces")
	defer span.End()

	otelutil.AddSpanField(span, "num_traces", len(statuses))
	conn := r.RedisClient.Get()
	defer conn.Close()

	// store keep reason in status
	err := r.traces.keepTrace(ctx, conn, statuses)
	if err != nil {
		return err
	}

	traceIDs := make([]string, 0, len(statuses))
	for _, status := range statuses {
		traceIDs = append(traceIDs, status.TraceID)
	}

	if len(traceIDs) == 0 {
		return nil
	}

	succeed, err := r.states.toNextState(ctx, conn, newTraceStateChangeEvent(AwaitingDecision, DecisionKeep), traceIDs...)
	if err != nil {
		return err
	}

	var successMap map[string]struct{}
	if len(succeed) != len(traceIDs) {
		successMap = make(map[string]struct{}, len(succeed))
		for _, id := range succeed {
			successMap[id] = struct{}{}
		}
	}

	for _, status := range statuses {
		if successMap != nil {
			if _, ok := successMap[status.TraceID]; !ok {
				continue
			}
		}

		r.DecisionCache.Record(status, true, status.KeepReason)
	}

	// remove span list
	spanListKeys := make([]string, 0, len(traceIDs))
	for _, traceID := range traceIDs {
		spanListKeys = append(spanListKeys, spansHashByTraceIDKey(traceID))
	}

	_, err = conn.Del(spanListKeys...)
	if err != nil {
		return err
	}

	return nil
}

// RecordTraceDecision records the decision made about a trace.
// Note: Currently, the decision is only recorded in memory.
func (r *RedisBasicStore) RecordTraceDecision(ctx context.Context, trace *CentralTraceStatus, keep bool, reason string) error {
	_, span := r.Tracer.Start(ctx, "RecordTraceDecision")
	defer span.End()

	if keep {
		r.DecisionCache.Record(trace, keep, reason)
	} else {
		r.DecisionCache.Dropped(trace.ID())
	}

	return nil
}

func (r *RedisBasicStore) getTraceStates(ctx context.Context, conn redis.Conn, states map[string]CentralTraceState) error {
	ctx, span := r.Tracer.Start(ctx, "getTraceStates")
	defer span.End()

	var cacheHitCount int
	notFound := make([]string, 0, len(states))
	for traceID := range states {
		tracerec, _, found := r.DecisionCache.Test(traceID)
		if !found {
			// if the trace is not in the cache, we need to retrieve its state from redis
			notFound = append(notFound, traceID)
			continue
		}

		cacheHitCount++
		if tracerec.Kept() {
			states[traceID] = DecisionKeep
		} else {
			states[traceID] = DecisionDrop
		}
	}
	otelutil.AddSpanField(span, "cache_hit_count", cacheHitCount)

	if cacheHitCount == len(states) {
		return nil
	}

	results, err := r.traces.getTraceStates(ctx, conn, notFound)
	if err != nil {
		return err
	}

	for id, state := range results {
		states[id] = state
	}

	return nil
}

// TraceStore stores trace state status and spans.
// trace state statuses is stored in a redis hash with the key being the trace ID
// and each field being a status field.
// for example, an entry in the hash would be: "trace1:trace" -> "state:DecisionKeep, rate:100, reason:reason1"
// spans are stored in a redis hash with the key being the trace ID and each field being a span ID and the value being the serialized CentralSpan.
// for example, an entry in the hash would be: "trace1:spans" -> "span1:{spanID:span1, KeyFields: []}, span2:{spanID:span2, KeyFields: []}"
type tracesStore struct {
	clock           clockwork.Clock
	tracer          trace.Tracer
	keepTraceScript redis.Script
	config          config.Config
}

func newTraceStatusStore(clock clockwork.Clock, tracer trace.Tracer, keepTraceScript redis.Script, cfg config.Config) *tracesStore {
	return &tracesStore{
		clock:           clock,
		tracer:          tracer,
		keepTraceScript: keepTraceScript,
		config:          cfg,
	}
}

type centralTraceStatusInit struct {
	TraceID    string
	Count      uint32 // number of spans in the trace
	EventCount uint32 // number of span events in the trace
	LinkCount  uint32 // number of span links in the trace
	SamplerKey string
}

type centralTraceStatusReason struct {
	KeepReason  string
	Rate        uint
	ReasonIndex uint // this is the cache ID for the reason
	Metadata    []byte
}

type centralTraceStatusRedis struct {
	TraceID     string
	State       string
	Rate        uint
	Metadata    []byte
	Count       uint32
	EventCount  uint32
	LinkCount   uint32
	KeepReason  string
	SamplerKey  string
	ReasonIndex uint
	Timestamp   int64
}

func normalizeCentralTraceStatusRedis(status *centralTraceStatusRedis) *CentralTraceStatus {
	metadata := make(map[string]any, 0)
	if status.Metadata != nil {
		err := json.Unmarshal(status.Metadata, &metadata)
		if err != nil {
			fmt.Println(err)
		}
	}

	return &CentralTraceStatus{
		TraceID:         status.TraceID,
		State:           CentralTraceState(status.State),
		Rate:            status.Rate,
		SamplerSelector: status.SamplerKey,
		reasonIndex:     status.ReasonIndex,
		Metadata:        metadata,
		KeepReason:      status.KeepReason,
		Count:           status.Count,
		EventCount:      status.EventCount,
		LinkCount:       status.LinkCount,
		Timestamp:       time.UnixMicro(status.Timestamp),
	}
}

func (t *tracesStore) addStatuses(ctx context.Context, conn redis.Conn, cspans []*CentralSpan) error {
	_, spanStatus := otelutil.StartSpanMulti(ctx, t.tracer, "addStatus", map[string]interface{}{
		"numSpans": len(cspans),
		"isScript": true,
	})
	defer spanStatus.End()

	commands := make([]redis.Command, 0, 3*len(cspans))
	for _, span := range cspans {

		trace := &centralTraceStatusInit{
			TraceID:    span.TraceID,
			SamplerKey: span.samplerSelector,
		}

		traceStatusKey := t.traceStatusKey(span.TraceID)
		args := redis.Args().AddFlat(trace)

		commands = append(commands, redis.NewMultiSetHashCommand(traceStatusKey, args))
		commands = append(commands, redis.NewExpireCommand(traceStatusKey, expirationForTraceStatus.Seconds()))
		commands = append(commands, redis.NewINCRCommand(traceStatusCountKey))
	}

	err := conn.Exec(commands...)
	if err != nil {
		spanStatus.RecordError(err)
		return err
	}
	return err
}

func (t *tracesStore) getTraceStates(ctx context.Context, conn redis.Conn, traceIDs []string) (map[string]CentralTraceState, error) {
	_, span := t.tracer.Start(ctx, "getTraceStates")
	defer span.End()

	if len(traceIDs) == 0 {
		return nil, nil
	}

	states := make(map[string]CentralTraceState, len(traceIDs))
	for _, id := range traceIDs {
		cmd := redis.NewGetHashCommand(t.traceStatusKey(id), "State")
		err := cmd.Send(conn)
		if err != nil {
			span.RecordError(err)
			return nil, err
		}
	}

	replies, err := conn.ReceiveStrings(len(traceIDs))
	if err != nil {
		span.RecordError(err)
		return nil, err
	}

	for i, reply := range replies {
		if reply == "" {
			states[traceIDs[i]] = Unknown
			continue
		}

		states[traceIDs[i]] = CentralTraceState(reply)
	}

	return states, nil
}

// keepTrace stores the reason and metadata used for making a keep decision about a trace.
// it updates the trace statuses in batch. If one of the updates fails, it ignores the error
// and continues to update the rest of the traces.
func (t *tracesStore) keepTrace(ctx context.Context, conn redis.Conn, status []*CentralTraceStatus) error {
	_, keepspan := otelutil.StartSpanMulti(ctx, t.tracer, "keepTrace", map[string]interface{}{
		"num_statuses": len(status),
		"isScript":     true,
	})
	defer keepspan.End()

	otelutil.AddSpanField(keepspan, "num_traces", len(status))
	traces := make([]interface{}, 0, len(status)+1)
	traces = append(traces, "key")
	args := redis.Args()
	var err error
	metadata := make([]byte, 0)
	for _, s := range status {
		if s.Metadata != nil {
			metadata, err = json.Marshal(s.Metadata)
			if err != nil {
				keepspan.RecordError(err)
				return err
			}
		}
		trace := &centralTraceStatusReason{
			KeepReason: s.KeepReason,
			Rate:       s.Rate,
			Metadata:   metadata,
		}
		key := map[string]any{"key": t.traceStatusKey(s.TraceID)}

		args = args.AddFlat(key)
		args = args.AddFlat(trace)
		traces = append(traces, args...)

	}

	_, err = t.keepTraceScript.Do(ctx, conn, traces...)
	if err != nil {
		keepspan.RecordError(err)
		return err
	}

	return nil
}

func (t *tracesStore) getTraceStatuses(ctx context.Context, client redis.Client, traceIDs []string) (map[string]*CentralTraceStatus, error) {
	_, statusSpan := otelutil.StartSpanWith(ctx, t.tracer, "getTraceStatuses", "num_ids", len(traceIDs))
	defer statusSpan.End()

	if len(traceIDs) == 0 {
		return nil, nil
	}

	// We're going to use generics.FanoutToMap to create a set of parallel workers that will farm
	// out the work of getting the status for each traceID.

	// First, calculate the max number of goroutines to use (leaving a few for the rest of the world).
	numGoroutines := t.config.GetRedisMaxActive() - 5
	// but don't use more than 1 for every 10 traceIDs
	if numGoroutines > len(traceIDs)/10 {
		numGoroutines = len(traceIDs) / 10
	}
	if numGoroutines <= 0 {
		numGoroutines = 1
	}
	otelutil.AddSpanField(statusSpan, "num_goroutines", numGoroutines)

	// Now create a worker factory that will create a worker that will get the status for a traceID.
	// We also want telemetry so we do a little bit of prework and a cleanup function.
	workerFactory := func(i int) (func(traceID string) *CentralTraceStatus, func(int)) {
		conn := client.Get()
		queries := 0
		found := 0
		_, span := otelutil.StartSpanWith(ctx, t.tracer, "getTraceStatusesWorker", "worker", i)
		worker := func(traceID string) *CentralTraceStatus {
			status := &centralTraceStatusRedis{}
			err := conn.GetStructHash(t.traceStatusKey(traceID), status)
			queries++
			if err != nil {
				if errors.Is(err, redis.ErrKeyNotFound) {
					return nil
				}
				statusSpan.RecordError(err)
				return nil
			}
			found++
			return normalizeCentralTraceStatusRedis(status)
		}
		cleanup := func(i int) {
			conn.Close()
			otelutil.AddSpanFields(span, map[string]interface{}{
				"num_queries": queries,
				"num_found":   found,
			})
			span.End()
		}
		return worker, cleanup
	}
	// this filters out the nil statuses
	predicate := func(s *CentralTraceStatus) bool {
		return s != nil
	}

	// Now we have all our parts, and this does all the work.
	statuses := generics.FanoutToMap(traceIDs, numGoroutines, workerFactory, predicate)
	otelutil.AddSpanField(statusSpan, "num_statuses", len(statuses))

	// Our result is ready
	return statuses, nil
}

func (t *tracesStore) traceStatusKey(traceID string) string {
	return traceID + ":status"
}

// count returns the number of traces in the store.
func (t *tracesStore) count(ctx context.Context, conn redis.Conn) (int64, error) {
	_, span := t.tracer.Start(ctx, "Count")
	defer span.End()

	// read the value from trace status count key
	return conn.GetInt64(traceStatusCountKey)
}

// storeSpan stores the span in the spans hash and increments the span count for the trace.
func (t *tracesStore) storeSpans(ctx context.Context, conn redis.Conn, spans []*CentralSpan) error {
	if len(spans) == 0 {
		return nil
	}

	_, spanStore := otelutil.StartSpanMulti(ctx, t.tracer, "storeSpan", map[string]interface{}{
		"isScript": true,
		"numSpans": len(spans),
	})
	defer spanStore.End()

	commands := make([]redis.Command, 2*len(spans))
	for i := 0; i < len(commands); i += 2 {
		var err error
		span := spans[i/2]
		commands[i], err = addToSpanHash(span)
		if err != nil {
			return err
		}

		commands[i+1] = t.incrementSpanCountsCMD(span.TraceID, span.Type)
	}

	err := conn.Exec(commands...)
	if err != nil {
		spanStore.RecordError(err)
	}
	return err
}

func (t *tracesStore) incrementSpanCounts(ctx context.Context, conn redis.Conn, spans []*CentralSpan) error {
	if len(spans) == 0 {
		return nil
	}

	_, spanInc := otelutil.StartSpanMulti(ctx, t.tracer, "incrementSpanCounts", map[string]interface{}{
		"num_spans": len(spans),
		"isScript":  true,
	})
	defer spanInc.End()

	cmds := make([]redis.Command, len(spans))
	for i, s := range spans {
		cmds[i] = t.incrementSpanCountsCMD(s.TraceID, s.Type)
	}

	err := conn.Exec(cmds...)
	if err != nil {
		spanInc.RecordError(err)
	}
	return err
}

func (t *tracesStore) incrementSpanCountsCMD(traceID string, spanType types.SpanType) redis.Command {

	var field string
	switch spanType {
	case types.SpanTypeEvent:
		field = "EventCount"
	case types.SpanTypeLink:
		field = "LinkCount"
	default:
		field = "Count"
	}

	return redis.NewIncrByHashCommand(t.traceStatusKey(traceID), field, 1)
}

func spansHashByTraceIDKey(traceID string) string {
	return traceID + ":spans"
}

// central span -> blobs
func addToSpanHash(span *CentralSpan) (redis.Command, error) {
	data, err := json.Marshal(span)
	if err != nil {
		return nil, err
	}

	// overwrite the span data if it already exists
	return redis.NewSetHashCommand(spansHashByTraceIDKey(span.TraceID), map[string]any{span.SpanID: data}), nil
}

// TraceStateProcessor is a map of trace IDs to their state.
// It's used to atomically move traces between states and to get all traces in a state.
// In order to also record the time of the state change, we also store traceID:timestamp
// in a hash using <state>:traces:time as the hash key.
// By using a hash for the timestamps, we can easily get the timestamp for a trace based
// on it's current state.

type traceStateProcessorConfig struct {
	reaperRunInterval time.Duration
	maxTraceRetention time.Duration
	changeState       redis.Script
}

type traceStateProcessor struct {
	states []CentralTraceState
	config traceStateProcessorConfig
	clock  clockwork.Clock
	done   chan struct{}

	tracer trace.Tracer
}

func newTraceStateProcessor(cfg traceStateProcessorConfig, clock clockwork.Clock, tracer trace.Tracer) *traceStateProcessor {
	if cfg.reaperRunInterval == 0 {
		cfg.reaperRunInterval = 10 * time.Second
	}
	if cfg.maxTraceRetention == 0 {
		cfg.maxTraceRetention = 24 * time.Hour
	}
	s := &traceStateProcessor{
		states: []CentralTraceState{
			DecisionKeep,
			DecisionDrop,
			Collecting,
			DecisionDelay,
			AwaitingDecision,
			ReadyToDecide,
		},
		config: cfg,
		clock:  clock,
		done:   make(chan struct{}),
		tracer: tracer,
	}

	return s
}

// init ensures that the valid state change events are stored in a set in redis
// and starts a goroutine to clean up expired traces.
func (t *traceStateProcessor) init(redis redis.Client) error {
	if err := ensureValidStateChangeEvents(redis); err != nil {
		return err
	}

	go t.cleanupExpiredTraces(redis)

	return nil
}

func (t *traceStateProcessor) Stop() {
	if t.done != nil {
		close(t.done)
	}
}

// addTrace stores the traceID into a set and insert the current time into
// a list. The list is used to keep track of the time the trace was added to
// the state. The set is used to check if the trace is in the state.
func (t *traceStateProcessor) addNewTraces(ctx context.Context, conn redis.Conn, spans []*CentralSpan) error {
	if len(spans) == 0 {
		return nil
	}

	ctx, span := otelutil.StartSpanWith(ctx, t.tracer, "addNewTraces", "num_traces", len(spans))
	defer span.End()

	ids := make([]string, len(spans))
	for i, s := range spans {
		ids[i] = s.TraceID
	}

	_, err := t.applyStateChange(ctx, conn, newTraceStateChangeEvent(Unknown, Collecting), ids)
	return err
}

func (t *traceStateProcessor) stateNameKey(state CentralTraceState) string {
	return fmt.Sprintf("%s:traces", state)
}

func (t *traceStateProcessor) traceStatesKey(traceID string) string {
	return fmt.Sprintf("%s:states", traceID)
}

// activeTraceIDsByState returns the traceIDs that are in a given trace state no older than the maxTraceRetention.
// If n is not zero, it will return at most n traceIDs.
func (t *traceStateProcessor) activeTraceIDsByState(ctx context.Context, conn redis.Conn, state CentralTraceState, n int) ([]string, error) {
	_, span := t.tracer.Start(ctx, "activeTraceIDsByState")
	defer span.End()

	minTimestamp := t.clock.Now().Add(-t.config.maxTraceRetention)
	ids, err := t.traceIDsByState(ctx, conn, state, minTimestamp, time.Time{}, n)
	if err != nil {
		span.RecordError(err)
	}
	otelutil.AddSpanField(span, "num_ids", len(ids))
	return ids, err
}

// traceIDsByState returns the traceIDs that are in a given trace state.
// If startTime is not zero, it will return traceIDs that have been in the state since startTime.
// If endTime is not zero, it will return traceIDs that have been in the state until endTime.
// If n is not zero, it will return at most n traceIDs.
func (t *traceStateProcessor) traceIDsByState(ctx context.Context, conn redis.Conn, state CentralTraceState, startTime time.Time, endTime time.Time, n int) ([]string, error) {
	_, span := t.tracer.Start(ctx, "traceIDsByState")
	defer span.End()

	start := startTime.UnixMicro()
	if startTime.IsZero() {
		start = 0
	}

	end := endTime.UnixMicro()
	if endTime.IsZero() {
		end = 0
	}

	results, err := conn.ZRangeByScoreString(t.stateNameKey(state), start, end, n, 0)
	if err != nil {
		span.RecordError(err)
		return nil, err
	}
	otelutil.AddSpanFields(span, map[string]interface{}{
		"cmd":     "ZRANGEBYSCORE",
		"state":   state,
		"num_ids": len(results),
		"start":   start,
		"end":     end,
		"n":       n,
	})
	return results, nil
}

func (t *traceStateProcessor) traceIDsWithTimestamp(ctx context.Context, conn redis.Conn, state CentralTraceState, traceIDs []string) (map[string]time.Time, error) {
	_, span := otelutil.StartSpanMulti(ctx, t.tracer, "traceIDsWithTimestamp", map[string]interface{}{
		"state":   state,
		"cmd":     "ZMSCORE",
		"num_ids": len(traceIDs),
	})
	defer span.End()

	timestamps, err := conn.ZMScore(t.stateNameKey(state), traceIDs)
	if err != nil {
		span.RecordError(err)
		return nil, err
	}

	traces := make(map[string]time.Time, len(timestamps))
	for i, value := range timestamps {
		if value == 0 {
			// it didn't exist, skip it
			continue
		}
		traces[traceIDs[i]] = time.UnixMicro(value)
	}

	return traces, nil
}

func (t *traceStateProcessor) exists(ctx context.Context, conn redis.Conn, state CentralTraceState, traceID string) bool {
	_, span := otelutil.StartSpanMulti(ctx, t.tracer, "exists", map[string]interface{}{
		"trace_id": traceID,
		"state":    state,
		"exists":   false,
		"cmd":      "ZEXIST",
	})
	defer span.End()

	exist, err := conn.ZExist(t.stateNameKey(state), traceID)
	if err != nil {
		return false
	}

	otelutil.AddSpanField(span, "exists", exist)

	return exist
}

func (t *traceStateProcessor) remove(ctx context.Context, conn redis.Conn, state CentralTraceState, traceIDs ...string) error {
	_, span := otelutil.StartSpanMulti(ctx, t.tracer, "remove", map[string]interface{}{
		"state":      state,
		"cmd":        "ZREMOVE",
		"num_traces": len(traceIDs),
	})
	defer span.End()
	if len(traceIDs) == 0 {
		return nil
	}

	return conn.ZRemove(t.stateNameKey(state), traceIDs)
}

func (t *traceStateProcessor) toNextState(ctx context.Context, conn redis.Conn, changeEvent stateChangeEvent, traceIDs ...string) ([]string, error) {
	if len(traceIDs) == 0 {
		return nil, nil
	}
	ctx, span := otelutil.StartSpanMulti(ctx, t.tracer, "toNextState", map[string]interface{}{
		"num_traces": len(traceIDs),
		"from_state": changeEvent.current,
		"to_state":   changeEvent.next,
	})
	defer span.End()

	otelutil.AddSpanFields(span, map[string]interface{}{
		"num_of_traces": len(traceIDs),
		"from_state":    changeEvent.current,
		"to_state":      changeEvent.next,
	})

	return t.applyStateChange(ctx, conn, changeEvent, traceIDs)
}

// cleanupExpiredTraces removes traces from the state map if they have been in the state for longer than
// the configured time.
func (t *traceStateProcessor) cleanupExpiredTraces(redis redis.Client) {
	ticker := t.clock.NewTicker(t.config.reaperRunInterval)
	defer ticker.Stop()

	for {
		select {
		case <-t.done:
			return
		case <-ticker.Chan():
			// cannot defer here!
			ctx, span := t.tracer.Start(context.Background(), "cleanupExpiredTraces")
			t.removeExpiredTraces(ctx, redis)
			span.End()
		}
	}
}

func (t *traceStateProcessor) removeExpiredTraces(ctx context.Context, client redis.Client) {
	ctx, span := otelutil.StartSpanMulti(ctx, t.tracer, "removeExpiredTraces", map[string]interface{}{
		"num_states": len(t.states),
		"cmd":        "ZRANGEBYSCORE",
	})
	defer span.End()

	conn := client.Get()
	defer conn.Close()

	// get the traceIDs that have been in the state for longer than the expiration time
	for _, state := range t.states {
		traceIDs, err := conn.ZRangeByScoreString(t.stateNameKey(state), 0, t.clock.Now().Add(-t.config.maxTraceRetention).UnixMicro(), 100, 0)
		if err != nil {
			span.RecordError(err)
			otelutil.AddSpanFields(span, map[string]interface{}{
				"state": state,
				"error": err.Error(),
			})
			return
		}

		// remove the traceIDs from the state map
		err = t.remove(ctx, conn, state, traceIDs...)
		if err != nil {
			continue
		}
	}

}

// applyStateChange runs a lua script that atomically moves traces between states and returns the trace IDs that has completed a state change.
func (t *traceStateProcessor) applyStateChange(ctx context.Context, conn redis.Conn, stateChange stateChangeEvent, traceIDs []string) ([]string, error) {
	ctx, span := t.tracer.Start(ctx, "applyStateChange")
	defer span.End()

	otelutil.AddSpanField(span, "num_traces", len(traceIDs))

	if len(traceIDs) == 0 {
		return nil, nil
	}

	args := redis.Args(validStateChangeEventsKey, stateChange.current.String(), stateChange.next.String(),
		expirationForTraceState.Seconds(), t.clock.Now().UnixMicro()).AddFlat(traceIDs)

	result, err := t.config.changeState.DoStrings(ctx,
		conn, args...)

	if err != nil {
		otelutil.AddSpanField(span, "error", err.Error())
		return nil, err
	}

	if len(result) == 0 {
		return nil, fmt.Errorf("failed to apply state change %s for traces %v", stateChange.string(), traceIDs)
	}
	otelutil.AddSpanFields(span, map[string]interface{}{
		"result": result,
	})

	return result, nil
}

// stateChangeScript is a lua script that atomically moves traces between states and returns
// the trace IDs that has completed a state change.
// It takes the following arguments:
// KEYS[1] - the set of valid state change events
// ARGV[1] - the previous state. This is the current state submmited by the client
// ARGV[2] - the next state
// ARGV[3] - the expiration time for the state
// ARGV[4] - the current time
// The rest of the arguments are the traceIDs to move between states.

// The script works as follows:
// 1. For each traceID, get the current state from its trace state list. If it doesn't exist yet, use the previous state
// 2. If the current state doesn't match with the previous state, that means the state for the trace has changed
// the current state is no longer valid, so we should abort
// 3. If the current state matches with the state submitted by the client, check if the state change event is valid
// 4. If the state change event is valid, add the trace to the next state sorted set and remove it from the current state sorted set
const stateChangeKey = 1
const stateChangeScript = `
  local possibleStateChangeEvents = KEYS[1]
  local previousState = ARGV[1]
  local nextState = ARGV[2]
  local ttl = ARGV[3]
  local timestamp = ARGV[4]
  local result = {}

  -- iterate through the traceIDs and move them to the next state
  for i, traceID in ipairs(ARGV) do
    -- unfortunately, Lua doesn't support "continue" statement in for loops.
	-- even though, Lua 5.2+ supports "goto" statement, we can't use it here because
	-- Redis only supports Lua 5.1.
	-- The interior "repeat ... until true" is a way of creating a do-once loop, and "do break end" is a way to
	-- spell "break" that indicates it's not just a normal break.
	-- This is a common pattern to simulate "continue" in Lua versions before 5.2.
  	repeat
		-- the first 4 arguments are not traceIDs, so skip them
	    if i < 5 then
		  do break end
		end

		--  get current state for the trace. If it doesn't exist yet, use the previous state
		-- this formatting logic should match with the traceStatesKey function in the traceStateProcessor struct
		local traceStateKey = string.format("%s:states", traceID)
	    local currentState = redis.call('LINDEX', traceStateKey, -1)
	    if (currentState == nil or currentState == false) then
	 	  currentState = previousState
	    end

	   -- if the current state doesn't match with the previous state, that means the state change is
	   --  no longer valid, so we should abort
	   if (currentState ~= previousState) then
	 	  do break end
	   end

	   -- check if the state change event is valid
	   -- this formatting logic should match with the formatting for the stateChangeEvent struct
	   local stateChangeEvent = string.format("%s-%s", currentState, nextState)
	   local changeEventIsValid = redis.call('SISMEMBER', possibleStateChangeEvents, stateChangeEvent)

	   if (changeEventIsValid == 0) then
	     do break end
	   end

	   redis.call('RPUSH', traceStateKey, nextState)
	   redis.call('EXPIRE', traceStateKey, ttl)

	   -- the construction of the key for the sorted set should match with the stateNameKey function
	   -- in the traceStateProcessor struct
	   local added = redis.call('ZADD', string.format("%s:traces", nextState), "NX", timestamp, traceID)

	   local removed = redis.call('ZREM', string.format("%s:traces", currentState), traceID)

	   local status = redis.call("HSET", string.format("%s:status", traceID), "State", nextState, "Timestamp", timestamp)

	   -- add it to the result list
	   table.insert(result, traceID)
	until true
  end


 return result
`

const validStateChangeEventsKey = "valid-state-change-events"

func ensureValidStateChangeEvents(client redis.Client) error {
	conn := client.Get()
	defer conn.Close()

	return conn.SAdd(validStateChangeEventsKey,
		newTraceStateChangeEvent(Unknown, Collecting).string(),
		newTraceStateChangeEvent(Collecting, DecisionDelay).string(),
		newTraceStateChangeEvent(DecisionDelay, ReadyToDecide).string(),
		newTraceStateChangeEvent(ReadyToDecide, AwaitingDecision).string(),
		newTraceStateChangeEvent(AwaitingDecision, ReadyToDecide).string(),
		newTraceStateChangeEvent(AwaitingDecision, DecisionKeep).string(),
		newTraceStateChangeEvent(AwaitingDecision, DecisionDrop).string(),
	)
}

type stateChangeEvent struct {
	current CentralTraceState
	next    CentralTraceState
}

func newTraceStateChangeEvent(current, next CentralTraceState) stateChangeEvent {
	return stateChangeEvent{
		current: current,
		next:    next,
	}
}

// string returns a string representation of the state change event
// this formatting logic should match the one in the stateChange lua script
func (s stateChangeEvent) string() string {
	return s.current.String() + "-" + s.next.String()
}

const keepTraceKey = 1
const keepTraceScript = `
	local totalArgs = table.getn(ARGV)
	local traceStatusKey = ""

	for i=1, totalArgs, 2 do
	--	If trace status does not exist, a new entry is created.
	--	If KeepReason already exists, this operation has no effect.
		if ARGV[i] == "key" then
			traceStatusKey = ARGV[i+1]
		else
			redis.call("HSETNX", traceStatusKey, ARGV[i], ARGV[i+1])
		end
	end

	return 1
`<|MERGE_RESOLUTION|>--- conflicted
+++ resolved
@@ -5,11 +5,6 @@
 	"encoding/json"
 	"errors"
 	"fmt"
-<<<<<<< HEAD
-	"slices"
-=======
-	"math/rand"
->>>>>>> 7f6dc324
 	"sort"
 	"time"
 
