package centralstore

import (
	"context"
	"fmt"
	"reflect"
	"sync"
	"testing"
	"time"

	"github.com/facebookgo/inject"
	"github.com/facebookgo/startstop"
	"github.com/honeycombio/refinery/collect/cache"
	"github.com/honeycombio/refinery/config"
	"github.com/honeycombio/refinery/metrics"
	"github.com/honeycombio/refinery/redis"
	"github.com/honeycombio/refinery/types"
	"github.com/jonboulle/clockwork"
	"github.com/stretchr/testify/assert"
	"github.com/stretchr/testify/require"
	"go.opentelemetry.io/otel/trace"
	"go.opentelemetry.io/otel/trace/noop"
)

func TestRedisBasicStore_TraceStatus(t *testing.T) {
	ctx := context.Background()
	traceID := "traceID0"
	store := NewTestRedisBasicStore(ctx, t)
	defer store.Stop()

	status, err := store.GetStatusForTraces(ctx, []string{traceID}, Unknown)
	require.NoError(t, err)
	require.Len(t, status, 0)

	testcases := []struct {
		name               string
		span               *CentralSpan
		expectedState      CentralTraceState
		expectedSpanCount  uint32
		expectedEventCount uint32
		expectedLinkCount  uint32
	}{
		{
			name: "first nonroot span",
			span: &CentralSpan{
				TraceID:   traceID,
				SpanID:    "spanID0",
				KeyFields: map[string]interface{}{"foo": "bar"},
				IsRoot:    false,
			},
			expectedState:     Collecting,
			expectedSpanCount: 1,
		},
		{
			name: "event span",
			span: &CentralSpan{
				TraceID:   traceID,
				SpanID:    "spanID1",
				Type:      types.SpanTypeEvent,
				KeyFields: map[string]interface{}{"event": "bar"},
				IsRoot:    false,
			},
			expectedState:      Collecting,
			expectedSpanCount:  1,
			expectedEventCount: 1,
		},
		{
			name: "link span",
			span: &CentralSpan{
				TraceID:   traceID,
				SpanID:    "spanID2",
				Type:      types.SpanTypeLink,
				KeyFields: map[string]interface{}{"link": "bar"},
				IsRoot:    false,
			},
			expectedState:      Collecting,
			expectedSpanCount:  1,
			expectedLinkCount:  1,
			expectedEventCount: 1,
		},
		{
			name: "root span",
			span: &CentralSpan{
				TraceID:   traceID,
				SpanID:    "spanID3",
				KeyFields: map[string]interface{}{"root": "bar"},
				IsRoot:    true,
			},
			expectedState:      DecisionDelay,
			expectedSpanCount:  2,
			expectedLinkCount:  1,
			expectedEventCount: 1,
		},
	}

	var initialTimestamp time.Time
	for i, tc := range testcases {
		t.Run(tc.name, func(t *testing.T) {
<<<<<<< HEAD
			require.NoError(t, store.WriteSpan(ctx, tc.span))
			status, err := store.GetStatusForTraces(ctx, []string{tc.span.TraceID}, tc.expectedState)
=======
			require.NoError(t, store.WriteSpans(ctx, []*CentralSpan{tc.span}))
			status, err := store.GetStatusForTraces(ctx, []string{tc.span.TraceID})
>>>>>>> 25dc93b7
			require.NoError(t, err)
			require.Len(t, status, 1)
			require.NotNil(t, status[0])
			assert.Equal(t, tc.expectedState, status[0].State)
			if i == 0 {
				initialTimestamp = status[0].Timestamp
			}
			assert.NotNil(t, status[0].Timestamp)
			if i > 0 {
				assert.Equal(t, initialTimestamp, status[0].Timestamp)
			}

			assert.Equal(t, tc.expectedEventCount, status[0].SpanEventCount())
			assert.Equal(t, tc.expectedLinkCount, status[0].SpanLinkCount())
			assert.Equal(t, tc.expectedSpanCount, status[0].SpanCount())
		})
	}

}

func TestRedisBasicStore_GetTrace(t *testing.T) {
	ctx := context.Background()
	traceID := "traceID0"
	store := NewTestRedisBasicStore(ctx, t)
	defer store.Stop()
	testSpans := []*CentralSpan{
		{
			TraceID:   traceID,
			SpanID:    "spanID0",
			KeyFields: map[string]interface{}{"foo": "bar"},
			IsRoot:    false,
		},
		{
			TraceID:   traceID,
			SpanID:    "spanID3",
			KeyFields: map[string]interface{}{"root": "bar"},
			IsRoot:    true,
		},
	}

	require.NoError(t, store.WriteSpans(ctx, testSpans))

	trace, err := store.GetTrace(ctx, traceID)
	require.NoError(t, err)
	require.NotNil(t, trace)
	require.Equal(t, traceID, trace.TraceID)
	require.Len(t, trace.Spans, 2)
	assert.EqualValues(t, testSpans, trace.Spans)
	assert.EqualValues(t, testSpans[1], trace.Root)
}

func TestRedisBasicStore_applyStateChange_NoTraces(t *testing.T) {
	ctx := context.Background()
	testRedis := &redis.TestService{}
	testRedis.Start()
	defer testRedis.Stop()

	ts := newTestTraceStateProcessor(t, testRedis, nil, noop.NewTracerProvider().Tracer("test"))
	require.NoError(t, ts.init(testRedis))
	defer ts.Stop()

	conn := testRedis.Get()
	defer conn.Close()

	result, err := ts.applyStateChange(ctx, conn, stateChangeEvent{}, []string{})
	require.Nil(t, err)
	assert.Nil(t, result)

	result, err = ts.applyStateChange(ctx, conn, stateChangeEvent{}, nil)
	require.Nil(t, err)
	assert.Nil(t, result)
}

func TestRedisBasicStore_ChangeTraceStatus_NoTraces(t *testing.T) {
	ctx := context.Background()

	store := NewTestRedisBasicStore(ctx, t)
	defer store.Stop()

	assert.NoError(t, store.ChangeTraceStatus(ctx, []string{}, Collecting, DecisionDelay))
	assert.NoError(t, store.ChangeTraceStatus(ctx, nil, Collecting, DecisionDelay))
}

func TestRedisBasicStore_ChangeTraceStatus(t *testing.T) {
	ctx := context.Background()

	store := NewTestRedisBasicStore(ctx, t)
	defer store.Stop()

	// write a span to create a trace
	//	test that it can go through different states

	span := &CentralSpan{
		TraceID:   "traceID0",
		SpanID:    "spanID0",
		KeyFields: map[string]interface{}{"foo": "bar"},
	}

	require.NoError(t, store.WriteSpans(ctx, []*CentralSpan{span}))

	collectingStatus, err := store.GetStatusForTraces(ctx, []string{span.TraceID}, Collecting)
	require.NoError(t, err)
	require.Len(t, collectingStatus, 1)
	assert.Equal(t, Collecting, collectingStatus[0].State)

	store.clock.Advance(time.Duration(1 * time.Second))

	require.NoError(t, store.ChangeTraceStatus(ctx, []string{span.TraceID}, Collecting, DecisionDelay))

	waitingStatus, err := store.GetStatusForTraces(ctx, []string{span.TraceID}, DecisionDelay)
	require.NoError(t, err)
	require.Len(t, waitingStatus, 1)
	assert.Equal(t, DecisionDelay, waitingStatus[0].State)
	assert.True(t, waitingStatus[0].Timestamp.After(collectingStatus[0].Timestamp))

	store.clock.Advance(time.Duration(1 * time.Second))
	require.NoError(t, store.ChangeTraceStatus(ctx, []string{span.TraceID}, DecisionDelay, ReadyToDecide))

	readyStatus, err := store.GetStatusForTraces(ctx, []string{span.TraceID}, ReadyToDecide)
	require.NoError(t, err)
	require.Len(t, readyStatus, 1)
	assert.Equal(t, ReadyToDecide, readyStatus[0].State)
	assert.True(t, readyStatus[0].Timestamp.After(waitingStatus[0].Timestamp))

	store.clock.Advance(time.Duration(1 * time.Second))
	require.NoError(t, store.ChangeTraceStatus(ctx, []string{span.TraceID}, ReadyToDecide, AwaitingDecision))

	awaitingStatus, err := store.GetStatusForTraces(ctx, []string{span.TraceID}, AwaitingDecision)
	require.NoError(t, err)
	require.Len(t, awaitingStatus, 1)
	assert.Equal(t, AwaitingDecision, awaitingStatus[0].State)
	assert.True(t, awaitingStatus[0].Timestamp.After(readyStatus[0].Timestamp))

	store.clock.Advance(time.Duration(1 * time.Second))
	require.NoError(t, store.ChangeTraceStatus(ctx, []string{span.TraceID}, AwaitingDecision, ReadyToDecide))

	readyStatus, err = store.GetStatusForTraces(ctx, []string{span.TraceID}, ReadyToDecide)
	require.NoError(t, err)
	require.Len(t, readyStatus, 1)
	assert.Equal(t, ReadyToDecide, readyStatus[0].State)
	assert.True(t, readyStatus[0].Timestamp.After(awaitingStatus[0].Timestamp))

	store.clock.Advance(time.Duration(1 * time.Second))
	require.NoError(t, store.ChangeTraceStatus(ctx, []string{span.TraceID}, ReadyToDecide, AwaitingDecision))
	awaitingStatus, err = store.GetStatusForTraces(ctx, []string{span.TraceID}, AwaitingDecision)
	require.NoError(t, err)

	require.NoError(t, store.KeepTraces(ctx, awaitingStatus))

	keepStatus, err := store.GetStatusForTraces(ctx, []string{span.TraceID}, DecisionKeep)
	require.NoError(t, err)
	require.Len(t, keepStatus, 1)
	assert.Equal(t, DecisionKeep, keepStatus[0].State)
}

func TestRedisBasicStore_GetTracesNeedingDecision(t *testing.T) {
	ctx := context.Background()
	store := NewTestRedisBasicStore(ctx, t)
	defer store.Stop()

	conn := store.RedisClient.Get()
	defer conn.Close()

	traces := []string{"traceID0", "traceID1", "traceID2"}
	for _, id := range traces {
		store.ensureInitialState(t, ctx, conn, id, ReadyToDecide)
	}

	decisionTraces, err := store.GetTracesNeedingDecision(ctx, 1)
	require.NoError(t, err)
	require.Len(t, decisionTraces, 1)
	require.False(t, store.states.exists(ctx, conn, ReadyToDecide, decisionTraces[0]))
	require.False(t, store.states.exists(ctx, conn, ReadyToDecide, decisionTraces[0]))

	decisionTraces, err = store.GetTracesNeedingDecision(ctx, 2)
	require.NoError(t, err)
	require.Len(t, decisionTraces, 2)

	for _, id := range traces {
		require.False(t, store.states.exists(ctx, conn, ReadyToDecide, id))
		require.True(t, store.states.exists(ctx, conn, AwaitingDecision, id))
	}
}

func TestRedisBasicStore_KeepTraces(t *testing.T) {
	ctx := context.Background()
	traceID := "traceID0"
	store := NewTestRedisBasicStore(ctx, t)
	defer store.Stop()

	conn := store.RedisClient.Get()
	defer conn.Close()

	store.ensureInitialState(t, ctx, conn, traceID, AwaitingDecision)
	status, err := store.GetStatusForTraces(ctx, []string{traceID}, AwaitingDecision)
	require.NoError(t, err)
	require.NoError(t, store.KeepTraces(ctx, status))

	// make sure it's stored in the decision cache
	record, _, exist := store.DecisionCache.Test(traceID)
	require.True(t, exist)
	require.Equal(t, uint(1), record.DescendantCount())

	// make sure it's state is updated to keep
	status, err = store.GetStatusForTraces(ctx, []string{traceID}, DecisionKeep)
	require.NoError(t, err)
	require.Len(t, status, 1)
	require.Equal(t, DecisionKeep, status[0].State)

	// remove spans linked to trace
	trace, err := store.GetTrace(ctx, traceID)
	require.NoError(t, err)
	require.Empty(t, trace.Spans)
	require.Nil(t, trace.Root)
}

func TestRedisBasicStore_ConcurrentStateChange(t *testing.T) {
	ctx := context.Background()

	traceID := "traceID0"
	store := NewTestRedisBasicStore(ctx, t)
	defer store.Stop()

	require.NoError(t, store.WriteSpans(ctx, []*CentralSpan{&CentralSpan{
		TraceID:   traceID,
		SpanID:    "spanID0",
		KeyFields: map[string]interface{}{"foo": "bar"},
		IsRoot:    false,
	}}))

	status, err := store.GetStatusForTraces(ctx, []string{traceID}, Collecting)
	require.NoError(t, err)
	require.Len(t, status, 1)
	require.Equal(t, Collecting, status[0].State)
	initialTimestamp := status[0].Timestamp

	store.clock.Advance(1 * time.Second)
	var wg sync.WaitGroup
	for i := 0; i < 5; i++ {
		wg.Add(1)
		go func() {
			defer wg.Done()
			_ = store.ChangeTraceStatus(ctx, []string{traceID}, Collecting, DecisionDelay)
			_ = store.ChangeTraceStatus(ctx, []string{traceID}, DecisionDelay, ReadyToDecide)
		}()
	}

	wg.Add(1)
	go func() {
		defer wg.Done()

		_ = store.ChangeTraceStatus(ctx, []string{traceID}, Collecting, DecisionDelay)
		_ = store.ChangeTraceStatus(ctx, []string{traceID}, DecisionDelay, ReadyToDecide)
		_ = store.ChangeTraceStatus(ctx, []string{traceID}, ReadyToDecide, AwaitingDecision)
	}()

	wg.Wait()

	conn := store.RedisClient.Get()
	defer conn.Close()

	require.False(t, store.states.exists(ctx, conn, Collecting, traceID))
	decisionDelay := store.states.exists(ctx, conn, DecisionDelay, traceID)
	status, err = store.GetStatusForTraces(ctx, []string{traceID}, AwaitingDecision)
	require.NoError(t, err)
	require.Len(t, status, 1)
	require.False(t, decisionDelay)
	require.False(t, store.states.exists(ctx, conn, ReadyToDecide, traceID))
	require.True(t, store.states.exists(ctx, conn, AwaitingDecision, traceID))

	status, err = store.GetStatusForTraces(ctx, []string{traceID}, AwaitingDecision)
	require.NoError(t, err)
	require.Len(t, status, 1)
	assert.Equal(t, AwaitingDecision, status[0].State)
	assert.True(t, status[0].Timestamp.After(initialTimestamp))
}

func TestRedisBasicStore_Cleanup(t *testing.T) {
	ctx := context.Background()
	testRedis := &redis.TestService{}
	testRedis.Start()
	defer testRedis.Stop()

	ts := newTestTraceStateProcessor(t, testRedis, nil, noop.NewTracerProvider().Tracer("test"))
	ts.config.maxTraceRetention = 1 * time.Minute
	ts.config.reaperRunInterval = 500 * time.Millisecond
	require.NoError(t, ts.init(testRedis))

	conn := testRedis.Get()
	defer conn.Close()

	traceID := "traceID0"
	traceIDToBeRemoved := []*CentralSpan{{TraceID: traceID}}
	err := ts.addNewTraces(ctx, conn, traceIDToBeRemoved)
	require.NoError(t, err)
	_, err = ts.toNextState(ctx, conn, newTraceStateChangeEvent(Collecting, DecisionDelay), traceID)
	require.NoError(t, err)
	require.True(t, ts.exists(ctx, conn, DecisionDelay, traceID))

	ts.clock.Advance(time.Duration(10 * time.Minute))
	traceID1 := "traceID1"
	traceIDToKeep := []*CentralSpan{{TraceID: traceID1}}
	err = ts.addNewTraces(ctx, conn, traceIDToKeep)
	require.NoError(t, err)
	_, err = ts.toNextState(ctx, conn, newTraceStateChangeEvent(Collecting, DecisionDelay), traceID1)
	require.NoError(t, err)
	require.True(t, ts.exists(ctx, conn, DecisionDelay, traceID1))

	assert.EventuallyWithT(t, func(collect *assert.CollectT) {
		require.False(collect, ts.exists(ctx, conn, DecisionDelay, traceID))
		require.True(collect, ts.exists(ctx, conn, DecisionDelay, traceID1))
	}, 1*time.Second, 200*time.Millisecond)
}

func TestRedisBasicStore_GetMetrics(t *testing.T) {
	ctx := context.Background()
	store := NewTestRedisBasicStore(ctx, t)
	defer store.Stop()

	conn := store.RedisClient.Get()
	defer conn.Close()

	traceID := "traceID0"
	store.ensureInitialState(t, ctx, conn, traceID, ReadyToDecide)

	err := store.RecordMetrics(ctx)
	require.NoError(t, err)
	count, ok := store.Metrics.Get(metricsPrefixCount + ReadyToDecide.String())
	require.True(t, ok)
	assert.EqualValues(t, 1, count)
	count, ok = store.Metrics.Get(metricsPrefixCount + Collecting.String())
	require.True(t, ok)
	assert.EqualValues(t, 0, count)
	count, ok = store.Metrics.Get(metricsPrefixCount + AwaitingDecision.String())
	require.True(t, ok)
	assert.EqualValues(t, 0, count)

	// this is 0 because miniredis doesn't support memory stats command
	// however, the test is still useful to ensure the metrics are being initialized
	// and the function is able to proceed without error in the event of a failure from calling
	// the memory stats command
	count, ok = store.Metrics.Get(metricsPrefixCount + "keys")
	require.True(t, ok)
	assert.EqualValues(t, 0, count)
	count, ok = store.Metrics.Get(metricsPrefixMemory + "used_total")
	require.True(t, ok)
	assert.EqualValues(t, 0, count)
	count, ok = store.Metrics.Get(metricsPrefixMemory + "used_peak")
	require.True(t, ok)
	assert.EqualValues(t, 0, count)

	count, ok = store.Metrics.Get(metricsPrefixConnection + "active")
	require.True(t, ok)
	assert.EqualValues(t, 0, count)
	count, ok = store.Metrics.Get(metricsPrefixConnection + "idle")
	require.True(t, ok)
	assert.EqualValues(t, 0, count)
	count, ok = store.Metrics.Get(metricsPrefixConnection + "wait")
	require.True(t, ok)
	assert.EqualValues(t, 0, count)
	count, ok = store.Metrics.Get(metricsPrefixConnection + "wait_duration")
	require.True(t, ok)
	assert.EqualValues(t, 0, count)
}

func TestRedisBasicStore_ValidStateTransition(t *testing.T) {
	ctx := context.Background()
	testRedis := &redis.TestService{}
	testRedis.Start()
	defer testRedis.Stop()

	traceID := "traceID0"
	ts := newTestTraceStateProcessor(t, testRedis, nil, noop.NewTracerProvider().Tracer("test"))
	require.NoError(t, ts.init(testRedis))
	defer ts.Stop()

	type stateChange struct {
		to      CentralTraceState
		isValid bool
	}

	for _, tc := range []struct {
		state  CentralTraceState
		change stateChange
	}{
		{Collecting, stateChange{Collecting, false}},
		{Collecting, stateChange{DecisionDelay, true}},
		{Collecting, stateChange{ReadyToDecide, false}},
		{Collecting, stateChange{AwaitingDecision, false}},
		{DecisionDelay, stateChange{Collecting, false}},
		{DecisionDelay, stateChange{DecisionDelay, false}},
		{DecisionDelay, stateChange{ReadyToDecide, true}},
		{DecisionDelay, stateChange{AwaitingDecision, false}},
		{ReadyToDecide, stateChange{Collecting, false}},
		{ReadyToDecide, stateChange{DecisionDelay, false}},
		{ReadyToDecide, stateChange{ReadyToDecide, false}},
		{ReadyToDecide, stateChange{AwaitingDecision, true}},
		{AwaitingDecision, stateChange{Collecting, false}},
		{AwaitingDecision, stateChange{DecisionDelay, false}},
		{AwaitingDecision, stateChange{ReadyToDecide, true}},
		{AwaitingDecision, stateChange{AwaitingDecision, false}},
	} {
		t.Run(fmt.Sprintf("%s-%s", tc.state.String(), tc.change.to.String()), func(t *testing.T) {
			tc := tc

			conn := testRedis.Get()
			defer conn.Close()

			ts.ensureInitialState(t, ctx, conn, traceID, tc.state)

			result, err := ts.applyStateChange(ctx, conn, newTraceStateChangeEvent(tc.state, tc.change.to), []string{traceID})
			if tc.change.isValid {
				require.Len(t, result, 1)
				require.Equal(t, traceID, result[0])
				require.NoError(t, err)
			} else {
				require.Error(t, err)
			}

		})
	}
}

func TestRedisBasicStore_normalizeCentralTraceStatusRedis(t *testing.T) {
	getFields := func(i interface{}) []string {
		val := reflect.ValueOf(i).Elem()
		typeOfT := val.Type()

		fields := make([]string, val.NumField())
		for i := 0; i < val.NumField(); i++ {
			fields[i] = typeOfT.Field(i).Name
		}
		return fields
	}

	statusInRedis := &centralTraceStatusRedis{}
	status := normalizeCentralTraceStatusRedis(statusInRedis)

	expected := getFields(&CentralTraceStatus{})
	after := getFields(status)

	require.EqualValues(t, expected, after)

}

type TestRedisBasicStore struct {
	*RedisBasicStore
	clock              clockwork.FakeClock
	testStateProcessor *testTraceStateProcessor
	Stop               func()
}

func NewTestRedisBasicStore(ctx context.Context, t *testing.T) *TestRedisBasicStore {
	cfg := config.MockConfig{
		StoreOptions: config.SmartWrapperOptions{
			MaxTraceRetention: duration("1m"),
			ReaperRunInterval: duration("1m"),
		},
		SampleCache: config.SampleCacheConfig{
			KeptSize:          1000,
			DroppedSize:       1000,
			SizeCheckInterval: duration("1s"),
		},
	}
	decisionCache := &cache.CuckooSentCache{}
	clock := clockwork.NewFakeClock()
	metrics := &metrics.MockMetrics{}
	tracer := noop.NewTracerProvider().Tracer("redis_test")
	redis := &redis.TestService{}
	store := &RedisBasicStore{}
	redis.Start()

	objects := []*inject.Object{
		{Value: &cfg},
		{Value: tracer, Name: "tracer"},
		{Value: decisionCache},
		{Value: clock},
		{Value: metrics, Name: "genericMetrics"},
		{Value: redis, Name: "redis"},
		{Value: store},
	}
	g := inject.Graph{Logger: dummyLogger{}}
	err := g.Provide(objects...)
	require.NoError(t, err)

	err = g.Populate()
	require.NoError(t, err)

	ststLogger := dummyLogger{}

	fmt.Println(g.Objects())

	err = startstop.Start(g.Objects(), ststLogger)
	require.NoError(t, err)

	stopper := func() {
		startstop.Stop(g.Objects(), ststLogger)
	}

	ts := newTestTraceStateProcessor(t, redis, clock, tracer)
	require.NoError(t, ts.init(redis))
	return &TestRedisBasicStore{
		RedisBasicStore:    store,
		testStateProcessor: ts,
		clock:              clock,
		Stop:               stopper,
	}
}

func (store *TestRedisBasicStore) ensureInitialState(t *testing.T, ctx context.Context, conn redis.Conn, traceID string, state CentralTraceState) {
	err := store.WriteSpans(context.Background(), []*CentralSpan{{
		TraceID:   traceID,
		SpanID:    "spanID0",
		KeyFields: map[string]interface{}{"foo": "bar"},
		IsRoot:    false,
	}})
	require.NoError(t, err)
	store.testStateProcessor.ensureInitialState(t, ctx, conn, traceID, state)
}

type testTraceStateProcessor struct {
	*traceStateProcessor
	clock clockwork.FakeClock
}

func newTestTraceStateProcessor(_ *testing.T, redisClient redis.Client, clock clockwork.FakeClock, tracer trace.Tracer) *testTraceStateProcessor {
	if clock == nil {
		clock = clockwork.NewFakeClock()
	}
	ts := &testTraceStateProcessor{
		traceStateProcessor: newTraceStateProcessor(traceStateProcessorConfig{
			changeState: redisClient.NewScript(stateChangeKey, stateChangeScript),
		}, clock, tracer),
		clock: clock,
	}
	return ts
}

func (ts *testTraceStateProcessor) ensureInitialState(t *testing.T, ctx context.Context, conn redis.Conn, traceID string, state CentralTraceState) {
	for _, state := range ts.states {
		require.NoError(t, ts.remove(ctx, conn, state, traceID))
	}
	_, err := conn.Del(ts.traceStatesKey(traceID))
	require.NoError(t, err)

	newSpan := []*CentralSpan{
		{
			TraceID: traceID,
		},
	}
	require.NoError(t, ts.addNewTraces(ctx, conn, newSpan))
	if state == Collecting {
		return
	}

	_, err = ts.toNextState(ctx, conn, newTraceStateChangeEvent(Collecting, DecisionDelay), traceID)
	require.NoError(t, err)
	if state == DecisionDelay {
		return
	}

	_, err = ts.toNextState(ctx, conn, newTraceStateChangeEvent(DecisionDelay, ReadyToDecide), traceID)
	require.NoError(t, err)
	if state == ReadyToDecide {
		return
	}

	_, err = ts.toNextState(ctx, conn, newTraceStateChangeEvent(ReadyToDecide, AwaitingDecision), traceID)
	require.NoError(t, err)
}<|MERGE_RESOLUTION|>--- conflicted
+++ resolved
@@ -96,13 +96,8 @@
 	var initialTimestamp time.Time
 	for i, tc := range testcases {
 		t.Run(tc.name, func(t *testing.T) {
-<<<<<<< HEAD
-			require.NoError(t, store.WriteSpan(ctx, tc.span))
+			require.NoError(t, store.WriteSpans(ctx, []*CentralSpan{tc.span}))
 			status, err := store.GetStatusForTraces(ctx, []string{tc.span.TraceID}, tc.expectedState)
-=======
-			require.NoError(t, store.WriteSpans(ctx, []*CentralSpan{tc.span}))
-			status, err := store.GetStatusForTraces(ctx, []string{tc.span.TraceID})
->>>>>>> 25dc93b7
 			require.NoError(t, err)
 			require.Len(t, status, 1)
 			require.NotNil(t, status[0])
