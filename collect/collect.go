package collect

import (
	"context"
	"errors"
	"fmt"
	"os"
	"runtime"
	"sort"
	"sync"
	"time"

	"go.opentelemetry.io/otel/attribute"
	"go.opentelemetry.io/otel/trace"
	"golang.org/x/sync/errgroup"

	"github.com/honeycombio/refinery/collect/cache"
	"github.com/honeycombio/refinery/config"
	"github.com/honeycombio/refinery/generics"
	"github.com/honeycombio/refinery/internal/health"
	"github.com/honeycombio/refinery/internal/otelutil"
	"github.com/honeycombio/refinery/internal/peer"
	"github.com/honeycombio/refinery/logger"
	"github.com/honeycombio/refinery/metrics"
	"github.com/honeycombio/refinery/pubsub"
	"github.com/honeycombio/refinery/sample"
	"github.com/honeycombio/refinery/sharder"
	"github.com/honeycombio/refinery/transmit"
	"github.com/honeycombio/refinery/types"
	"github.com/jonboulle/clockwork"
	"github.com/sirupsen/logrus"
)

const (
	keptTraceDecisionTopic            = "trace_decision_kept"
	dropTraceDecisionTopic            = "trace_decision_dropped"
	decisionMessageBufferSize         = 10_000
	defaultDropDecisionTickerInterval = 1 * time.Second
	defaultKeptDecisionTickerInterval = 1 * time.Second
)

var ErrWouldBlock = errors.New("Dropping span as channel buffer is full. Span will not be processed and will be lost.")
var CollectorHealthKey = "collector"

type Collector interface {
	// AddSpan adds a span to be collected, buffered, and merged into a trace.
	// Once the trace is "complete", it'll be passed off to the sampler then
	// scheduled for transmission.
	AddSpan(*types.Span) error
	AddSpanFromPeer(*types.Span) error
	Stressed() bool
	GetStressedSampleRate(traceID string) (rate uint, keep bool, reason string)
	ProcessSpanImmediately(sp *types.Span) (processed bool, keep bool)
}

func GetCollectorImplementation(c config.Config) Collector {
	return &InMemCollector{}
}

// These are the names of the metrics we use to track our send decisions.
const (
	TraceSendGotRoot        = "trace_send_got_root"
	TraceSendExpired        = "trace_send_expired"
	TraceSendSpanLimit      = "trace_send_span_limit"
	TraceSendEjectedFull    = "trace_send_ejected_full"
	TraceSendEjectedMemsize = "trace_send_ejected_memsize"
	TraceSendLateSpan       = "trace_send_late_span"
)

type sendableTrace struct {
	*types.Trace
	reason     string
	sendReason string
	sampleKey  string
	shouldSend bool
}

// InMemCollector is a single threaded collector.
type InMemCollector struct {
	Config  config.Config   `inject:""`
	Logger  logger.Logger   `inject:""`
	Clock   clockwork.Clock `inject:""`
	Tracer  trace.Tracer    `inject:"tracer"`
	Health  health.Recorder `inject:""`
	Sharder sharder.Sharder `inject:""`

	Transmission     transmit.Transmission  `inject:"upstreamTransmission"`
	PeerTransmission transmit.Transmission  `inject:"peerTransmission"`
	PubSub           pubsub.PubSub          `inject:""`
	Metrics          metrics.Metrics        `inject:"genericMetrics"`
	SamplerFactory   *sample.SamplerFactory `inject:""`
	StressRelief     StressReliever         `inject:"stressRelief"`
	Peers            peer.Peers             `inject:""`

	// For test use only
	BlockOnAddSpan bool

	// mutex must be held whenever non-channel internal fields are accessed.
	// This exists to avoid data races in tests and startup/shutdown.
	mutex sync.RWMutex
	cache cache.Cache

	datasetSamplers map[string]sample.Sampler

	sampleTraceCache cache.TraceSentCache

	incoming          chan *types.Span
	fromPeer          chan *types.Span
	outgoingTraces    chan sendableTrace
	reload            chan struct{}
	done              chan struct{}
	redistributeTimer *redistributeNotifier

	dropDecisionMessages chan string
	keptDecisionMessages chan string

	dropDecisionBuffer chan TraceDecision
	keptDecisionBuffer chan TraceDecision
	hostname           string
}

var inMemCollectorMetrics = []metrics.Metadata{
	{Name: "trace_duration_ms", Type: metrics.Histogram, Unit: metrics.Milliseconds, Description: "time taken to process a trace from arrival to send"},
	{Name: "trace_span_count", Type: metrics.Histogram, Unit: metrics.Dimensionless, Description: "number of spans in a trace"},
	{Name: "collector_incoming_queue", Type: metrics.Histogram, Unit: metrics.Dimensionless, Description: "number of spans currently in the incoming queue"},
	{Name: "collector_peer_queue_length", Type: metrics.Gauge, Unit: metrics.Dimensionless, Description: "number of spans in the peer queue"},
	{Name: "collector_incoming_queue_length", Type: metrics.Gauge, Unit: metrics.Dimensionless, Description: "number of spans in the incoming queue"},
	{Name: "collector_peer_queue", Type: metrics.Histogram, Unit: metrics.Dimensionless, Description: "number of spans currently in the peer queue"},
	{Name: "collector_cache_size", Type: metrics.Gauge, Unit: metrics.Dimensionless, Description: "number of traces currently stored in the trace cache"},
	{Name: "memory_heap_allocation", Type: metrics.Gauge, Unit: metrics.Bytes, Description: "current heap allocation"},
	{Name: "span_received", Type: metrics.Counter, Unit: metrics.Dimensionless, Description: "number of spans received by the collector"},
	{Name: "span_processed", Type: metrics.Counter, Unit: metrics.Dimensionless, Description: "number of spans processed by the collector"},
	{Name: "spans_waiting", Type: metrics.UpDown, Unit: metrics.Dimensionless, Description: "number of spans waiting to be processed by the collector"},
	{Name: "trace_sent_cache_hit", Type: metrics.Counter, Unit: metrics.Dimensionless, Description: "number of late spans received for traces that have already been sent"},
	{Name: "trace_accepted", Type: metrics.Counter, Unit: metrics.Dimensionless, Description: "number of new traces received by the collector"},
	{Name: "trace_send_kept", Type: metrics.Counter, Unit: metrics.Dimensionless, Description: "number of traces that has been kept"},
	{Name: "trace_send_dropped", Type: metrics.Counter, Unit: metrics.Dimensionless, Description: "number of traces that has been dropped"},
	{Name: "trace_send_has_root", Type: metrics.Counter, Unit: metrics.Dimensionless, Description: "number of kept traces that have a root span"},
	{Name: "trace_send_no_root", Type: metrics.Counter, Unit: metrics.Dimensionless, Description: "number of kept traces that do not have a root span"},
	{Name: "trace_forwarded_on_peer_change", Type: metrics.Gauge, Unit: metrics.Dimensionless, Description: "number of traces forwarded due to peer membership change"},
	{Name: "trace_redistribution_count", Type: metrics.Gauge, Unit: metrics.Dimensionless, Description: "number of traces redistributed due to peer membership change"},
	{Name: "trace_send_on_shutdown", Type: metrics.Counter, Unit: metrics.Dimensionless, Description: "number of traces sent during shutdown"},
	{Name: "trace_forwarded_on_shutdown", Type: metrics.Counter, Unit: metrics.Dimensionless, Description: "number of traces forwarded during shutdown"},

	{Name: TraceSendGotRoot, Type: metrics.Counter, Unit: metrics.Dimensionless, Description: "number of traces that are ready for decision due to root span arrival"},
	{Name: TraceSendExpired, Type: metrics.Counter, Unit: metrics.Dimensionless, Description: "number of traces that are ready for decision due to TraceTimeout or SendDelay"},
	{Name: TraceSendSpanLimit, Type: metrics.Counter, Unit: metrics.Dimensionless, Description: "number of traces that are ready for decision due to span limit"},
	{Name: TraceSendEjectedFull, Type: metrics.Counter, Unit: metrics.Dimensionless, Description: "number of traces that are ready for decision due to cache capacity overrun"},
	{Name: TraceSendEjectedMemsize, Type: metrics.Counter, Unit: metrics.Dimensionless, Description: "number of traces that are ready for decision due to memory overrun"},
	{Name: TraceSendLateSpan, Type: metrics.Counter, Unit: metrics.Dimensionless, Description: "number of spans that are sent due to late span arrival"},

	{Name: "dropped_from_stress", Type: metrics.Counter, Unit: metrics.Dimensionless, Description: "number of spans dropped due to stress relief"},
	{Name: "kept_from_stress", Type: metrics.Counter, Unit: metrics.Dimensionless, Description: "number of spans kept due to stress relief"},
	{Name: "trace_kept_sample_rate", Type: metrics.Histogram, Unit: metrics.Dimensionless, Description: "sample rate of kept traces"},
	{Name: "trace_aggregate_sample_rate", Type: metrics.Histogram, Unit: metrics.Dimensionless, Description: "aggregate sample rate of both kept and dropped traces"},
	{Name: "collector_redistribute_traces_duration_ms", Type: metrics.Histogram, Unit: metrics.Milliseconds, Description: "duration of redistributing traces to peers"},
	{Name: "collector_collect_loop_duration_ms", Type: metrics.Histogram, Unit: metrics.Milliseconds, Description: "duration of the collect loop, the primary event processing goroutine"},
	{Name: "collector_send_expired_traces_in_cache_dur_ms", Type: metrics.Histogram, Unit: metrics.Milliseconds, Description: "duration of sending expired traces in cache"},
	{Name: "collector_outgoing_queue", Type: metrics.Histogram, Unit: metrics.Dimensionless, Description: "number of traces waiting to be send to upstream"},
	{Name: "collector_drop_decision_batch_count", Type: metrics.Histogram, Unit: metrics.Dimensionless, Description: "number of drop decisions sent in a batch"},
	{Name: "collector_expired_traces_missing_decisions", Type: metrics.Gauge, Unit: metrics.Dimensionless, Description: "number of decision spans forwarded for expired traces missing trace decision"},
	{Name: "collector_expired_traces_orphans", Type: metrics.Gauge, Unit: metrics.Dimensionless, Description: "number of expired traces missing trace decision when they are sent"},
	{Name: "drop_decision_batches_received", Type: metrics.Counter, Unit: metrics.Dimensionless, Description: "number of drop decision batches received"},
	{Name: "kept_decision_batches_received", Type: metrics.Counter, Unit: metrics.Dimensionless, Description: "number of kept decision batches received"},
	{Name: "drop_decisions_received", Type: metrics.Counter, Unit: metrics.Dimensionless, Description: "total number of drop decisions received"},
	{Name: "kept_decisions_received", Type: metrics.Counter, Unit: metrics.Dimensionless, Description: "total number of kept decisions received"},
	{Name: "collector_kept_decisions_queue_full", Type: metrics.Counter, Unit: metrics.Dimensionless, Description: "number of times kept trace decision queue is full"},
	{Name: "collector_drop_decisions_queue_full", Type: metrics.Counter, Unit: metrics.Dimensionless, Description: "number of times drop trace decision queue is full"},
	{Name: "collector_cache_eviction", Type: metrics.Counter, Unit: metrics.Dimensionless, Description: "number of times cache eviction has occurred"},
}

func (i *InMemCollector) Start() error {
	i.Logger.Debug().Logf("Starting InMemCollector")
	defer func() { i.Logger.Debug().Logf("Finished starting InMemCollector") }()
	imcConfig := i.Config.GetCollectionConfig()
	i.cache = cache.NewInMemCache(imcConfig.CacheCapacity, i.Metrics, i.Logger)
	i.StressRelief.UpdateFromConfig()

	// listen for config reloads
	i.Config.RegisterReloadCallback(i.sendReloadSignal)

	i.Health.Register(CollectorHealthKey, time.Duration(imcConfig.HealthCheckTimeout))

	for _, metric := range inMemCollectorMetrics {
		i.Metrics.Register(metric)
	}

	sampleCacheConfig := i.Config.GetSampleCacheConfig()
	var err error
	i.sampleTraceCache, err = cache.NewCuckooSentCache(sampleCacheConfig, i.Metrics)
	if err != nil {
		return err
	}

	i.incoming = make(chan *types.Span, imcConfig.GetIncomingQueueSize())
	i.fromPeer = make(chan *types.Span, imcConfig.GetPeerQueueSize())
	i.outgoingTraces = make(chan sendableTrace, 100_000)
	i.Metrics.Store("INCOMING_CAP", float64(cap(i.incoming)))
	i.Metrics.Store("PEER_CAP", float64(cap(i.fromPeer)))
	i.reload = make(chan struct{}, 1)
	i.done = make(chan struct{})
	i.datasetSamplers = make(map[string]sample.Sampler)
	i.done = make(chan struct{})
	i.redistributeTimer = newRedistributeNotifier(i.Logger, i.Metrics, i.Clock, time.Duration(i.Config.GetCollectionConfig().RedistributionDelay))

	if i.Config.GetAddHostMetadataToTrace() {
		if hostname, err := os.Hostname(); err == nil && hostname != "" {
			i.hostname = hostname
		}
	}

	if !i.Config.GetCollectionConfig().DisableRedistribution {
		i.Peers.RegisterUpdatedPeersCallback(i.redistributeTimer.Reset)
	}

	if !i.Config.GetCollectionConfig().TraceLocalityEnabled() {
		i.keptDecisionMessages = make(chan string, decisionMessageBufferSize)
		i.dropDecisionMessages = make(chan string, decisionMessageBufferSize)
		i.PubSub.Subscribe(context.Background(), keptTraceDecisionTopic, i.signalKeptTraceDecisions)
		i.PubSub.Subscribe(context.Background(), dropTraceDecisionTopic, i.signalDroppedTraceDecisions)

		i.dropDecisionBuffer = make(chan TraceDecision, i.Config.GetCollectionConfig().MaxDropDecisionBatchSize*5)
		i.keptDecisionBuffer = make(chan TraceDecision, i.Config.GetCollectionConfig().MaxKeptDecisionBatchSize*5)
	}

	// spin up one collector because this is a single threaded collector
	go i.collect()
	go i.sendTraces()
	// spin up a drop decision batch sender
	go i.sendDropDecisions()
	go i.sendKeptDecisions()

	return nil
}

// sendReloadSignal will trigger the collector reloading its config, eventually.
func (i *InMemCollector) sendReloadSignal(cfgHash, ruleHash string) {
	// non-blocking insert of the signal here so we don't leak goroutines
	select {
	case i.reload <- struct{}{}:
		i.Logger.Debug().Logf("sending collect reload signal")
	default:
		i.Logger.Debug().Logf("collect already waiting to reload; skipping additional signal")
	}
}

func (i *InMemCollector) reloadConfigs() {
	i.Logger.Debug().Logf("reloading in-mem collect config")

	i.sampleTraceCache.Resize(i.Config.GetSampleCacheConfig())

	i.StressRelief.UpdateFromConfig()

	// clear out any samplers that we have previously created
	// so that the new configuration will be propagated
	i.datasetSamplers = make(map[string]sample.Sampler)
	// TODO add resizing the LRU sent trace cache on config reload
}

func (i *InMemCollector) checkAlloc(ctx context.Context) {
	_, span := otelutil.StartSpan(ctx, i.Tracer, "checkAlloc")
	defer span.End()

	inMemConfig := i.Config.GetCollectionConfig()
	maxAlloc := inMemConfig.GetMaxAlloc()
	i.Metrics.Store("MEMORY_MAX_ALLOC", float64(maxAlloc))

	var mem runtime.MemStats
	runtime.ReadMemStats(&mem)
	i.Metrics.Gauge("memory_heap_allocation", int64(mem.Alloc))
	if maxAlloc == 0 || mem.Alloc < uint64(maxAlloc) {
		return
	}
	i.Metrics.Increment("collector_cache_eviction")

	// Figure out what fraction of the total cache we should remove. We'd like it to be
	// enough to get us below the max capacity, but not TOO much below.
	// Because our impact numbers are only the data size, reducing by enough to reach
	// max alloc will actually do more than that.
	totalToRemove := mem.Alloc - uint64(maxAlloc)

	// The size of the cache exceeds the user's intended allocation, so we're going to
	// remove the traces from the cache that have had the most impact on allocation.
	// To do this, we sort the traces by their CacheImpact value and then remove traces
	// until the total size is less than the amount to which we want to shrink.
	allTraces := i.cache.GetAll()
	span.SetAttributes(attribute.Int("cache_size", len(allTraces)))

	timeout := i.Config.GetTracesConfig().GetTraceTimeout()
	if timeout == 0 {
		timeout = 60 * time.Second
	} // Sort traces by CacheImpact, heaviest first
	sort.Slice(allTraces, func(i, j int) bool {
		return allTraces[i].CacheImpact(timeout) > allTraces[j].CacheImpact(timeout)
	})

	// Now start removing the biggest traces, by summing up DataSize for
	// successive traces until we've crossed the totalToRemove threshold
	// or just run out of traces to delete.

	cacheSize := len(allTraces)
	i.Metrics.Gauge("collector_cache_size", cacheSize)

	totalDataSizeSent := 0
	tracesSent := generics.NewSet[string]()
	// Send the traces we can't keep.
	traceTimeout := i.Config.GetTracesConfig().GetTraceTimeout()
	for _, trace := range allTraces {
		// only eject traces that belong to this peer or the trace is an orphan
		if _, ok := i.IsMyTrace(trace.ID()); !ok && !trace.IsOrphan(traceTimeout, i.Clock.Now()) {
			i.Logger.Debug().WithFields(map[string]interface{}{
				"trace_id": trace.ID(),
			}).Logf("cannot eject trace that does not belong to this peer")

			continue
		}
		td, err := i.makeDecision(ctx, trace, TraceSendEjectedMemsize)
		if err != nil {
			continue
		}
		tracesSent.Add(trace.TraceID)
		totalDataSizeSent += trace.DataSize
		i.send(ctx, trace, td)
		if totalDataSizeSent > int(totalToRemove) {
			break
		}
	}
	i.cache.RemoveTraces(tracesSent)

	// Treat any MaxAlloc overage as an error so we know it's happening
	i.Logger.Warn().
		WithField("cache_size", cacheSize).
		WithField("alloc", mem.Alloc).
		WithField("num_traces_sent", len(tracesSent)).
		WithField("datasize_sent", totalDataSizeSent).
		WithField("new_trace_count", i.cache.GetCacheEntryCount()).
		Logf("Making some trace decisions early due to memory overrun.")

	// Manually GC here - without this we can easily end up evicting more than we
	// need to, since total alloc won't be updated until after a GC pass.
	runtime.GC()
	return
}

// AddSpan accepts the incoming span to a queue and returns immediately
func (i *InMemCollector) AddSpan(sp *types.Span) error {
	return i.add(sp, i.incoming)
}

// AddSpan accepts the incoming span to a queue and returns immediately
func (i *InMemCollector) AddSpanFromPeer(sp *types.Span) error {
	return i.add(sp, i.fromPeer)
}

// Stressed returns true if the collector is undergoing significant stress
func (i *InMemCollector) Stressed() bool {
	return i.StressRelief.Stressed()
}

func (i *InMemCollector) GetStressedSampleRate(traceID string) (rate uint, keep bool, reason string) {
	return i.StressRelief.GetSampleRate(traceID)
}

func (i *InMemCollector) add(sp *types.Span, ch chan<- *types.Span) error {
	if i.BlockOnAddSpan {
		ch <- sp
		i.Metrics.Increment("span_received")
		i.Metrics.Up("spans_waiting")
		return nil
	}

	select {
	case ch <- sp:
		i.Metrics.Increment("span_received")
		i.Metrics.Up("spans_waiting")
		return nil
	default:
		return ErrWouldBlock
	}
}

// collect handles both accepting spans that have been handed to it and sending
// the complete traces. These are done with channels in order to keep collecting
// single threaded so we don't need any locks. Actions taken from this select
// block is the only place we are allowed to modify any running data
// structures.
func (i *InMemCollector) collect() {
	tickerDuration := i.Config.GetTracesConfig().GetSendTickerValue()
	ticker := time.NewTicker(tickerDuration)
	defer ticker.Stop()

	// mutex is normally held by this goroutine at all times.
	// It is unlocked once per ticker cycle for tests.
	i.mutex.Lock()
	defer i.mutex.Unlock()

	for {
		ctx, span := otelutil.StartSpan(context.Background(), i.Tracer, "collect")
		startTime := time.Now()

		i.Health.Ready(CollectorHealthKey, true)
		// record channel lengths as histogram but also as gauges
		i.Metrics.Histogram("collector_incoming_queue", float64(len(i.incoming)))
		i.Metrics.Histogram("collector_peer_queue", float64(len(i.fromPeer)))
		i.Metrics.Gauge("collector_incoming_queue_length", float64(len(i.incoming)))
		i.Metrics.Gauge("collector_peer_queue_length", float64(len(i.fromPeer)))

		// Always drain peer channel before doing anything else. By processing peer
		// traffic preferentially we avoid the situation where the cluster essentially
		// deadlocks because peers are waiting to get their events handed off to each
		// other.
		select {
		case <-i.done:
			span.End()
			return
		case <-i.redistributeTimer.Notify():
			i.redistributeTraces(ctx)
		case sp, ok := <-i.fromPeer:
			if !ok {
				// channel's been closed; we should shut down.
				span.End()
				return
			}
			i.processSpan(ctx, sp, "peer")
		default:
			select {
			case msg, ok := <-i.dropDecisionMessages:
				if !ok {
					// channel's been closed; we should shut down.
					span.End()
					return
				}
				i.processTraceDecisions(msg, dropDecision)
			case msg, ok := <-i.keptDecisionMessages:
				if !ok {
					// channel's been closed; we should shut down.
					span.End()
					return
				}
				i.processTraceDecisions(msg, keptDecision)
			case <-ticker.C:
				i.sendExpiredTracesInCache(ctx, i.Clock.Now())
				i.checkAlloc(ctx)

				// maybe only do this if in test mode?
				// Briefly unlock the cache, to allow test access.
				_, goSchedSpan := otelutil.StartSpan(ctx, i.Tracer, "Gosched")
				i.mutex.Unlock()
				runtime.Gosched()
				i.mutex.Lock()
				goSchedSpan.End()
			case sp, ok := <-i.incoming:
				if !ok {
					// channel's been closed; we should shut down.
					span.End()
					return
				}
				i.processSpan(ctx, sp, "incoming")
			case sp, ok := <-i.fromPeer:
				if !ok {
					// channel's been closed; we should shut down.
					span.End()
					return
				}
				i.processSpan(ctx, sp, "peer")
			case <-i.reload:
				i.reloadConfigs()
			}
		}

		i.Metrics.Histogram("collector_collect_loop_duration_ms", float64(time.Now().Sub(startTime).Milliseconds()))
		span.End()
	}
}

func (i *InMemCollector) redistributeTraces(ctx context.Context) {
	ctx, span := otelutil.StartSpan(ctx, i.Tracer, "redistributeTraces")
	redistrubutionStartTime := i.Clock.Now()

	defer func() {
		i.Metrics.Histogram("collector_redistribute_traces_duration_ms", i.Clock.Now().Sub(redistrubutionStartTime).Milliseconds())
		span.End()
	}()

	// loop through eveything in the cache of live traces
	// if it doesn't belong to this peer, we should forward it to the correct peer
	peers, err := i.Peers.GetPeers()
	if err != nil {
		i.Logger.Error().Logf("unable to get peer list with error %s", err.Error())
		return
	}
	numOfPeers := len(peers)
	span.SetAttributes(attribute.Int("num_peers", numOfPeers))
	if numOfPeers == 0 {
		return
	}

	traces := i.cache.GetAll()
	span.SetAttributes(attribute.Int("num_traces_to_redistribute", len(traces)))
	forwardedTraces := generics.NewSetWithCapacity[string](len(traces) / numOfPeers)
	for _, trace := range traces {
		if trace == nil {
			continue
		}
		_, redistributeTraceSpan := otelutil.StartSpanWith(ctx, i.Tracer, "distributeTrace", "num_spans", trace.DescendantCount())

		newTarget := i.Sharder.WhichShard(trace.TraceID)

		redistributeTraceSpan.SetAttributes(attribute.String("shard", newTarget.GetAddress()))

		if newTarget.Equals(i.Sharder.MyShard()) {
			redistributeTraceSpan.SetAttributes(attribute.Bool("self", true))
			redistributeTraceSpan.End()
			continue
		}

		// if the ownership of the trace hasn't changed, we don't need to forward new decision spans
		if newTarget.GetAddress() == trace.DeciderShardAddr {
			redistributeTraceSpan.End()
			continue
		}

		// Trace doesn't belong to us and its ownership has changed. We should forward
		// decision spans to its new owner
		trace.DeciderShardAddr = newTarget.GetAddress()
		// Remove decision spans from the trace that no longer belongs to the current node
		trace.RemoveDecisionSpans()

		for _, sp := range trace.GetSpans() {

			if !i.Config.GetCollectionConfig().TraceLocalityEnabled() {
				dc := i.createDecisionSpan(sp, trace, newTarget)
				i.PeerTransmission.EnqueueEvent(dc)
				continue
			}

			sp.SetSendBy(trace.SendBy)
			sp.APIHost = newTarget.GetAddress()

			if sp.Data == nil {
				sp.Data = make(map[string]interface{})
			}
			if v, ok := sp.Data["meta.refinery.forwarded"]; ok {
				sp.Data["meta.refinery.forwarded"] = fmt.Sprintf("%s,%s", v, i.hostname)
			} else {
				sp.Data["meta.refinery.forwarded"] = i.hostname
			}

			i.PeerTransmission.EnqueueSpan(sp)
		}

		forwardedTraces.Add(trace.TraceID)
		redistributeTraceSpan.End()
	}

	otelutil.AddSpanFields(span, map[string]interface{}{
		"forwarded_trace_count": len(forwardedTraces.Members()),
		"total_trace_count":     len(traces),
		"hostname":              i.hostname,
	})

	i.Metrics.Gauge("trace_forwarded_on_peer_change", len(forwardedTraces))
<<<<<<< HEAD

	// only remove traces from the cache if we are in trace locality concentrated mode
=======
>>>>>>> 87c606b9
	if len(forwardedTraces) > 0 && i.Config.GetCollectionConfig().TraceLocalityEnabled() {
		i.cache.RemoveTraces(forwardedTraces)
	}
}

func (i *InMemCollector) sendExpiredTracesInCache(ctx context.Context, now time.Time) {
	ctx, span := otelutil.StartSpan(ctx, i.Tracer, "sendExpiredTracesInCache")
	startTime := time.Now()
	defer func() {
		i.Metrics.Histogram("collector_send_expired_traces_in_cache_dur_ms", time.Since(startTime).Milliseconds())
		span.End()
	}()

	expiredTraces := make([]*types.Trace, 0)
	traceTimeout := i.Config.GetTracesConfig().GetTraceTimeout()
	var orphanTraceCount int
	traces := i.cache.TakeExpiredTraces(now, int(i.Config.GetTracesConfig().MaxExpiredTraces), func(t *types.Trace) bool {
		if _, ok := i.IsMyTrace(t.ID()); ok {
			return true
		}

		// if the trace is an orphan trace, we should just make a decision for it
		// instead of waiting for the decider node
		if t.IsOrphan(traceTimeout, now) {
			orphanTraceCount++
			return true
		}

		// if a trace has expired more than 2 times the trace timeout, we should forward it to its decider
		// and wait for the decider to publish the trace decision again
		// only retry it once
		if now.Sub(t.SendBy) > traceTimeout*2 && !t.Retried {
			expiredTraces = append(expiredTraces, t)
			t.Retried = true
		}

		// by returning false we will not remove the trace from the cache
		// the trace will be removed from the cache when the peer receives the trace decision
		return false
	})

	dur := time.Now().Sub(startTime)
	i.Metrics.Gauge("collector_expired_traces_missing_decisions", len(expiredTraces))
	i.Metrics.Gauge("collector_expired_traces_orphans", orphanTraceCount)

	span.SetAttributes(attribute.Int("num_traces_to_expire", len(traces)), attribute.Int64("take_expired_traces_duration_ms", dur.Milliseconds()))

	spanLimit := uint32(i.Config.GetTracesConfig().SpanLimit)

	var totalSpansSent int64

	for _, t := range traces {
		ctx, sendExpiredTraceSpan := otelutil.StartSpan(ctx, i.Tracer, "sendExpiredTrace")
		totalSpansSent += int64(t.DescendantCount())

		if t.RootSpan != nil {
			td, err := i.makeDecision(ctx, t, TraceSendGotRoot)
			if err != nil {
				sendExpiredTraceSpan.End()
				continue
			}
			i.send(ctx, t, td)
		} else {
			if spanLimit > 0 && t.DescendantCount() > spanLimit {
				td, err := i.makeDecision(ctx, t, TraceSendSpanLimit)
				if err != nil {
					sendExpiredTraceSpan.End()
					continue
				}
				i.send(ctx, t, td)
			} else {
				td, err := i.makeDecision(ctx, t, TraceSendExpired)
				if err != nil {
					sendExpiredTraceSpan.End()
					continue
				}
				i.send(ctx, t, td)
			}
		}
		sendExpiredTraceSpan.End()
	}

	for _, trace := range expiredTraces {
		// if a trace has expired and it doesn't belong to this peer, we should ask its decider to
		// publish the trace decision again
		dc := i.createDecisionSpan(&types.Span{
			TraceID: trace.ID(),
			Event: types.Event{
				Context: trace.GetSpans()[0].Context,
				APIKey:  trace.APIKey,
				Dataset: trace.Dataset,
			},
		}, trace, i.Sharder.WhichShard(trace.ID()))
		dc.Data["meta.refinery.expired_trace"] = true
		i.PeerTransmission.EnqueueEvent(dc)
	}
	span.SetAttributes(attribute.Int64("total_spans_sent", totalSpansSent))
}

// processSpan does all the stuff necessary to take an incoming span and add it
// to (or create a new placeholder for) a trace.
func (i *InMemCollector) processSpan(ctx context.Context, sp *types.Span, source string) {
	ctx, span := otelutil.StartSpan(ctx, i.Tracer, "processSpan")
	defer func() {
		i.Metrics.Increment("span_processed")
		i.Metrics.Down("spans_waiting")
		span.End()
	}()

	var (
		targetShard sharder.Shard
		isMyTrace   bool
	)
	// if trace locality is enabled, we should forward all spans to its correct peer
	if i.Config.GetCollectionConfig().TraceLocalityEnabled() {
		targetShard = i.Sharder.WhichShard(sp.TraceID)
		isMyTrace = true
		if !targetShard.Equals(i.Sharder.MyShard()) {
			sp.APIHost = targetShard.GetAddress()
			i.PeerTransmission.EnqueueSpan(sp)
			return
		}
	} else {
		targetShard, isMyTrace = i.IsMyTrace(sp.TraceID)
		// if the span is a decision span and the trace no longer belong to us, we should not forward it to the peer
		if !isMyTrace && sp.IsDecisionSpan() {
			return
		}

	}

	tcfg := i.Config.GetTracesConfig()

	trace := i.cache.Get(sp.TraceID)
	if trace == nil {
		// if the trace has already been sent, just pass along the span
		if sr, keptReason, found := i.sampleTraceCache.CheckSpan(sp); found {
			span.SetAttributes(attribute.String("disposition", "already_sent"))
			i.Metrics.Increment("trace_sent_cache_hit")
			// bump the count of records on this trace -- if the root span isn't
			// the last late span, then it won't be perfect, but it will be better than
			// having none at all
			i.dealWithSentTrace(ctx, sr, keptReason, sp)
			return
		}

		// if the span is sent for signaling expired traces,
		// we should not add it to the cache
		if sp.Data["meta.refinery.expired_trace"] != nil {
			return
		}

		// trace hasn't already been sent (or this span is really old); let's
		// create a new trace to hold it
		span.SetAttributes(attribute.Bool("create_new_trace", true))
		i.Metrics.Increment("trace_accepted")

		timeout := tcfg.GetTraceTimeout()
		if timeout == 0 {
			timeout = 60 * time.Second
		}

		now := i.Clock.Now()
		sendBy := now.Add(timeout)

		if v, ok := sp.GetSendBy(); ok {
			sendBy = v
		}

		trace = &types.Trace{
			APIHost:          sp.APIHost,
			APIKey:           sp.APIKey,
			Dataset:          sp.Dataset,
			TraceID:          sp.TraceID,
			ArrivalTime:      now,
			SendBy:           sendBy,
			DeciderShardAddr: targetShard.GetAddress(),
		}
		trace.SetSampleRate(sp.SampleRate) // if it had a sample rate, we want to keep it
		// push this into the cache and if we eject an unsent trace, send it ASAP
		i.cache.Set(trace)
	}
	// if the trace we got back from the cache has already been sent, deal with the
	// span.
	if trace.Sent {
		if sr, reason, found := i.sampleTraceCache.CheckSpan(sp); found {
			span.SetAttributes(attribute.String("disposition", "already_sent"))
			i.Metrics.Increment("trace_sent_cache_hit")
			i.dealWithSentTrace(ctx, sr, reason, sp)
			return
		}
		// trace has already been sent, but this is not in the sent cache.
		// we will just use the default late span reason as the sent reason which is
		// set inside the dealWithSentTrace function
		i.dealWithSentTrace(ctx, cache.NewKeptTraceCacheEntry(trace), "", sp)
	}

	// if the span is sent for signaling expired traces,
	// we should not add it to the cache
	if sp.Data["meta.refinery.expired_trace"] != nil {
		return
	}

	// great! trace is live. add the span.
	trace.AddSpan(sp)
	span.SetAttributes(attribute.String("disposition", "live_trace"))

	var spanForwarded bool
	// if this trace doesn't belong to us and it's not in sent state, we should forward a decision span to its decider
	if !trace.Sent && !isMyTrace {
		i.Metrics.Increment(source + "_router_peer")
		i.Logger.Debug().
			WithString("peer", targetShard.GetAddress()).
			Logf("Sending span to peer")

		dc := i.createDecisionSpan(sp, trace, targetShard)

		i.PeerTransmission.EnqueueEvent(dc)
		spanForwarded = true
	}

	// we may override these values in conditions below
	var markTraceForSending bool
	timeout := tcfg.GetSendDelay()
	if timeout == 0 {
		timeout = 2 * time.Second // a sensible default
	}

	// if this is a root span and its destination shard is the current refinery, say so and send the trace
	if sp.IsRoot && !spanForwarded {
		markTraceForSending = true
		trace.RootSpan = sp
	}

	// if the span count has exceeded our SpanLimit, send the trace immediately
	if tcfg.SpanLimit > 0 && uint(trace.DescendantCount()) > tcfg.SpanLimit {
		markTraceForSending = true
		timeout = 0 // don't use a timeout in this case; this is an "act fast" situation
	}

	// we should only mark a trace for sending if we are the destination shard
	if markTraceForSending && !spanForwarded {
		span.SetAttributes(attribute.String("disposition", "marked_for_sending"))
		trace.SendBy = i.Clock.Now().Add(timeout)
		i.cache.Set(trace)
	} else {

		sendBy, ok := sp.GetSendBy()
		if !ok {
			return
		}

		if !sendBy.IsZero() && sendBy.Before(trace.SendBy) {
			// if the send_by time is earlier than the current send_by time, we should update it
			trace.SendBy = sendBy
			i.cache.Set(trace)
		}
	}

}

// ProcessSpanImmediately is an escape hatch used under stressful conditions --
// it submits a span for immediate transmission without enqueuing it for normal
// processing. This means it ignores dry run mode and doesn't build a complete
// trace context or cache the trace in the active trace buffer. It only gets
// called on the first span for a trace under stressful conditions; we got here
// because the StressRelief system detected that this is a new trace AND that it
// is being sampled. Therefore, we also put the traceID into the sent traces
// cache as "kept".
// It doesn't do any logging and barely touches metrics; this is about as
// minimal as we can make it.
func (i *InMemCollector) ProcessSpanImmediately(sp *types.Span) (processed bool, keep bool) {
	_, span := otelutil.StartSpanWith(context.Background(), i.Tracer, "collector.ProcessSpanImmediately", "trace_id", sp.TraceID)
	defer span.End()

	var rate uint
	record, reason, found := i.sampleTraceCache.CheckSpan(sp)
	if !found {
		rate, keep, reason = i.StressRelief.GetSampleRate(sp.TraceID)
		now := i.Clock.Now()
		trace := &types.Trace{
			APIHost:     sp.APIHost,
			APIKey:      sp.APIKey,
			Dataset:     sp.Dataset,
			TraceID:     sp.TraceID,
			ArrivalTime: now,
			SendBy:      now,
		}
		trace.SetSampleRate(rate)
		// we do want a record of how we disposed of traces in case more come in after we've
		// turned off stress relief (if stress relief is on we'll keep making the same decisions)
		i.sampleTraceCache.Record(trace, keep, reason)
	} else {
		rate = record.Rate()
		keep = record.Kept()
	}

	if !keep {
		i.Metrics.Increment("dropped_from_stress")
		return true, false
	}

	i.Metrics.Increment("kept_from_stress")
	// ok, we're sending it, so decorate it first
	sp.Data["meta.stressed"] = true
	if i.Config.GetAddRuleReasonToTrace() {
		sp.Data["meta.refinery.reason"] = reason
	}
	if i.hostname != "" {
		sp.Data["meta.refinery.local_hostname"] = i.hostname
	}

	i.addAdditionalAttributes(sp)
	mergeTraceAndSpanSampleRates(sp, rate, i.Config.GetIsDryRun())
	i.Transmission.EnqueueSpan(sp)

	return true, true
}

// dealWithSentTrace handles a span that has arrived after the sampling decision
// on the trace has already been made, and it obeys that decision by either
// sending the span immediately or dropping it.
func (i *InMemCollector) dealWithSentTrace(ctx context.Context, tr cache.TraceSentRecord, keptReason string, sp *types.Span) {
	_, span := otelutil.StartSpanMulti(ctx, i.Tracer, "dealWithSentTrace", map[string]interface{}{
		"trace_id":    sp.TraceID,
		"kept_reason": keptReason,
		"hostname":    i.hostname,
	})
	defer span.End()

	// if we receive a proxy span after a trace decision has been made,
	// we should just broadcast the decision again
	if sp.IsDecisionSpan() {
		//  late span in this case won't get HasRoot
		td := TraceDecision{
			TraceID:    sp.TraceID,
			Kept:       tr.Kept(),
			Reason:     keptReason,
			SendReason: TraceSendLateSpan,
			Rate:       tr.Rate(),
			Count:      uint32(tr.SpanCount()),
			EventCount: uint32(tr.SpanEventCount()),
			LinkCount:  uint32(tr.SpanLinkCount()),
		}
		i.publishTraceDecision(ctx, td)
		return
	}

	if i.Config.GetAddRuleReasonToTrace() {
		var metaReason string
		if len(keptReason) > 0 {
			metaReason = fmt.Sprintf("%s - late arriving span", keptReason)
		} else {
			metaReason = "late arriving span"
		}
		sp.Data["meta.refinery.reason"] = metaReason
		sp.Data["meta.refinery.send_reason"] = TraceSendLateSpan

	}
	if i.hostname != "" {
		sp.Data["meta.refinery.local_hostname"] = i.hostname
	}
	isDryRun := i.Config.GetIsDryRun()
	keep := tr.Kept()
	otelutil.AddSpanFields(span, map[string]interface{}{
		"keep":      keep,
		"is_dryrun": isDryRun,
	})

	if isDryRun {
		// if dry run mode is enabled, we keep all traces and mark the spans with the sampling decision
		sp.Data[config.DryRunFieldName] = keep
		if !keep {
			i.Logger.Debug().WithField("trace_id", sp.TraceID).Logf("Sending span that would have been dropped, but dry run mode is enabled")
			i.Metrics.Increment(TraceSendLateSpan)
			i.addAdditionalAttributes(sp)
			i.Transmission.EnqueueSpan(sp)
			return
		}
	}
	if keep {
		i.Logger.Debug().WithField("trace_id", sp.TraceID).Logf("Sending span because of previous decision to send trace")
		mergeTraceAndSpanSampleRates(sp, tr.Rate(), isDryRun)
		// if this span is a late root span, possibly update it with our current span count
		if sp.IsRoot {
			if i.Config.GetAddCountsToRoot() {
				sp.Data["meta.span_event_count"] = int64(tr.SpanEventCount())
				sp.Data["meta.span_link_count"] = int64(tr.SpanLinkCount())
				sp.Data["meta.span_count"] = int64(tr.SpanCount())
				sp.Data["meta.event_count"] = int64(tr.DescendantCount())
			} else if i.Config.GetAddSpanCountToRoot() {
				sp.Data["meta.span_count"] = int64(tr.DescendantCount())
			}
		}
		otelutil.AddSpanField(span, "is_root_span", sp.IsRoot)
		i.Metrics.Increment(TraceSendLateSpan)
		i.addAdditionalAttributes(sp)
		i.Transmission.EnqueueSpan(sp)
		return
	}
	i.Logger.Debug().WithField("trace_id", sp.TraceID).Logf("Dropping span because of previous decision to drop trace")
}

func mergeTraceAndSpanSampleRates(sp *types.Span, traceSampleRate uint, dryRunMode bool) {
	tempSampleRate := sp.SampleRate
	if sp.SampleRate != 0 {
		// Write down the original sample rate so that that information
		// is more easily recovered
		sp.Data["meta.refinery.original_sample_rate"] = sp.SampleRate
	}

	if tempSampleRate < 1 {
		// See https://docs.honeycomb.io/manage-data-volume/sampling/
		// SampleRate is the denominator of the ratio of sampled spans
		// HoneyComb treats a missing or 0 SampleRate the same as 1, but
		// behaves better/more consistently if the SampleRate is explicitly
		// set instead of inferred
		tempSampleRate = 1
	}

	// if spans are already sampled, take that into account when computing
	// the final rate
	if dryRunMode {
		sp.Data["meta.dryrun.sample_rate"] = tempSampleRate * traceSampleRate
		sp.SampleRate = tempSampleRate
	} else {
		sp.SampleRate = tempSampleRate * traceSampleRate
	}
}

// this is only called when a trace decision is received
func (i *InMemCollector) send(ctx context.Context, trace *types.Trace, td *TraceDecision) {
	if trace.Sent {
		// someone else already sent this so we shouldn't also send it.
		i.Logger.Debug().
			WithString("trace_id", trace.TraceID).
			WithString("dataset", trace.Dataset).
			Logf("skipping send because someone else already sent trace to dataset")
		return
	}
	trace.Sent = true
	_, span := otelutil.StartSpan(ctx, i.Tracer, "send")
	defer span.End()

	traceDur := i.Clock.Since(trace.ArrivalTime)
	i.Metrics.Histogram("trace_duration_ms", float64(traceDur.Milliseconds()))

	logFields := logrus.Fields{
		"trace_id": td.TraceID,
	}
	// if we're supposed to drop this trace, and dry run mode is not enabled, then we're done.
	if !td.Kept && !i.Config.GetIsDryRun() {
		i.Metrics.Increment("trace_send_dropped")
		i.Logger.Info().WithFields(logFields).Logf("Dropping trace because of sampling decision")
		return
	}

	if td.HasRoot {
		rs := trace.RootSpan
		if rs != nil {
			if i.Config.GetAddCountsToRoot() {
				rs.Data["meta.span_event_count"] = int64(td.EventCount)
				rs.Data["meta.span_link_count"] = int64(td.LinkCount)
				rs.Data["meta.span_count"] = int64(td.Count)
				rs.Data["meta.event_count"] = int64(td.DescendantCount())
			} else if i.Config.GetAddSpanCountToRoot() {
				rs.Data["meta.span_count"] = int64(td.DescendantCount())
			}
		}
	}

	i.Metrics.Increment(td.SendReason)
	if types.IsLegacyAPIKey(trace.APIKey) {
		logFields["dataset"] = td.SamplerSelector
	} else {
		logFields["environment"] = td.SamplerSelector
	}
	logFields["reason"] = td.Reason
	if td.SamplerKey != "" {
		logFields["sample_key"] = td.SamplerKey
	}

	i.Metrics.Increment("trace_send_kept")
	// This will observe sample rate decisions only if the trace is kept
	i.Metrics.Histogram("trace_kept_sample_rate", float64(td.Rate))

	// ok, we're not dropping this trace; send all the spans
	if i.Config.GetIsDryRun() && !td.Kept {
		i.Logger.Info().WithFields(logFields).Logf("Trace would have been dropped, but sending because dry run mode is enabled")
	} else {
		i.Logger.Info().WithFields(logFields).Logf("Sending trace")
	}
	i.Logger.Info().WithFields(logFields).Logf("Sending trace")
	i.outgoingTraces <- sendableTrace{
		Trace:      trace,
		reason:     td.Reason,
		sendReason: td.SendReason,
		sampleKey:  td.SamplerKey,
		shouldSend: td.Kept,
	}
}

func (i *InMemCollector) Stop() error {
	i.redistributeTimer.Stop()
	close(i.done)
	// signal the health system to not be ready and
	// stop liveness check
	// so that no new traces are accepted
	i.Health.Unregister(CollectorHealthKey)

	i.mutex.Lock()

	if !i.Config.GetCollectionConfig().DisableRedistribution {
		peers, err := i.Peers.GetPeers()
		if err != nil {
			i.Logger.Error().Logf("unable to get peer list with error %s", err.Error())
		}
		if len(peers) > 0 {
			i.sendTracesOnShutdown()
		}
	}

	if i.Transmission != nil {
		i.Transmission.Flush()
	}

	i.sampleTraceCache.Stop()
	i.mutex.Unlock()

	close(i.incoming)
	close(i.fromPeer)
	close(i.outgoingTraces)

	if !i.Config.GetCollectionConfig().TraceLocalityEnabled() {
		close(i.dropDecisionBuffer)
		close(i.keptDecisionBuffer)
	}

	return nil
}

// sentRecord is a struct that holds a span and the record of the trace decision made.
type sentRecord struct {
	span   *types.Span
	record cache.TraceSentRecord
	reason string
}

// sendTracesInCache sends all traces in the cache to their final destination.
// This is done on shutdown to ensure that all traces are sent before the collector
// is stopped.
// It does this by pulling spans out of both the incoming queue and the peer queue so that
// any spans that are still in the queues when the collector is stopped are also sent.
// It also pulls traces out of the cache and sends them to their final destination.
func (i *InMemCollector) sendTracesOnShutdown() {
	wg := &sync.WaitGroup{}
	sentChan := make(chan sentRecord, len(i.incoming))
	forwardChan := make(chan *types.Span, 100_000)

	ctx, cancel := context.WithTimeout(context.Background(), time.Duration(i.Config.GetCollectionConfig().ShutdownDelay))
	defer cancel()

	// start a goroutine that will pull spans off of the channels passed in
	// and send them to their final destination
	wg.Add(1)
	go func() {
		defer wg.Done()
		i.sendSpansOnShutdown(ctx, sentChan, forwardChan)
	}()

	// start a goroutine that will pull spans off of the incoming queue
	// and place them on the sentChan or forwardChan
	wg.Add(1)
	go func() {
		defer wg.Done()
		for {
			select {
			case <-ctx.Done():
				return
			case sp, ok := <-i.incoming:
				if !ok {
					return
				}

				i.distributeSpansOnShutdown(sentChan, forwardChan, nil, sp)
			}
		}
	}()

	// start a goroutine that will pull spans off of the peer queue
	// and place them on the sentChan or forwardChan
	wg.Add(1)
	go func() {
		defer wg.Done()
		for {
			select {
			case <-ctx.Done():
				return
			case sp, ok := <-i.fromPeer:
				if !ok {
					return
				}

				i.distributeSpansOnShutdown(sentChan, forwardChan, nil, sp)
			}
		}
	}()

	// pull traces from the trace cache and place them on the sentChan or forwardChan
	if i.cache != nil {
		traces := i.cache.GetAll()
		for _, trace := range traces {
			i.distributeSpansOnShutdown(sentChan, forwardChan, &trace.SendBy, trace.GetSpans()...)
		}
	}

	wg.Wait()

	close(sentChan)
	close(forwardChan)

}

// distributeSpansInCache takes a list of spans and sends them to the appropriate channel based on the state of the trace.
func (i *InMemCollector) distributeSpansOnShutdown(sentSpanChan chan sentRecord, forwardSpanChan chan *types.Span, sendBy *time.Time, spans ...*types.Span) {
	for _, sp := range spans {
		// if the span is a decision span, we don't need to do anything with it
		if sp != nil && !sp.IsDecisionSpan() {

			// first check if there's a trace decision
			record, reason, found := i.sampleTraceCache.CheckSpan(sp)
			if found {
				sentSpanChan <- sentRecord{sp, record, reason}
				continue
			}

			if sendBy != nil {
				if sp.Data == nil {
					sp.Data = make(map[string]interface{})
				}
				sp.SetSendBy(*sendBy)
			}
			// if there's no trace decision, then we need to forward the trace to its new home
			forwardSpanChan <- sp
		}
	}
}

// sendSpansOnShutdown is a helper function that sends span to their final destination
// on shutdown.
func (i *InMemCollector) sendSpansOnShutdown(ctx context.Context, sentSpanChan <-chan sentRecord, forwardSpanChan <-chan *types.Span) {
	sentTraces := make(map[string]struct{})
	forwardedTraces := make(map[string]struct{})

	for {
		select {
		case <-ctx.Done():
			i.Logger.Info().Logf("Timed out waiting for traces to send")
			return

		case r, ok := <-sentSpanChan:
			if !ok {
				return
			}

			ctx, span := otelutil.StartSpanMulti(ctx, i.Tracer, "shutdown_sent_span", map[string]interface{}{"trace_id": r.span.TraceID, "hostname": i.hostname})
			r.span.Data["meta.refinery.shutdown.send"] = true

			i.dealWithSentTrace(ctx, r.record, r.reason, r.span)
			_, exist := sentTraces[r.span.TraceID]
			if !exist {
				sentTraces[r.span.TraceID] = struct{}{}
				i.Metrics.Count("trace_send_on_shutdown", 1)

			}

			span.End()

		case sp, ok := <-forwardSpanChan:
			if !ok {
				return
			}

			_, span := otelutil.StartSpanMulti(ctx, i.Tracer, "shutdown_forwarded_span", map[string]interface{}{"trace_id": sp.TraceID, "hostname": i.hostname})

			targetShard := i.Sharder.WhichShard(sp.TraceID)
			url := targetShard.GetAddress()

			otelutil.AddSpanField(span, "target_shard", url)

			// TODO: we need to decorate the expired traces before forwarding them so that
			// the downstream consumers can make decisions based on the metadata without having
			// to restart the TraceTimeout or SendDelay
			sp.APIHost = url

			if sp.Data == nil {
				sp.Data = make(map[string]interface{})
			}
			if v, ok := sp.Data["meta.refinery.forwarded"]; ok {
				sp.Data["meta.refinery.forwarded"] = fmt.Sprintf("%s,%s", v, i.hostname)
			} else {
				sp.Data["meta.refinery.forwarded"] = i.hostname
			}

			i.PeerTransmission.EnqueueSpan(sp)
			_, exist := forwardedTraces[sp.TraceID]
			if !exist {
				forwardedTraces[sp.TraceID] = struct{}{}
				i.Metrics.Count("trace_forwarded_on_shutdown", 1)

			}

			span.End()
		}

	}
}

// Convenience method for tests.
func (i *InMemCollector) getFromCache(traceID string) *types.Trace {
	i.mutex.Lock()
	defer i.mutex.Unlock()
	return i.cache.Get(traceID)
}

func (i *InMemCollector) addAdditionalAttributes(sp *types.Span) {
	for k, v := range i.Config.GetAdditionalAttributes() {
		sp.Data[k] = v
	}
}

func (i *InMemCollector) createDecisionSpan(sp *types.Span, trace *types.Trace, targetShard sharder.Shard) *types.Event {
	selector, isLegacyKey := trace.GetSamplerKey()
	if selector == "" {
		i.Logger.Error().WithField("trace_id", trace.ID()).Logf("error getting sampler selection key for trace")
	}

	sampler, found := i.datasetSamplers[selector]
	if !found {
		sampler = i.SamplerFactory.GetSamplerImplementationForKey(selector, isLegacyKey)
		i.datasetSamplers[selector] = sampler
	}

	dc := sp.ExtractDecisionContext()
	// extract all key fields from the span
	keyFields := sampler.GetKeyFields()
	for _, keyField := range keyFields {
		if val, ok := sp.Data[keyField]; ok {
			dc.Data[keyField] = val
		}
	}

	dc.APIHost = targetShard.GetAddress()
	return dc
}

func (i *InMemCollector) sendTraces() {
	for t := range i.outgoingTraces {
		i.Metrics.Histogram("collector_outgoing_queue", float64(len(i.outgoingTraces)))
		_, span := otelutil.StartSpanMulti(context.Background(), i.Tracer, "sendTrace", map[string]interface{}{"num_spans": t.DescendantCount(), "outgoingTraces_size": len(i.outgoingTraces)})

		// if we have a key replacement rule, we should
		// replace the key with the new key
		keycfg := i.Config.GetAccessKeyConfig()
		overwriteWith, err := keycfg.GetReplaceKey(t.APIKey)
		if err != nil {
			i.Logger.Warn().Logf("error replacing key: %s", err.Error())
			continue
		}
		if overwriteWith != t.APIKey {
			t.APIKey = overwriteWith
		}

		for _, sp := range t.GetSpans() {
			if sp.IsDecisionSpan() {
				continue
			}

			if i.Config.GetAddRuleReasonToTrace() {
				sp.Data["meta.refinery.reason"] = t.reason
				sp.Data["meta.refinery.send_reason"] = t.sendReason
				if t.sampleKey != "" {
					sp.Data["meta.refinery.sample_key"] = t.sampleKey
				}
			}

			// update the root span (if we have one, which we might not if the trace timed out)
			// with the final total as of our send time
			if sp.IsRoot {
				if i.Config.GetAddCountsToRoot() {
					sp.Data["meta.span_event_count"] = int64(t.SpanEventCount())
					sp.Data["meta.span_link_count"] = int64(t.SpanLinkCount())
					sp.Data["meta.span_count"] = int64(t.SpanCount())
					sp.Data["meta.event_count"] = int64(t.DescendantCount())
				} else if i.Config.GetAddSpanCountToRoot() {
					sp.Data["meta.span_count"] = int64(t.DescendantCount())
				}
			}

			isDryRun := i.Config.GetIsDryRun()
			if isDryRun {
				sp.Data[config.DryRunFieldName] = t.shouldSend
			}
			if i.hostname != "" {
				sp.Data["meta.refinery.local_hostname"] = i.hostname
			}
			mergeTraceAndSpanSampleRates(sp, t.SampleRate(), isDryRun)
			i.addAdditionalAttributes(sp)

			sp.APIKey = t.APIKey
			i.Transmission.EnqueueSpan(sp)
		}
		span.End()
	}
}

func (i *InMemCollector) signalKeptTraceDecisions(ctx context.Context, msg string) {
	if len(msg) == 0 {
		return
	}

	peerID, err := i.Peers.GetInstanceID()
	if err != nil {
		return
	}

	if isMyDecision(msg, peerID) {
		return
	}

	select {
	case <-i.done:
		return
	case <-ctx.Done():
		return
	case i.keptDecisionMessages <- msg:
	default:
		i.Logger.Warn().Logf("kept trace decision channel is full. Dropping message")
	}
}
func (i *InMemCollector) signalDroppedTraceDecisions(ctx context.Context, msg string) {
	if len(msg) == 0 {
		return
	}

	peerID, err := i.Peers.GetInstanceID()
	if err != nil {
		return
	}

	if isMyDecision(msg, peerID) {
		return
	}

	select {
	case <-i.done:
		return
	case <-ctx.Done():
		return
	case i.dropDecisionMessages <- msg:
	default:
		i.Logger.Warn().Logf("dropped trace decision channel is full. Dropping message")
	}
}
func (i *InMemCollector) processTraceDecisions(msg string, decisionType decisionType) {
	i.Metrics.Increment(fmt.Sprintf("%s_decision_batches_received", decisionType.String()))
	if len(msg) == 0 {
		return
	}

	peerID, err := i.Peers.GetInstanceID()
	if err != nil {
		i.Logger.Error().Logf("Failed to get peer ID. %s", err)
		return
	}

	// Deserialize the message into trace decisions
	decisions := make([]TraceDecision, 0)
	switch decisionType {
	case keptDecision:
		decisions, err = newKeptTraceDecision(msg, peerID)
		if err != nil {
			i.Logger.Error().Logf("Failed to unmarshal kept trace decision message. %s", err)
			return
		}
	case dropDecision:
		decisions, err = newDroppedTraceDecision(msg, peerID)
		if err != nil {
			i.Logger.Error().Logf("Failed to unmarshal drop trace decision message. %s", err)
			return
		}
	default:
		i.Logger.Error().Logf("unknown decision type %s while processing trace decisions", decisionType)
		return
	}

	i.Metrics.Count(fmt.Sprintf("%s_decisions_received", decisionType.String()), len(decisions))

	if len(decisions) == 0 {
		return
	}

	toDelete := generics.NewSet[string]()
	for _, decision := range decisions {
		// Assume TraceDecision implements a common interface like TraceID
		trace := i.cache.Get(decision.TraceID)
		if trace == nil {
			i.Logger.Debug().Logf("trace not found in cache for %s decision", decisionType.String())
			continue
		}
		toDelete.Add(decision.TraceID)

		if _, _, ok := i.sampleTraceCache.CheckTrace(decision.TraceID); !ok {
			if decisionType == keptDecision {
				trace.SetSampleRate(decision.Rate)
				trace.KeepSample = decision.Kept
			}

			i.sampleTraceCache.Record(&decision, decision.Kept, decision.Reason)
		}

		i.send(context.Background(), trace, &decision)
	}

	i.cache.RemoveTraces(toDelete)
}
func (i *InMemCollector) makeDecision(ctx context.Context, trace *types.Trace, sendReason string) (*TraceDecision, error) {
	if trace.Sent {
		return nil, errors.New("trace already sent")
	}

	ctx, span := otelutil.StartSpan(ctx, i.Tracer, "makeDecision")
	defer span.End()
	i.Metrics.Histogram("trace_span_count", float64(trace.DescendantCount()))

	otelutil.AddSpanFields(span, map[string]interface{}{
		"trace_id": trace.ID(),
		"root":     trace.RootSpan,
		"send_by":  trace.SendBy,
		"arrival":  trace.ArrivalTime,
	})

	var sampler sample.Sampler
	var found bool
	// get sampler key (dataset for legacy keys, environment for new keys)
	samplerSelector, isLegacyKey := trace.GetSamplerKey()

	// use sampler key to find sampler; create and cache if not found
	if sampler, found = i.datasetSamplers[samplerSelector]; !found {
		sampler = i.SamplerFactory.GetSamplerImplementationForKey(samplerSelector, isLegacyKey)
		i.datasetSamplers[samplerSelector] = sampler
	}

	startGetSampleRate := i.Clock.Now()
	// make sampling decision and update the trace
	rate, shouldSend, reason, key := sampler.GetSampleRate(trace)
	i.Metrics.Histogram("get_sample_rate_duration_ms", float64(time.Since(startGetSampleRate).Milliseconds()))

	trace.SetSampleRate(rate)
	trace.KeepSample = shouldSend
	// This will observe sample rate attempts even if the trace is dropped
	i.Metrics.Histogram("trace_aggregate_sample_rate", float64(rate))

	i.sampleTraceCache.Record(trace, shouldSend, reason)

	var hasRoot bool
	if trace.RootSpan != nil {
		i.Metrics.Increment("trace_send_has_root")
		hasRoot = true
	} else {
		i.Metrics.Increment("trace_send_no_root")
	}

	otelutil.AddSpanFields(span, map[string]interface{}{
		"kept":        shouldSend,
		"reason":      reason,
		"sampler":     key,
		"selector":    samplerSelector,
		"rate":        rate,
		"send_reason": sendReason,
		"hasRoot":     hasRoot,
	})
	i.Logger.Debug().WithField("key", key).Logf("making decision for trace")
	td := TraceDecision{
		TraceID:         trace.ID(),
		Kept:            shouldSend,
		Reason:          reason,
		SamplerKey:      key,
		SamplerSelector: samplerSelector,
		Rate:            rate,
		SendReason:      sendReason,
		Count:           trace.SpanCount(),
		EventCount:      trace.SpanEventCount(),
		LinkCount:       trace.SpanLinkCount(),
		HasRoot:         hasRoot,
	}

	if !i.Config.GetCollectionConfig().TraceLocalityEnabled() {
		i.publishTraceDecision(ctx, td)
	}

	return &td, nil
}

func (i *InMemCollector) IsMyTrace(traceID string) (sharder.Shard, bool) {
	if i.Config.GetCollectionConfig().TraceLocalityEnabled() {
		return i.Sharder.MyShard(), true
	}

	// if trace locality is disabled, we should only process
	// traces that belong to the current refinery
	targeShard := i.Sharder.WhichShard(traceID)

	return targeShard, i.Sharder.MyShard().Equals(targeShard)

}

func (i *InMemCollector) publishTraceDecision(ctx context.Context, td TraceDecision) {
	start := time.Now()
	defer func() {
		i.Metrics.Histogram("collector_publish_trace_decision_dur_ms", time.Since(start).Milliseconds())
	}()

	_, span := otelutil.StartSpanWith(ctx, i.Tracer, "publishTraceDecision", "decision", td.Kept)
	defer span.End()

	if td.Kept {
		select {
		case <-i.done:
		case i.keptDecisionBuffer <- td:
		default:
			i.Metrics.Increment("collector_kept_decisions_queue_full")
			i.Logger.Warn().Logf("kept trace decision buffer is full. Dropping message")
		}
		return
	} else {
		select {
		case <-i.done:
		case i.dropDecisionBuffer <- td:
		default:
			i.Metrics.Increment("collector_drop_decisions_queue_full")
			i.Logger.Warn().Logf("drop trace decision buffer is full. Dropping message")
		}
		return
	}
}

func (i *InMemCollector) sendKeptDecisions() {
	if i.Config.GetCollectionConfig().TraceLocalityEnabled() {
		return
	}
	interval := time.Duration(i.Config.GetCollectionConfig().KeptDecisionSendInterval)
	if interval == 0 {
		interval = defaultKeptDecisionTickerInterval
	}
	i.sendDecisions(i.keptDecisionBuffer, interval, i.Config.GetCollectionConfig().MaxKeptDecisionBatchSize, keptDecision)
}

func (i *InMemCollector) sendDropDecisions() {
	if i.Config.GetCollectionConfig().TraceLocalityEnabled() {
		return
	}
	interval := time.Duration(i.Config.GetCollectionConfig().DropDecisionSendInterval)
	if interval == 0 {
		interval = defaultDropDecisionTickerInterval
	}
	i.sendDecisions(i.dropDecisionBuffer, interval, i.Config.GetCollectionConfig().MaxDropDecisionBatchSize, dropDecision)
}

// Unified sendDecisions function for batching and processing TraceDecisions
func (i *InMemCollector) sendDecisions(decisionChan <-chan TraceDecision, interval time.Duration, maxBatchSize int, decisionType decisionType) {
	timer := i.Clock.NewTimer(interval)
	defer timer.Stop()
	decisions := make([]TraceDecision, 0, maxBatchSize)
	send := false
	eg := &errgroup.Group{}
	ctx := context.Background()
	var createDecisionMessage newDecisionMessage
	var metricName, topic string
	peerID, err := i.Peers.GetInstanceID()
	if err != nil {
		i.Logger.Error().Logf("Failed to get peer ID. %s", err)
		return
	}
	switch decisionType {
	case keptDecision:
		metricName = "collector_kept_decisions_batch_size"
		topic = keptTraceDecisionTopic
		createDecisionMessage = newKeptDecisionMessage
	case dropDecision:
		metricName = "collector_drop_decisions_batch_size"
		topic = dropTraceDecisionTopic
		createDecisionMessage = newDroppedDecisionMessage
	default:
		i.Logger.Error().Logf("Invalid decision type")
		return // invalid decision type
	}

	for {
		select {
		case <-i.done:
			eg.Wait()
			return
		case td, ok := <-decisionChan:
			if !ok {
				eg.Wait()
				return
			}
			// Add TraceDecision to the batch
			decisions = append(decisions, td)
			if len(decisions) >= maxBatchSize {
				send = true
			}
		case <-timer.Chan():
			send = true
		}

		// Send the batch if ready
		if send && len(decisions) > 0 {
			i.Metrics.Histogram(metricName, len(decisions))

			// Copy current batch to process
			decisionsToProcess := make([]TraceDecision, len(decisions))
			copy(decisionsToProcess, decisions)
			decisions = decisions[:0] // Reset the batch

			eg.Go(func() error {
				select {
				case <-i.done:
					return nil
				default:
					msg, err := createDecisionMessage(decisionsToProcess, peerID)
					if err != nil {
						i.Logger.Error().WithFields(map[string]interface{}{
							"error": err.Error(),
						}).Logf("Failed to create trace decision message")
						return nil
					}
					err = i.PubSub.Publish(ctx, topic, msg)
					if err != nil {
						i.Logger.Error().WithFields(map[string]interface{}{
							"error": err.Error(),
						}).Logf("Failed to publish trace decision")
					}
				}
				return nil
			})

			// Reset timer after send
			if !timer.Stop() {
				select {
				case <-timer.Chan():
				default:
				}
			}
			timer.Reset(interval)
			send = false
		}
	}
}<|MERGE_RESOLUTION|>--- conflicted
+++ resolved
@@ -560,11 +560,8 @@
 	})
 
 	i.Metrics.Gauge("trace_forwarded_on_peer_change", len(forwardedTraces))
-<<<<<<< HEAD
-
+  
 	// only remove traces from the cache if we are in trace locality concentrated mode
-=======
->>>>>>> 87c606b9
 	if len(forwardedTraces) > 0 && i.Config.GetCollectionConfig().TraceLocalityEnabled() {
 		i.cache.RemoveTraces(forwardedTraces)
 	}
