package collect

import (
	"context"
	"errors"
	"fmt"
	"math"
	"math/rand"
	"os"
	"runtime"
	"sort"
	"sync"
	"time"

	"go.opentelemetry.io/otel/trace"

	"github.com/honeycombio/refinery/collect/cache"
	"github.com/honeycombio/refinery/config"
	"github.com/honeycombio/refinery/generics"
	"github.com/honeycombio/refinery/internal/health"
	"github.com/honeycombio/refinery/internal/otelutil"
	"github.com/honeycombio/refinery/internal/peer"
	"github.com/honeycombio/refinery/logger"
	"github.com/honeycombio/refinery/metrics"
	"github.com/honeycombio/refinery/sample"
	"github.com/honeycombio/refinery/sharder"
	"github.com/honeycombio/refinery/transmit"
	"github.com/honeycombio/refinery/types"
	"github.com/jonboulle/clockwork"
	"github.com/sirupsen/logrus"
)

var ErrWouldBlock = errors.New("not adding span, channel buffer is full")
var CollectorHealthKey = "collector"

type Collector interface {
	// AddSpan adds a span to be collected, buffered, and merged into a trace.
	// Once the trace is "complete", it'll be passed off to the sampler then
	// scheduled for transmission.
	AddSpan(*types.Span) error
	AddSpanFromPeer(*types.Span) error
	Stressed() bool
	GetStressedSampleRate(traceID string) (rate uint, keep bool, reason string)
	ProcessSpanImmediately(sp *types.Span) (processed bool, keep bool)
}

func GetCollectorImplementation(c config.Config) Collector {
	return &InMemCollector{}
}

// These are the names of the metrics we use to track our send decisions.
const (
	TraceSendGotRoot        = "trace_send_got_root"
	TraceSendExpired        = "trace_send_expired"
	TraceSendSpanLimit      = "trace_send_span_limit"
	TraceSendEjectedFull    = "trace_send_ejected_full"
	TraceSendEjectedMemsize = "trace_send_ejected_memsize"
	TraceSendLateSpan       = "trace_send_late_span"
)

// InMemCollector is a single threaded collector.
type InMemCollector struct {
	Config  config.Config   `inject:""`
	Logger  logger.Logger   `inject:""`
	Clock   clockwork.Clock `inject:""`
	Tracer  trace.Tracer    `inject:"tracer"`
	Health  health.Recorder `inject:""`
	Sharder sharder.Sharder `inject:""`

	Transmission   transmit.Transmission  `inject:"upstreamTransmission"`
	Metrics        metrics.Metrics        `inject:"genericMetrics"`
	SamplerFactory *sample.SamplerFactory `inject:""`
	StressRelief   StressReliever         `inject:"stressRelief"`
	Peers          peer.Peers             `inject:""`

	// For test use only
	BlockOnAddSpan bool

	// mutex must be held whenever non-channel internal fields are accessed.
	// This exists to avoid data races in tests and startup/shutdown.
	mutex sync.RWMutex
	cache cache.Cache

	datasetSamplers map[string]sample.Sampler

	sampleTraceCache cache.TraceSentCache

	incoming          chan *types.Span
	fromPeer          chan *types.Span
	reload            chan struct{}
	done              chan struct{}
	redistributeTimer *redistributeNotifier

	hostname string
}

func (i *InMemCollector) Start() error {
	i.Logger.Debug().Logf("Starting InMemCollector")
	defer func() { i.Logger.Debug().Logf("Finished starting InMemCollector") }()
	imcConfig := i.Config.GetCollectionConfig()
	i.cache = cache.NewInMemCache(imcConfig.CacheCapacity, i.Metrics, i.Logger)
	i.StressRelief.UpdateFromConfig(i.Config.GetStressReliefConfig())

	// listen for config reloads
	i.Config.RegisterReloadCallback(i.sendReloadSignal)

	i.Health.Register(CollectorHealthKey, 3*time.Second)

	i.Metrics.Register("trace_duration_ms", "histogram")
	i.Metrics.Register("trace_span_count", "histogram")
	i.Metrics.Register("collector_incoming_queue", "histogram")
	i.Metrics.Register("collector_peer_queue_length", "gauge")
	i.Metrics.Register("collector_incoming_queue_length", "gauge")
	i.Metrics.Register("collector_peer_queue", "histogram")
	i.Metrics.Register("collector_cache_size", "gauge")
	i.Metrics.Register("memory_heap_allocation", "gauge")
	i.Metrics.Register("span_received", "counter")
	i.Metrics.Register("span_processed", "counter")
	i.Metrics.Register("spans_waiting", "updown")
	i.Metrics.Register("trace_sent_cache_hit", "counter")
	i.Metrics.Register("trace_accepted", "counter")
	i.Metrics.Register("trace_send_kept", "counter")
	i.Metrics.Register("trace_send_dropped", "counter")
	i.Metrics.Register("trace_send_has_root", "counter")
	i.Metrics.Register("trace_send_no_root", "counter")

	i.Metrics.Register(TraceSendGotRoot, "counter")
	i.Metrics.Register(TraceSendExpired, "counter")
	i.Metrics.Register(TraceSendSpanLimit, "counter")
	i.Metrics.Register(TraceSendEjectedFull, "counter")
	i.Metrics.Register(TraceSendEjectedMemsize, "counter")
	i.Metrics.Register(TraceSendLateSpan, "counter")

	sampleCacheConfig := i.Config.GetSampleCacheConfig()
	i.Metrics.Register(cache.CurrentCapacity, "gauge")
	i.Metrics.Register(cache.FutureLoadFactor, "gauge")
	i.Metrics.Register(cache.CurrentLoadFactor, "gauge")
	var err error
	i.sampleTraceCache, err = cache.NewCuckooSentCache(sampleCacheConfig, i.Metrics)
	if err != nil {
		return err
	}

	i.incoming = make(chan *types.Span, imcConfig.GetIncomingQueueSize())
	i.fromPeer = make(chan *types.Span, imcConfig.GetPeerQueueSize())
	i.Metrics.Store("INCOMING_CAP", float64(cap(i.incoming)))
	i.Metrics.Store("PEER_CAP", float64(cap(i.fromPeer)))
	i.reload = make(chan struct{}, 1)
	i.done = make(chan struct{})
	i.datasetSamplers = make(map[string]sample.Sampler)
	i.done = make(chan struct{})
	i.redistributeTimer = newRedistributeNotifier(i.Logger, i.Clock)

	if i.Config.GetAddHostMetadataToTrace() {
		if hostname, err := os.Hostname(); err == nil && hostname != "" {
			i.hostname = hostname
		}
	}

	if !i.Config.GetCollectionConfig().DisableRedistribution {
		i.Peers.RegisterUpdatedPeersCallback(i.redistributeTimer.Reset)
	}

	// spin up one collector because this is a single threaded collector
	go i.collect()

	return nil
}

// sendReloadSignal will trigger the collector reloading its config, eventually.
func (i *InMemCollector) sendReloadSignal(cfgHash, ruleHash string) {
	// non-blocking insert of the signal here so we don't leak goroutines
	select {
	case i.reload <- struct{}{}:
		i.Logger.Debug().Logf("sending collect reload signal")
	default:
		i.Logger.Debug().Logf("collect already waiting to reload; skipping additional signal")
	}
}

func (i *InMemCollector) reloadConfigs() {
	i.Logger.Debug().Logf("reloading in-mem collect config")
	imcConfig := i.Config.GetCollectionConfig()

	if imcConfig.CacheCapacity != i.cache.GetCacheSize() {
		i.Logger.Debug().WithField("cache_size.previous", i.cache.GetCacheSize()).WithField("cache_size.new", imcConfig.CacheCapacity).Logf("refreshing the cache because it changed size")
		c := cache.NewInMemCache(imcConfig.CacheCapacity, i.Metrics, i.Logger)
		// pull the old cache contents into the new cache
		for j, trace := range i.cache.GetAll() {
			if j >= imcConfig.CacheCapacity {
				i.send(trace, TraceSendEjectedFull)
				continue
			}
			c.Set(trace)
		}
		i.cache = c
	} else {
		i.Logger.Debug().Logf("skipping reloading the in-memory cache on config reload because it hasn't changed capacity")
	}

	i.sampleTraceCache.Resize(i.Config.GetSampleCacheConfig())

	i.StressRelief.UpdateFromConfig(i.Config.GetStressReliefConfig())

	// clear out any samplers that we have previously created
	// so that the new configuration will be propagated
	i.datasetSamplers = make(map[string]sample.Sampler)
	// TODO add resizing the LRU sent trace cache on config reload
}

func (i *InMemCollector) checkAlloc() {
	inMemConfig := i.Config.GetCollectionConfig()
	maxAlloc := inMemConfig.GetMaxAlloc()
	i.Metrics.Store("MEMORY_MAX_ALLOC", float64(maxAlloc))

	var mem runtime.MemStats
	runtime.ReadMemStats(&mem)
	i.Metrics.Gauge("memory_heap_allocation", int64(mem.Alloc))
	if maxAlloc == 0 || mem.Alloc < uint64(maxAlloc) {
		return
	}

	// Figure out what fraction of the total cache we should remove. We'd like it to be
	// enough to get us below the max capacity, but not TOO much below.
	// Because our impact numbers are only the data size, reducing by enough to reach
	// max alloc will actually do more than that.
	totalToRemove := mem.Alloc - uint64(maxAlloc)

	// The size of the cache exceeds the user's intended allocation, so we're going to
	// remove the traces from the cache that have had the most impact on allocation.
	// To do this, we sort the traces by their CacheImpact value and then remove traces
	// until the total size is less than the amount to which we want to shrink.
<<<<<<< HEAD
	allTraces := i.cache.GetAll()
	timeout := i.Config.GetTraceTimeout()
=======
	existingCache, ok := i.cache.(*cache.DefaultInMemCache)
	if !ok {
		i.Logger.Error().WithField("alloc", mem.Alloc).Logf(
			"total allocation exceeds limit, but unable to control cache",
		)
		return
	}
	allTraces := existingCache.GetAll()
	timeout := i.Config.GetTracesConfig().GetTraceTimeout()
>>>>>>> 5005bb0e
	if timeout == 0 {
		timeout = 60 * time.Second
	} // Sort traces by CacheImpact, heaviest first
	sort.Slice(allTraces, func(i, j int) bool {
		return allTraces[i].CacheImpact(timeout) > allTraces[j].CacheImpact(timeout)
	})

	// Now start removing the biggest traces, by summing up DataSize for
	// successive traces until we've crossed the totalToRemove threshold
	// or just run out of traces to delete.

	cap := i.cache.GetCacheSize()
	i.Metrics.Gauge("collector_cache_size", cap)

	totalDataSizeSent := 0
	tracesSent := generics.NewSet[string]()
	// Send the traces we can't keep.
	for _, trace := range allTraces {
		tracesSent.Add(trace.TraceID)
		totalDataSizeSent += trace.DataSize
		i.send(trace, TraceSendEjectedMemsize)
		if totalDataSizeSent > int(totalToRemove) {
			break
		}
	}
	i.cache.RemoveTraces(tracesSent)

	// Treat any MaxAlloc overage as an error so we know it's happening
	i.Logger.Error().
		WithField("cache_size", cap).
		WithField("alloc", mem.Alloc).
		WithField("num_traces_sent", len(tracesSent)).
		WithField("datasize_sent", totalDataSizeSent).
		WithField("new_trace_count", i.cache.GetCacheSize()).
		Logf("evicting large traces early due to memory overage")

	// Manually GC here - without this we can easily end up evicting more than we
	// need to, since total alloc won't be updated until after a GC pass.
	runtime.GC()
}

// AddSpan accepts the incoming span to a queue and returns immediately
func (i *InMemCollector) AddSpan(sp *types.Span) error {
	return i.add(sp, i.incoming)
}

// AddSpan accepts the incoming span to a queue and returns immediately
func (i *InMemCollector) AddSpanFromPeer(sp *types.Span) error {
	return i.add(sp, i.fromPeer)
}

// Stressed returns true if the collector is undergoing significant stress
func (i *InMemCollector) Stressed() bool {
	return i.StressRelief.Stressed()
}

func (i *InMemCollector) GetStressedSampleRate(traceID string) (rate uint, keep bool, reason string) {
	return i.StressRelief.GetSampleRate(traceID)
}

func (i *InMemCollector) add(sp *types.Span, ch chan<- *types.Span) error {
	if i.BlockOnAddSpan {
		ch <- sp
		i.Metrics.Increment("span_received")
		i.Metrics.Up("spans_waiting")
		return nil
	}

	select {
	case ch <- sp:
		i.Metrics.Increment("span_received")
		i.Metrics.Up("spans_waiting")
		return nil
	default:
		return ErrWouldBlock
	}
}

// collect handles both accepting spans that have been handed to it and sending
// the complete traces. These are done with channels in order to keep collecting
// single threaded so we don't need any locks. Actions taken from this select
// block is the only place we are allowed to modify any running data
// structures.
func (i *InMemCollector) collect() {
	tickerDuration := i.Config.GetTracesConfig().GetSendTickerValue()
	ticker := time.NewTicker(tickerDuration)
	defer ticker.Stop()

	// mutex is normally held by this goroutine at all times.
	// It is unlocked once per ticker cycle for tests.
	i.mutex.Lock()
	defer i.mutex.Unlock()

	for {
		i.Health.Ready(CollectorHealthKey, true)
		// record channel lengths as histogram but also as gauges
		i.Metrics.Histogram("collector_incoming_queue", float64(len(i.incoming)))
		i.Metrics.Histogram("collector_peer_queue", float64(len(i.fromPeer)))
		i.Metrics.Gauge("collector_incoming_queue_length", float64(len(i.incoming)))
		i.Metrics.Gauge("collector_peer_queue_length", float64(len(i.fromPeer)))

		// Always drain peer channel before doing anything else. By processing peer
		// traffic preferentially we avoid the situation where the cluster essentially
		// deadlocks because peers are waiting to get their events handed off to each
		// other.
		select {
		case <-i.done:
			return
		case <-i.redistributeTimer.Notify():
			i.redistributeTraces()
		case sp, ok := <-i.fromPeer:
			if !ok {
				// channel's been closed; we should shut down.
				return
			}
			i.processSpan(sp)
		default:
			select {
			case <-i.done:
				return
			case <-ticker.C:
				select {
				case <-i.done:
				default:
					i.sendExpiredTracesInCache(i.Clock.Now())
					i.checkAlloc()

					// Briefly unlock the cache, to allow test access.
					i.mutex.Unlock()
					runtime.Gosched()
					i.mutex.Lock()
				}
			case <-i.redistributeTimer.Notify():
				i.redistributeTraces()
			case sp, ok := <-i.incoming:
				if !ok {
					// channel's been closed; we should shut down.
					return
				}
				i.processSpan(sp)
				continue
			case sp, ok := <-i.fromPeer:
				if !ok {
					// channel's been closed; we should shut down.
					return
				}
				i.processSpan(sp)
				continue
			case <-i.reload:
				i.reloadConfigs()
			}
		}
	}
}

func (i *InMemCollector) redistributeTraces() {
	_, span := otelutil.StartSpan(context.Background(), i.Tracer, "redistributeTraces")
	defer span.End()
	// loop through eveything in the cache of live traces
	// if it doesn't belong to this peer, we should forward it to the correct peer
	peers, err := i.Peers.GetPeers()
	if err != nil {
		i.Logger.Error().Logf("unable to get peer list with error %s", err.Error())
		return
	}
	numOfPeers := len(peers)
	if numOfPeers <= 1 {
		return
	}

	traces := i.cache.GetAll()
	forwardedTraces := generics.NewSetWithCapacity[string](len(traces) / numOfPeers)
	for _, trace := range traces {
		if trace == nil {
			continue
		}

		newTarget := i.Sharder.WhichShard(trace.TraceID)

		if newTarget.Equals(i.Sharder.MyShard()) {
			continue
		}

		for _, sp := range trace.GetSpans() {
			sp.APIHost = newTarget.GetAddress()

			if sp.Data == nil {
				sp.Data = make(map[string]interface{})
			}
			if v, ok := sp.Data["meta.refinery.forwarded"]; ok {
				v := append(v.([]string), i.Sharder.MyShard().GetAddress())
				sp.Data["meta.refinery.forwarded"] = v
			} else {
				sp.Data["meta.refinery.forwarded"] = []string{i.Sharder.MyShard().GetAddress()}
			}

			i.Transmission.EnqueueSpan(sp)
		}

		forwardedTraces.Add(trace.TraceID)
	}

	otelutil.AddSpanFields(span, map[string]interface{}{
		"forwarded_trace_count": len(forwardedTraces.Members()),
		"hostname":              i.hostname,
	})

	if len(forwardedTraces) > 0 {
		i.cache.RemoveTraces(forwardedTraces)
	}
}

func (i *InMemCollector) sendExpiredTracesInCache(now time.Time) {
	traces := i.cache.TakeExpiredTraces(now)
	spanLimit := uint32(i.Config.GetTracesConfig().SpanLimit)
	for _, t := range traces {
		if t.RootSpan != nil {
			i.send(t, TraceSendGotRoot)
		} else {
<<<<<<< HEAD
			i.send(t, TraceSendExpired)
=======
			if t.SpanCount() > spanLimit {
				i.sendTrace(t, TraceSendSpanLimit)
			} else {
				i.sendTrace(t, TraceSendExpired)
			}
>>>>>>> 5005bb0e
		}
	}
}

// processSpan does all the stuff necessary to take an incoming span and add it
// to (or create a new placeholder for) a trace.
func (i *InMemCollector) processSpan(sp *types.Span) {
	ctx := context.Background()
	defer func() {
		i.Metrics.Increment("span_processed")
		i.Metrics.Down("spans_waiting")
	}()

	tcfg := i.Config.GetTracesConfig()

	trace := i.cache.Get(sp.TraceID)
	if trace == nil {
		// if the trace has already been sent, just pass along the span
		if sr, sentReason, found := i.sampleTraceCache.CheckSpan(sp); found {
			i.Metrics.Increment("trace_sent_cache_hit")
			// bump the count of records on this trace -- if the root span isn't
			// the last late span, then it won't be perfect, but it will be better than
			// having none at all
			i.dealWithSentTrace(ctx, sr, sentReason, sp)
			return
		}
		// trace hasn't already been sent (or this span is really old); let's
		// create a new trace to hold it
		i.Metrics.Increment("trace_accepted")

		timeout := tcfg.GetTraceTimeout()
		if timeout == 0 {
			timeout = 60 * time.Second
		}

		now := time.Now()
		trace = &types.Trace{
			APIHost:     sp.APIHost,
			APIKey:      sp.APIKey,
			Dataset:     sp.Dataset,
			TraceID:     sp.TraceID,
			ArrivalTime: now,
			SendBy:      now.Add(timeout),
		}
		trace.SetSampleRate(sp.SampleRate) // if it had a sample rate, we want to keep it
		// push this into the cache and if we eject an unsent trace, send it ASAP
		ejectedTrace := i.cache.Set(trace)
		if ejectedTrace != nil {
			i.send(ejectedTrace, TraceSendEjectedFull)
		}
	}
	// if the trace we got back from the cache has already been sent, deal with the
	// span.
	if trace.Sent {
		if sr, reason, found := i.sampleTraceCache.CheckSpan(sp); found {
			i.Metrics.Increment("trace_sent_cache_hit")
			i.dealWithSentTrace(ctx, sr, reason, sp)
			return
		}
		// trace has already been sent, but this is not in the sent cache.
		// we will just use the default late span reason as the sent reason which is
		// set inside the dealWithSentTrace function
		i.dealWithSentTrace(ctx, cache.NewKeptTraceCacheEntry(trace), "", sp)
	}

	// great! trace is live. add the span.
	trace.AddSpan(sp)

	markTraceForSending := false
	// if the span count has exceeded our SpanLimit, mark the trace for sending
	if tcfg.SpanLimit > 0 && uint(trace.SpanCount()) > tcfg.SpanLimit {
		markTraceForSending = true
	}

	// if this is a root span, say so and send the trace
	if i.isRootSpan(sp) {
		markTraceForSending = true
		trace.RootSpan = sp
	}

	if markTraceForSending {
		timeout := tcfg.GetSendDelay()

		if timeout == 0 {
			timeout = 2 * time.Second
		}

		trace.SendBy = time.Now().Add(timeout)
	}
}

// ProcessSpanImmediately is an escape hatch used under stressful conditions --
// it submits a span for immediate transmission without enqueuing it for normal
// processing. This means it ignores dry run mode and doesn't build a complete
// trace context or cache the trace in the active trace buffer. It only gets
// called on the first span for a trace under stressful conditions; we got here
// because the StressRelief system detected that this is a new trace AND that it
// is being sampled. Therefore, we also put the traceID into the sent traces
// cache as "kept".
// It doesn't do any logging and barely touches metrics; this is about as
// minimal as we can make it.
func (i *InMemCollector) ProcessSpanImmediately(sp *types.Span) (processed bool, keep bool) {
	_, span := otelutil.StartSpanWith(context.Background(), i.Tracer, "collector.ProcessSpanImmediately", "trace_id", sp.TraceID)
	defer span.End()

	if !i.StressRelief.ShouldSampleDeterministically(sp.TraceID) {
		otelutil.AddSpanField(span, "nondeterministic", 1)
		return false, false
	}

	var rate uint
	record, reason, found := i.sampleTraceCache.CheckSpan(sp)
	if !found {
		rate, keep, reason = i.StressRelief.GetSampleRate(sp.TraceID)
		now := i.Clock.Now()
		trace := &types.Trace{
			APIHost:     sp.APIHost,
			APIKey:      sp.APIKey,
			Dataset:     sp.Dataset,
			TraceID:     sp.TraceID,
			ArrivalTime: now,
			SendBy:      now,
		}
		// we do want a record of how we disposed of traces in case more come in after we've
		// turned off stress relief (if stress relief is on we'll keep making the same decisions)
		i.sampleTraceCache.Record(trace, keep, reason)
	} else {
		rate = record.Rate()
		keep = record.Kept()
	}

	if !keep {
		i.Metrics.Increment("dropped_from_stress")
		return true, false
	}

	i.Metrics.Increment("kept_from_stress")
	// ok, we're sending it, so decorate it first
	sp.Data["meta.stressed"] = true
	if i.Config.GetAddRuleReasonToTrace() {
		sp.Data["meta.refinery.reason"] = reason
	}
	if i.hostname != "" {
		sp.Data["meta.refinery.local_hostname"] = i.hostname
	}

	i.addAdditionalAttributes(sp)
	mergeTraceAndSpanSampleRates(sp, rate, i.Config.GetIsDryRun())
	i.Transmission.EnqueueSpan(sp)

	return true, true
}

// dealWithSentTrace handles a span that has arrived after the sampling decision
// on the trace has already been made, and it obeys that decision by either
// sending the span immediately or dropping it.
func (i *InMemCollector) dealWithSentTrace(ctx context.Context, tr cache.TraceSentRecord, sentReason string, sp *types.Span) {
	_, span := otelutil.StartSpanMulti(ctx, i.Tracer, "dealWithSentTrace", map[string]interface{}{
		"trace_id":    sp.TraceID,
		"sent_reason": sentReason,
		"hostname":    i.hostname,
	})
	defer span.End()

	if i.Config.GetAddRuleReasonToTrace() {
		var metaReason string
		if len(sentReason) > 0 {
			metaReason = fmt.Sprintf("%s - late arriving span", sentReason)
		} else {
			metaReason = "late arriving span"
		}
		sp.Data["meta.refinery.reason"] = metaReason
		sp.Data["meta.refinery.send_reason"] = TraceSendLateSpan

	}
	if i.hostname != "" {
		sp.Data["meta.refinery.local_hostname"] = i.hostname
	}
	isDryRun := i.Config.GetIsDryRun()
	keep := tr.Kept()
	otelutil.AddSpanFields(span, map[string]interface{}{
		"keep":      keep,
		"is_dryrun": isDryRun,
	})

	if isDryRun {
		// if dry run mode is enabled, we keep all traces and mark the spans with the sampling decision
		sp.Data[config.DryRunFieldName] = keep
		if !keep {
			i.Logger.Debug().WithField("trace_id", sp.TraceID).Logf("Sending span that would have been dropped, but dry run mode is enabled")
			i.Metrics.Increment(TraceSendLateSpan)
			i.addAdditionalAttributes(sp)
			i.Transmission.EnqueueSpan(sp)
			return
		}
	}
	if keep {
		i.Logger.Debug().WithField("trace_id", sp.TraceID).Logf("Sending span because of previous decision to send trace")
		mergeTraceAndSpanSampleRates(sp, tr.Rate(), isDryRun)
		// if this span is a late root span, possibly update it with our current span count
		isRootSpan := i.isRootSpan(sp)
		if isRootSpan {
			if i.Config.GetAddCountsToRoot() {
				sp.Data["meta.span_event_count"] = int64(tr.SpanEventCount())
				sp.Data["meta.span_link_count"] = int64(tr.SpanLinkCount())
				sp.Data["meta.span_count"] = int64(tr.SpanCount())
				sp.Data["meta.event_count"] = int64(tr.DescendantCount())
			} else if i.Config.GetAddSpanCountToRoot() {
				sp.Data["meta.span_count"] = int64(tr.DescendantCount())
			}
		}
		otelutil.AddSpanField(span, "is_root_span", isRootSpan)
		i.Metrics.Increment(TraceSendLateSpan)
		i.addAdditionalAttributes(sp)
		i.Transmission.EnqueueSpan(sp)
		return
	}
	i.Logger.Debug().WithField("trace_id", sp.TraceID).Logf("Dropping span because of previous decision to drop trace")
}

func mergeTraceAndSpanSampleRates(sp *types.Span, traceSampleRate uint, dryRunMode bool) {
	tempSampleRate := sp.SampleRate
	if sp.SampleRate != 0 {
		// Write down the original sample rate so that that information
		// is more easily recovered
		sp.Data["meta.refinery.original_sample_rate"] = sp.SampleRate
	}

	if tempSampleRate < 1 {
		// See https://docs.honeycomb.io/manage-data-volume/sampling/
		// SampleRate is the denominator of the ratio of sampled spans
		// HoneyComb treats a missing or 0 SampleRate the same as 1, but
		// behaves better/more consistently if the SampleRate is explicitly
		// set instead of inferred
		tempSampleRate = 1
	}

	// if spans are already sampled, take that into account when computing
	// the final rate
	if dryRunMode {
		sp.Data["meta.dryrun.sample_rate"] = tempSampleRate * traceSampleRate
		sp.SampleRate = tempSampleRate
	} else {
		sp.SampleRate = tempSampleRate * traceSampleRate
	}
}

func (i *InMemCollector) isRootSpan(sp *types.Span) bool {
	// log event should never be considered a root span, check for that first
	if signalType := sp.Data["meta.signal_type"]; signalType == "log" {
		return false
	}
	// check if the event has a parent id using the configured parent id field names
	for _, parentIdFieldName := range i.Config.GetParentIdFieldNames() {
		parentId := sp.Data[parentIdFieldName]
		if _, ok := parentId.(string); ok && parentId != "" {
			return false
		}
	}
	return true
}

func (i *InMemCollector) send(trace *types.Trace, sendReason string) {
	if trace.Sent {
		// someone else already sent this so we shouldn't also send it.
		i.Logger.Debug().
			WithString("trace_id", trace.TraceID).
			WithString("dataset", trace.Dataset).
			Logf("skipping send because someone else already sent trace to dataset")
		return
	}
	trace.Sent = true

	traceDur := time.Since(trace.ArrivalTime)
	i.Metrics.Histogram("trace_duration_ms", float64(traceDur.Milliseconds()))
	i.Metrics.Histogram("trace_span_count", float64(trace.DescendantCount()))
	if trace.RootSpan != nil {
		i.Metrics.Increment("trace_send_has_root")
	} else {
		i.Metrics.Increment("trace_send_no_root")
	}

	i.Metrics.Increment(sendReason)

	var sampler sample.Sampler
	var found bool

	// get sampler key (dataset for legacy keys, environment for new keys)
	samplerKey, isLegacyKey := trace.GetSamplerKey()
	logFields := logrus.Fields{
		"trace_id": trace.TraceID,
	}
	if isLegacyKey {
		logFields["dataset"] = samplerKey
	} else {
		logFields["environment"] = samplerKey
	}

	// If we have a root span, update it with the count before determining the SampleRate.
	if trace.RootSpan != nil {
		rs := trace.RootSpan
		if i.Config.GetAddCountsToRoot() {
			rs.Data["meta.span_event_count"] = int64(trace.SpanEventCount())
			rs.Data["meta.span_link_count"] = int64(trace.SpanLinkCount())
			rs.Data["meta.span_count"] = int64(trace.SpanCount())
			rs.Data["meta.event_count"] = int64(trace.DescendantCount())
		} else if i.Config.GetAddSpanCountToRoot() {
			rs.Data["meta.span_count"] = int64(trace.DescendantCount())
		}
	}

	// use sampler key to find sampler; create and cache if not found
	if sampler, found = i.datasetSamplers[samplerKey]; !found {
		sampler = i.SamplerFactory.GetSamplerImplementationForKey(samplerKey, isLegacyKey)
		i.datasetSamplers[samplerKey] = sampler
	}

	// make sampling decision and update the trace
	rate, shouldSend, reason, key := sampler.GetSampleRate(trace)
	trace.SetSampleRate(rate)
	trace.KeepSample = shouldSend
	logFields["reason"] = reason
	if key != "" {
		logFields["sample_key"] = key
	}
	// This will observe sample rate attempts even if the trace is dropped
	i.Metrics.Histogram("trace_aggregate_sample_rate", float64(rate))

	i.sampleTraceCache.Record(trace, shouldSend, reason)

	// if we're supposed to drop this trace, and dry run mode is not enabled, then we're done.
	if !shouldSend && !i.Config.GetIsDryRun() {
		i.Metrics.Increment("trace_send_dropped")
		i.Logger.Info().WithFields(logFields).Logf("Dropping trace because of sampling")
		return
	}
	i.Metrics.Increment("trace_send_kept")
	// This will observe sample rate decisions only if the trace is kept
	i.Metrics.Histogram("trace_kept_sample_rate", float64(rate))

	// ok, we're not dropping this trace; send all the spans
	if i.Config.GetIsDryRun() && !shouldSend {
		i.Logger.Info().WithFields(logFields).Logf("Trace would have been dropped, but dry run mode is enabled")
	}
	i.Logger.Info().WithFields(logFields).Logf("Sending trace")
	for _, sp := range trace.GetSpans() {
		if i.Config.GetAddRuleReasonToTrace() {
			sp.Data["meta.refinery.reason"] = reason
			sp.Data["meta.refinery.send_reason"] = sendReason
			if key != "" {
				sp.Data["meta.refinery.sample_key"] = key
			}
		}

		// update the root span (if we have one, which we might not if the trace timed out)
		// with the final total as of our send time
		if i.isRootSpan(sp) {
			if i.Config.GetAddCountsToRoot() {
				sp.Data["meta.span_event_count"] = int64(trace.SpanEventCount())
				sp.Data["meta.span_link_count"] = int64(trace.SpanLinkCount())
				sp.Data["meta.span_count"] = int64(trace.SpanCount())
				sp.Data["meta.event_count"] = int64(trace.DescendantCount())
			} else if i.Config.GetAddSpanCountToRoot() {
				sp.Data["meta.span_count"] = int64(trace.DescendantCount())
			}
		}

		isDryRun := i.Config.GetIsDryRun()
		if isDryRun {
			sp.Data[config.DryRunFieldName] = shouldSend
		}
		if i.hostname != "" {
			sp.Data["meta.refinery.local_hostname"] = i.hostname
		}
		mergeTraceAndSpanSampleRates(sp, trace.SampleRate(), isDryRun)
		i.addAdditionalAttributes(sp)
		i.Transmission.EnqueueSpan(sp)
	}
}

func (i *InMemCollector) Stop() error {
	close(i.done)
	i.redistributeTimer.Stop()
	// signal the health system to not be ready
	// so that no new traces are accepted
	i.Health.Ready(CollectorHealthKey, false)

	i.mutex.Lock()

	if !i.Config.GetCollectionConfig().DisableRedistribution {
		peers, err := i.Peers.GetPeers()
		if err != nil {
			i.Logger.Error().Logf("unable to get peer list with error %s", err.Error())
		}
		if len(peers) > 1 {
			i.sendTracesOnShutdown()
		}
	}

	if i.Transmission != nil {
		i.Transmission.Flush()
	}

	i.sampleTraceCache.Stop()
	i.mutex.Unlock()

	close(i.incoming)
	close(i.fromPeer)

	return nil
}

// sentRecord is a struct that holds a span and the record of the trace decision made.
type sentRecord struct {
	span   *types.Span
	record cache.TraceSentRecord
	reason string
}

// sendTracesInCache sends all traces in the cache to their final destination.
// This is done on shutdown to ensure that all traces are sent before the collector
// is stopped.
// It does this by pulling spans out of both the incoming queue and the peer queue so that
// any spans that are still in the queues when the collector is stopped are also sent.
// It also pulls traces out of the cache and sends them to their final destination.
func (i *InMemCollector) sendTracesOnShutdown() {
	wg := &sync.WaitGroup{}
	sentChan := make(chan sentRecord, len(i.incoming))
	forwardChan := make(chan *types.Span, i.Config.GetCollectionConfig().CacheCapacity)

	ctx, cancel := context.WithTimeout(context.Background(), time.Duration(i.Config.GetCollectionConfig().ShutdownDelay))
	defer cancel()

	// start a goroutine that will pull spans off of the channels passed in
	// and send them to their final destination
	wg.Add(1)
	go func() {
		defer wg.Done()
		i.sendSpansOnShutdown(ctx, sentChan, forwardChan)
	}()

	// start a goroutine that will pull spans off of the incoming queue
	// and place them on the sentChan or forwardChan
	wg.Add(1)
	go func() {
		defer wg.Done()
		for {
			select {
			case <-ctx.Done():
				return
			case sp, ok := <-i.incoming:
				if !ok {
					return
				}

				i.distributeSpansOnShutdown(sentChan, forwardChan, sp)
			}
		}
	}()

	// start a goroutine that will pull spans off of the peer queue
	// and place them on the sentChan or forwardChan
	wg.Add(1)
	go func() {
		defer wg.Done()
		for {
			select {
			case <-ctx.Done():
				return
			case sp, ok := <-i.fromPeer:
				if !ok {
					return
				}

				i.distributeSpansOnShutdown(sentChan, forwardChan, sp)
			}
		}
	}()

	// pull traces from the trace cache and place them on the sentChan or forwardChan
	if i.cache != nil {
		traces := i.cache.GetAll()
		for _, trace := range traces {
			i.distributeSpansOnShutdown(sentChan, forwardChan, trace.GetSpans()...)
		}
	}

	wg.Wait()

	close(sentChan)
	close(forwardChan)

}

// distributeSpansInCache takes a list of spans and sends them to the appropriate channel based on the state of the trace.
func (i *InMemCollector) distributeSpansOnShutdown(sentTraceChan chan sentRecord, forwardTraceChan chan *types.Span, spans ...*types.Span) {
	for _, sp := range spans {
		if sp != nil {

			// first check if there's a trace decision
			record, reason, found := i.sampleTraceCache.CheckSpan(sp)
			if found {
				sentTraceChan <- sentRecord{sp, record, reason}
				continue
			}

			// if there's no trace decision, then we need to forward the trace to its new home
			forwardTraceChan <- sp
		}
	}
}

// sendSpansOnShutdown is a helper function that sends span to their final destination
// on shutdown.
func (i *InMemCollector) sendSpansOnShutdown(ctx context.Context, sentTraceChan <-chan sentRecord, forwardTraceChan <-chan *types.Span) {
	for {
		select {
		case <-ctx.Done():
			i.Logger.Info().Logf("Timed out waiting for traces to send")
			return

		case r, ok := <-sentTraceChan:
			if !ok {
				return
			}

			ctx, span := otelutil.StartSpanMulti(ctx, i.Tracer, "shutdown_sent_trace", map[string]interface{}{"trace_id": r.span.TraceID, "hostname": i.hostname})
			r.span.Data["meta.refinery.shutdown.send"] = true

			i.dealWithSentTrace(ctx, r.record, r.reason, r.span)

			span.End()

		case sp, ok := <-forwardTraceChan:
			if !ok {
				return
			}

			_, span := otelutil.StartSpanMulti(ctx, i.Tracer, "shutdown_forwarded_trace", map[string]interface{}{"trace_id": sp.TraceID, "hostname": i.hostname})

			targetShard := i.Sharder.WhichShard(sp.TraceID)
			url := targetShard.GetAddress()

			otelutil.AddSpanField(span, "target_shard", url)

			// TODO: we need to decorate the expired traces before forwarding them so that
			// the downstream consumers can make decisions based on the metadata without having
			// to restart the TraceTimeout or SendDelay
			sp.APIHost = url
			sp.Data["meta.refinery.shutdown.send"] = false
			i.Transmission.EnqueueSpan(sp)
			span.End()
		}

	}
}

// Convenience method for tests.
func (i *InMemCollector) getFromCache(traceID string) *types.Trace {
	i.mutex.Lock()
	defer i.mutex.Unlock()
	return i.cache.Get(traceID)
}

func (i *InMemCollector) addAdditionalAttributes(sp *types.Span) {
	for k, v := range i.Config.GetAdditionalAttributes() {
		sp.Data[k] = v
	}
}

func newRedistributeNotifier(logger logger.Logger, clock clockwork.Clock) *redistributeNotifier {
	r := &redistributeNotifier{
		initialDelay: 3 * time.Second,
		maxDelay:     30 * time.Second,
		maxAttempts:  5,
		done:         make(chan struct{}),
		clock:        clock,
		logger:       logger,
		triggered:    make(chan struct{}),
		reset:        make(chan struct{}),
	}

	return r
}

type redistributeNotifier struct {
	clock        clockwork.Clock
	logger       logger.Logger
	initialDelay time.Duration
	maxAttempts  int
	maxDelay     time.Duration

	reset     chan struct{}
	done      chan struct{}
	triggered chan struct{}
	once      sync.Once
}

func (r *redistributeNotifier) Notify() <-chan struct{} {
	return r.triggered
}

func (r *redistributeNotifier) Reset() {
	var started bool
	r.once.Do(func() {
		go r.run()
		started = true
	})

	if started {
		return
	}

	select {
	case r.reset <- struct{}{}:
	default:
		r.logger.Debug().Logf("A trace redistribution is ongoing. Ignoring reset.")
	}
}

func (r *redistributeNotifier) Stop() {
	close(r.done)
}

func (r *redistributeNotifier) run() {
	var attempts int
	lastBackoff := r.initialDelay
	for {
		if attempts >= r.maxAttempts {
			<-r.reset
			lastBackoff = r.initialDelay
			attempts = 0
		}
		select {
		case <-r.done:
			return
		case r.triggered <- struct{}{}:
		}

		attempts++

		// Calculate the backoff interval using exponential backoff with a base time.
		backoff := time.Duration(math.Min(float64(lastBackoff)*2, float64(r.maxDelay)))
		// Add jitter to the backoff to avoid retry collisions.
		jitter := time.Duration(rand.Float64() * float64(backoff) * 0.5)
		nextBackoff := backoff + jitter
		lastBackoff = nextBackoff

		timer := r.clock.NewTimer(nextBackoff)
		select {
		case <-timer.Chan():
			timer.Stop()
		case <-r.reset:
			lastBackoff = r.initialDelay
			attempts = 0
			timer.Stop()
		case <-r.done:
			timer.Stop()
			return
		}
	}
}<|MERGE_RESOLUTION|>--- conflicted
+++ resolved
@@ -230,20 +230,8 @@
 	// remove the traces from the cache that have had the most impact on allocation.
 	// To do this, we sort the traces by their CacheImpact value and then remove traces
 	// until the total size is less than the amount to which we want to shrink.
-<<<<<<< HEAD
 	allTraces := i.cache.GetAll()
-	timeout := i.Config.GetTraceTimeout()
-=======
-	existingCache, ok := i.cache.(*cache.DefaultInMemCache)
-	if !ok {
-		i.Logger.Error().WithField("alloc", mem.Alloc).Logf(
-			"total allocation exceeds limit, but unable to control cache",
-		)
-		return
-	}
-	allTraces := existingCache.GetAll()
 	timeout := i.Config.GetTracesConfig().GetTraceTimeout()
->>>>>>> 5005bb0e
 	if timeout == 0 {
 		timeout = 60 * time.Second
 	} // Sort traces by CacheImpact, heaviest first
@@ -463,15 +451,11 @@
 		if t.RootSpan != nil {
 			i.send(t, TraceSendGotRoot)
 		} else {
-<<<<<<< HEAD
-			i.send(t, TraceSendExpired)
-=======
 			if t.SpanCount() > spanLimit {
-				i.sendTrace(t, TraceSendSpanLimit)
+				i.send(t, TraceSendSpanLimit)
 			} else {
-				i.sendTrace(t, TraceSendExpired)
-			}
->>>>>>> 5005bb0e
+				i.send(t, TraceSendExpired)
+			}
 		}
 	}
 }
