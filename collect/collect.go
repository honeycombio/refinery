package collect

import (
	"context"
	"errors"
	"fmt"
	"os"
	"runtime"
	"sort"
	"sync"
	"time"

	"go.opentelemetry.io/otel/attribute"
	"go.opentelemetry.io/otel/trace"
	"golang.org/x/sync/errgroup"

	"github.com/honeycombio/refinery/collect/cache"
	"github.com/honeycombio/refinery/config"
	"github.com/honeycombio/refinery/generics"
	"github.com/honeycombio/refinery/internal/health"
	"github.com/honeycombio/refinery/internal/otelutil"
	"github.com/honeycombio/refinery/internal/peer"
	"github.com/honeycombio/refinery/logger"
	"github.com/honeycombio/refinery/metrics"
	"github.com/honeycombio/refinery/pubsub"
	"github.com/honeycombio/refinery/sample"
	"github.com/honeycombio/refinery/sharder"
	"github.com/honeycombio/refinery/transmit"
	"github.com/honeycombio/refinery/types"
	"github.com/jonboulle/clockwork"
	"github.com/sirupsen/logrus"
)

const (
	keptTraceDecisionTopic    = "trace_decision_kept"
	droppedTraceDecisionTopic = "trace_decision_dropped"
	decisionMessageBufferSize = 10_000
	defaultDropDecisionTicker = 1 * time.Second
)

var ErrWouldBlock = errors.New("Dropping span as channel buffer is full. Span will not be processed and will be lost.")
var CollectorHealthKey = "collector"

type Collector interface {
	// AddSpan adds a span to be collected, buffered, and merged into a trace.
	// Once the trace is "complete", it'll be passed off to the sampler then
	// scheduled for transmission.
	AddSpan(*types.Span) error
	AddSpanFromPeer(*types.Span) error
	Stressed() bool
	GetStressedSampleRate(traceID string) (rate uint, keep bool, reason string)
	ProcessSpanImmediately(sp *types.Span) (processed bool, keep bool)
}

func GetCollectorImplementation(c config.Config) Collector {
	return &InMemCollector{}
}

// These are the names of the metrics we use to track our send decisions.
const (
	TraceSendGotRoot        = "trace_send_got_root"
	TraceSendExpired        = "trace_send_expired"
	TraceSendSpanLimit      = "trace_send_span_limit"
	TraceSendEjectedFull    = "trace_send_ejected_full"
	TraceSendEjectedMemsize = "trace_send_ejected_memsize"
	TraceSendLateSpan       = "trace_send_late_span"
)

type sendableTrace struct {
	*types.Trace
	reason     string
	sendReason string
	sampleKey  string
	shouldSend bool
}

// InMemCollector is a single threaded collector.
type InMemCollector struct {
	Config  config.Config   `inject:""`
	Logger  logger.Logger   `inject:""`
	Clock   clockwork.Clock `inject:""`
	Tracer  trace.Tracer    `inject:"tracer"`
	Health  health.Recorder `inject:""`
	Sharder sharder.Sharder `inject:""`

	Transmission     transmit.Transmission  `inject:"upstreamTransmission"`
	PeerTransmission transmit.Transmission  `inject:"peerTransmission"`
	PubSub           pubsub.PubSub          `inject:""`
	Metrics          metrics.Metrics        `inject:"genericMetrics"`
	SamplerFactory   *sample.SamplerFactory `inject:""`
	StressRelief     StressReliever         `inject:"stressRelief"`
	Peers            peer.Peers             `inject:""`

	// For test use only
	BlockOnAddSpan bool

	// mutex must be held whenever non-channel internal fields are accessed.
	// This exists to avoid data races in tests and startup/shutdown.
	mutex sync.RWMutex
	cache cache.Cache

	datasetSamplers map[string]sample.Sampler

	sampleTraceCache cache.TraceSentCache

	incoming          chan *types.Span
	fromPeer          chan *types.Span
	outgoingTraces    chan sendableTrace
	reload            chan struct{}
	done              chan struct{}
	redistributeTimer *redistributeNotifier

	dropDecisionMessages chan string
	keptDecisionMessages chan string

	dropDecisionBatch  chan string
	keptDecisionBuffer chan string
	hostname           string
}

var inMemCollectorMetrics = []metrics.Metadata{
	{Name: "trace_duration_ms", Type: metrics.Histogram, Unit: metrics.Milliseconds, Description: "time taken to process a trace from arrival to send"},
	{Name: "trace_span_count", Type: metrics.Histogram, Unit: metrics.Dimensionless, Description: "number of spans in a trace"},
	{Name: "collector_incoming_queue", Type: metrics.Histogram, Unit: metrics.Dimensionless, Description: "number of spans currently in the incoming queue"},
	{Name: "collector_peer_queue_length", Type: metrics.Gauge, Unit: metrics.Dimensionless, Description: "number of spans in the peer queue"},
	{Name: "collector_incoming_queue_length", Type: metrics.Gauge, Unit: metrics.Dimensionless, Description: "number of spans in the incoming queue"},
	{Name: "collector_peer_queue", Type: metrics.Histogram, Unit: metrics.Dimensionless, Description: "number of spans currently in the peer queue"},
	{Name: "collector_cache_size", Type: metrics.Gauge, Unit: metrics.Dimensionless, Description: "number of traces currently stored in the trace cache"},
	{Name: "memory_heap_allocation", Type: metrics.Gauge, Unit: metrics.Bytes, Description: "current heap allocation"},
	{Name: "span_received", Type: metrics.Counter, Unit: metrics.Dimensionless, Description: "number of spans received by the collector"},
	{Name: "span_processed", Type: metrics.Counter, Unit: metrics.Dimensionless, Description: "number of spans processed by the collector"},
	{Name: "spans_waiting", Type: metrics.UpDown, Unit: metrics.Dimensionless, Description: "number of spans waiting to be processed by the collector"},
	{Name: "trace_sent_cache_hit", Type: metrics.Counter, Unit: metrics.Dimensionless, Description: "number of late spans received for traces that have already been sent"},
	{Name: "trace_accepted", Type: metrics.Counter, Unit: metrics.Dimensionless, Description: "number of new traces received by the collector"},
	{Name: "trace_send_kept", Type: metrics.Counter, Unit: metrics.Dimensionless, Description: "number of traces that has been kept"},
	{Name: "trace_send_dropped", Type: metrics.Counter, Unit: metrics.Dimensionless, Description: "number of traces that has been dropped"},
	{Name: "trace_send_has_root", Type: metrics.Counter, Unit: metrics.Dimensionless, Description: "number of kept traces that have a root span"},
	{Name: "trace_send_no_root", Type: metrics.Counter, Unit: metrics.Dimensionless, Description: "number of kept traces that do not have a root span"},
	{Name: "trace_forwarded_on_peer_change", Type: metrics.Gauge, Unit: metrics.Dimensionless, Description: "number of traces forwarded due to peer membership change"},
	{Name: "trace_redistribution_count", Type: metrics.Gauge, Unit: metrics.Dimensionless, Description: "number of traces redistributed due to peer membership change"},
	{Name: "trace_send_on_shutdown", Type: metrics.Counter, Unit: metrics.Dimensionless, Description: "number of traces sent during shutdown"},
	{Name: "trace_forwarded_on_shutdown", Type: metrics.Counter, Unit: metrics.Dimensionless, Description: "number of traces forwarded during shutdown"},

	{Name: TraceSendGotRoot, Type: metrics.Counter, Unit: metrics.Dimensionless, Description: "number of traces that are ready for decision due to root span arrival"},
	{Name: TraceSendExpired, Type: metrics.Counter, Unit: metrics.Dimensionless, Description: "number of traces that are ready for decision due to TraceTimeout or SendDelay"},
	{Name: TraceSendSpanLimit, Type: metrics.Counter, Unit: metrics.Dimensionless, Description: "number of traces that are ready for decision due to span limit"},
	{Name: TraceSendEjectedFull, Type: metrics.Counter, Unit: metrics.Dimensionless, Description: "number of traces that are ready for decision due to cache capacity overrun"},
	{Name: TraceSendEjectedMemsize, Type: metrics.Counter, Unit: metrics.Dimensionless, Description: "number of traces that are ready for decision due to memory overrun"},
	{Name: TraceSendLateSpan, Type: metrics.Counter, Unit: metrics.Dimensionless, Description: "number of spans that are sent due to late span arrival"},

	{Name: "dropped_from_stress", Type: metrics.Counter, Unit: metrics.Dimensionless, Description: "number of traces dropped due to stress relief"},
	{Name: "trace_kept_sample_rate", Type: metrics.Histogram, Unit: metrics.Dimensionless, Description: "sample rate of kept traces"},
	{Name: "trace_aggregate_sample_rate", Type: metrics.Histogram, Unit: metrics.Dimensionless, Description: "aggregate sample rate of both kept and dropped traces"},
	{Name: "collector_redistribute_traces_duration_ms", Type: metrics.Histogram, Unit: metrics.Milliseconds, Description: "duration of redistributing traces to peers"},
	{Name: "collector_collect_loop_duration_ms", Type: metrics.Histogram, Unit: metrics.Milliseconds, Description: "duration of the collect loop, the primary event processing goroutine"},
	{Name: "collector_outgoing_queue", Type: metrics.Histogram, Unit: metrics.Dimensionless, Description: "number of traces waiting to be send to upstream"},
	{Name: "collector_drop_decision_batch_count", Type: metrics.Histogram, Unit: metrics.Dimensionless, Description: "number of drop decisions sent in a batch"},
	{Name: "collector_expired_traces_missing_decisions", Type: metrics.Gauge, Unit: metrics.Dimensionless, Description: "number of decision spans forwarded for expired traces missing trace decision"},
	{Name: "collector_expired_traces_orphans", Type: metrics.Gauge, Unit: metrics.Dimensionless, Description: "number of expired traces missing trace decision when they are sent"},
	{Name: "kept_decisions_received", Type: metrics.Counter, Unit: metrics.Dimensionless, Description: "number of kept decision message received"},
	{Name: "drop_decisions_received", Type: metrics.Counter, Unit: metrics.Dimensionless, Description: "number of drop decision message received"},
	{Name: "collector_kept_decisions_queue_full", Type: metrics.Counter, Unit: metrics.Dimensionless, Description: "number of times kept trace decision queue is full"},
	{Name: "collector_drop_decisions_queue_full", Type: metrics.Counter, Unit: metrics.Dimensionless, Description: "number of times drop trace decision queue is full"},
}

func (i *InMemCollector) Start() error {
	i.Logger.Debug().Logf("Starting InMemCollector")
	defer func() { i.Logger.Debug().Logf("Finished starting InMemCollector") }()
	imcConfig := i.Config.GetCollectionConfig()
	i.cache = cache.NewInMemCache(imcConfig.CacheCapacity, i.Metrics, i.Logger)
	i.StressRelief.UpdateFromConfig()

	// listen for config reloads
	i.Config.RegisterReloadCallback(i.sendReloadSignal)

	i.Health.Register(CollectorHealthKey, time.Duration(imcConfig.HealthCheckTimeout))

	for _, metric := range inMemCollectorMetrics {
		i.Metrics.Register(metric)
	}

	sampleCacheConfig := i.Config.GetSampleCacheConfig()
	var err error
	i.sampleTraceCache, err = cache.NewCuckooSentCache(sampleCacheConfig, i.Metrics)
	if err != nil {
		return err
	}

	i.incoming = make(chan *types.Span, imcConfig.GetIncomingQueueSize())
	i.fromPeer = make(chan *types.Span, imcConfig.GetPeerQueueSize())
	i.outgoingTraces = make(chan sendableTrace, 100_000)
	i.Metrics.Store("INCOMING_CAP", float64(cap(i.incoming)))
	i.Metrics.Store("PEER_CAP", float64(cap(i.fromPeer)))
	i.reload = make(chan struct{}, 1)
	i.done = make(chan struct{})
	i.datasetSamplers = make(map[string]sample.Sampler)
	i.done = make(chan struct{})
	i.redistributeTimer = newRedistributeNotifier(i.Logger, i.Metrics, i.Clock)

	if i.Config.GetAddHostMetadataToTrace() {
		if hostname, err := os.Hostname(); err == nil && hostname != "" {
			i.hostname = hostname
		}
	}

	if !i.Config.GetCollectionConfig().DisableRedistribution {
		i.Peers.RegisterUpdatedPeersCallback(i.redistributeTimer.Reset)
	}

	if !i.Config.GetCollectionConfig().EnableTraceLocality {
		i.keptDecisionMessages = make(chan string, decisionMessageBufferSize)
		i.dropDecisionMessages = make(chan string, decisionMessageBufferSize)
		i.PubSub.Subscribe(context.Background(), keptTraceDecisionTopic, i.signalKeptTraceDecisions)
		i.PubSub.Subscribe(context.Background(), droppedTraceDecisionTopic, i.signalDroppedTraceDecisions)

		i.dropDecisionBatch = make(chan string, i.Config.GetCollectionConfig().MaxDropDecisionBatchSize*5)
		i.keptDecisionBuffer = make(chan string, 100_000)
	}

	// spin up one collector because this is a single threaded collector
	go i.collect()
	go i.sendTraces()
	// spin up a drop decision batch sender
	go i.sendDropDecisions()
	go i.sendKeptDecisions()

	return nil
}

// sendReloadSignal will trigger the collector reloading its config, eventually.
func (i *InMemCollector) sendReloadSignal(cfgHash, ruleHash string) {
	// non-blocking insert of the signal here so we don't leak goroutines
	select {
	case i.reload <- struct{}{}:
		i.Logger.Debug().Logf("sending collect reload signal")
	default:
		i.Logger.Debug().Logf("collect already waiting to reload; skipping additional signal")
	}
}

func (i *InMemCollector) reloadConfigs() {
	i.Logger.Debug().Logf("reloading in-mem collect config")

	i.sampleTraceCache.Resize(i.Config.GetSampleCacheConfig())

	i.StressRelief.UpdateFromConfig()

	// clear out any samplers that we have previously created
	// so that the new configuration will be propagated
	i.datasetSamplers = make(map[string]sample.Sampler)
	// TODO add resizing the LRU sent trace cache on config reload
}

func (i *InMemCollector) checkAlloc(ctx context.Context) {
	_, span := otelutil.StartSpan(ctx, i.Tracer, "checkAlloc")
	defer span.End()

	inMemConfig := i.Config.GetCollectionConfig()
	maxAlloc := inMemConfig.GetMaxAlloc()
	i.Metrics.Store("MEMORY_MAX_ALLOC", float64(maxAlloc))

	var mem runtime.MemStats
	runtime.ReadMemStats(&mem)
	i.Metrics.Gauge("memory_heap_allocation", int64(mem.Alloc))
	if maxAlloc == 0 || mem.Alloc < uint64(maxAlloc) {
		return
	}

	// Figure out what fraction of the total cache we should remove. We'd like it to be
	// enough to get us below the max capacity, but not TOO much below.
	// Because our impact numbers are only the data size, reducing by enough to reach
	// max alloc will actually do more than that.
	totalToRemove := mem.Alloc - uint64(maxAlloc)

	// The size of the cache exceeds the user's intended allocation, so we're going to
	// remove the traces from the cache that have had the most impact on allocation.
	// To do this, we sort the traces by their CacheImpact value and then remove traces
	// until the total size is less than the amount to which we want to shrink.
	allTraces := i.cache.GetAll()
	span.SetAttributes(attribute.Int("cache_size", len(allTraces)))

	timeout := i.Config.GetTracesConfig().GetTraceTimeout()
	if timeout == 0 {
		timeout = 60 * time.Second
	} // Sort traces by CacheImpact, heaviest first
	sort.Slice(allTraces, func(i, j int) bool {
		return allTraces[i].CacheImpact(timeout) > allTraces[j].CacheImpact(timeout)
	})

	// Now start removing the biggest traces, by summing up DataSize for
	// successive traces until we've crossed the totalToRemove threshold
	// or just run out of traces to delete.

	cap := i.cache.GetCacheCapacity()
	i.Metrics.Gauge("collector_cache_size", cap)

	totalDataSizeSent := 0
	tracesSent := generics.NewSet[string]()
	// Send the traces we can't keep.
	// should we also send off orphan traces here?
	// not expired, expired, orphaned
	// if it's more than 2 times of the trace timeout and it's not my trace, then it should be eligible to eject
	for _, trace := range allTraces {
		if _, ok := i.IsMyTrace(trace.ID()); !ok {
			i.Logger.Debug().WithFields(map[string]interface{}{
				"trace_id": trace.ID(),
			}).Logf("cannot eject trace that does not belong to this peer")

			continue
		}
		td, err := i.makeDecision(ctx, trace, TraceSendEjectedMemsize)
		if err != nil {
			continue
		}
		tracesSent.Add(trace.TraceID)
		totalDataSizeSent += trace.DataSize
		i.send(ctx, trace, td)
		if totalDataSizeSent > int(totalToRemove) {
			break
		}
	}
	i.cache.RemoveTraces(tracesSent)

	// Treat any MaxAlloc overage as an error so we know it's happening
	i.Logger.Warn().
		WithField("cache_size", cap).
		WithField("alloc", mem.Alloc).
		WithField("num_traces_sent", len(tracesSent)).
		WithField("datasize_sent", totalDataSizeSent).
		WithField("new_trace_count", i.cache.GetCacheEntryCount()).
		Logf("Making some trace decisions early due to memory overrun.")

	// Manually GC here - without this we can easily end up evicting more than we
	// need to, since total alloc won't be updated until after a GC pass.
	runtime.GC()
	return
}

// AddSpan accepts the incoming span to a queue and returns immediately
func (i *InMemCollector) AddSpan(sp *types.Span) error {
	return i.add(sp, i.incoming)
}

// AddSpan accepts the incoming span to a queue and returns immediately
func (i *InMemCollector) AddSpanFromPeer(sp *types.Span) error {
	return i.add(sp, i.fromPeer)
}

// Stressed returns true if the collector is undergoing significant stress
func (i *InMemCollector) Stressed() bool {
	return i.StressRelief.Stressed()
}

func (i *InMemCollector) GetStressedSampleRate(traceID string) (rate uint, keep bool, reason string) {
	return i.StressRelief.GetSampleRate(traceID)
}

func (i *InMemCollector) add(sp *types.Span, ch chan<- *types.Span) error {
	if i.BlockOnAddSpan {
		ch <- sp
		i.Metrics.Increment("span_received")
		i.Metrics.Up("spans_waiting")
		return nil
	}

	select {
	case ch <- sp:
		i.Metrics.Increment("span_received")
		i.Metrics.Up("spans_waiting")
		return nil
	default:
		return ErrWouldBlock
	}
}

// collect handles both accepting spans that have been handed to it and sending
// the complete traces. These are done with channels in order to keep collecting
// single threaded so we don't need any locks. Actions taken from this select
// block is the only place we are allowed to modify any running data
// structures.
func (i *InMemCollector) collect() {
	tickerDuration := i.Config.GetTracesConfig().GetSendTickerValue()
	ticker := time.NewTicker(tickerDuration)
	defer ticker.Stop()

	// mutex is normally held by this goroutine at all times.
	// It is unlocked once per ticker cycle for tests.
	i.mutex.Lock()
	defer i.mutex.Unlock()

	for {
		ctx, span := otelutil.StartSpan(context.Background(), i.Tracer, "collect")
		startTime := time.Now()

		i.Health.Ready(CollectorHealthKey, true)
		// record channel lengths as histogram but also as gauges
		i.Metrics.Histogram("collector_incoming_queue", float64(len(i.incoming)))
		i.Metrics.Histogram("collector_peer_queue", float64(len(i.fromPeer)))
		i.Metrics.Gauge("collector_incoming_queue_length", float64(len(i.incoming)))
		i.Metrics.Gauge("collector_peer_queue_length", float64(len(i.fromPeer)))

		// Always drain peer channel before doing anything else. By processing peer
		// traffic preferentially we avoid the situation where the cluster essentially
		// deadlocks because peers are waiting to get their events handed off to each
		// other.
		select {
		case <-i.done:
			span.End()
			return
		case <-i.redistributeTimer.Notify():
			i.redistributeTraces(ctx)
		case sp, ok := <-i.fromPeer:
			if !ok {
				// channel's been closed; we should shut down.
				span.End()
				return
			}
			i.processSpan(ctx, sp, "peer")
		default:
			select {
			case msg, ok := <-i.dropDecisionMessages:
				if !ok {
					// channel's been closed; we should shut down.
					span.End()
					return
				}
				i.processDropDecisions(msg)
			case msg, ok := <-i.keptDecisionMessages:
				if !ok {
					// channel's been closed; we should shut down.
					span.End()
					return
				}
				i.processKeptDecision(msg)
			case <-ticker.C:
				i.sendExpiredTracesInCache(ctx, i.Clock.Now())
				i.checkAlloc(ctx)

				// maybe only do this if in test mode?
				// Briefly unlock the cache, to allow test access.
				_, goSchedSpan := otelutil.StartSpan(ctx, i.Tracer, "Gosched")
				i.mutex.Unlock()
				runtime.Gosched()
				i.mutex.Lock()
				goSchedSpan.End()
			case sp, ok := <-i.incoming:
				if !ok {
					// channel's been closed; we should shut down.
					span.End()
					return
				}
				i.processSpan(ctx, sp, "incoming")
			case sp, ok := <-i.fromPeer:
				if !ok {
					// channel's been closed; we should shut down.
					span.End()
					return
				}
				i.processSpan(ctx, sp, "peer")
			case <-i.reload:
				i.reloadConfigs()
			}
		}

		i.Metrics.Histogram("collector_collect_loop_duration_ms", float64(time.Now().Sub(startTime).Milliseconds()))
		span.End()
	}
}

func (i *InMemCollector) redistributeTraces(ctx context.Context) {
	ctx, span := otelutil.StartSpan(ctx, i.Tracer, "redistributeTraces")
	redistrubutionStartTime := i.Clock.Now()

	defer func() {
		i.Metrics.Histogram("collector_redistribute_traces_duration_ms", i.Clock.Now().Sub(redistrubutionStartTime).Milliseconds())
		span.End()
	}()

	// loop through eveything in the cache of live traces
	// if it doesn't belong to this peer, we should forward it to the correct peer
	peers, err := i.Peers.GetPeers()
	if err != nil {
		i.Logger.Error().Logf("unable to get peer list with error %s", err.Error())
		return
	}
	numOfPeers := len(peers)
	span.SetAttributes(attribute.Int("num_peers", numOfPeers))
	if numOfPeers == 0 {
		return
	}

	traces := i.cache.GetAll()
	span.SetAttributes(attribute.Int("num_traces_to_redistribute", len(traces)))
	forwardedTraces := generics.NewSetWithCapacity[string](len(traces) / numOfPeers)
	for _, trace := range traces {
		if trace == nil {
			continue
		}
		_, redistributeTraceSpan := otelutil.StartSpanWith(ctx, i.Tracer, "distributeTrace", "num_spans", trace.DescendantCount())

		newTarget := i.Sharder.WhichShard(trace.TraceID)

		redistributeTraceSpan.SetAttributes(attribute.String("shard", newTarget.GetAddress()))

		if newTarget.Equals(i.Sharder.MyShard()) {
			if !i.Config.GetCollectionConfig().EnableTraceLocality {
				// Drop all proxy spans since peers will resend them
				trace.RemoveDecisionSpans()
			}
			redistributeTraceSpan.SetAttributes(attribute.Bool("self", true))
			redistributeTraceSpan.End()
			continue
		}

		for _, sp := range trace.GetSpans() {
			if sp.IsDecisionSpan() {
				continue
			}

			if !i.Config.GetCollectionConfig().EnableTraceLocality {
				dc := i.createDecisionSpan(sp, trace, newTarget)
				i.PeerTransmission.EnqueueEvent(dc)
				continue
			}

			sp.APIHost = newTarget.GetAddress()

			if sp.Data == nil {
				sp.Data = make(map[string]interface{})
			}
			if v, ok := sp.Data["meta.refinery.forwarded"]; ok {
				sp.Data["meta.refinery.forwarded"] = fmt.Sprintf("%s,%s", v, i.hostname)
			} else {
				sp.Data["meta.refinery.forwarded"] = i.hostname
			}

			i.PeerTransmission.EnqueueSpan(sp)
		}

		forwardedTraces.Add(trace.TraceID)
		redistributeTraceSpan.End()
	}

	otelutil.AddSpanFields(span, map[string]interface{}{
		"forwarded_trace_count": len(forwardedTraces.Members()),
		"total_trace_count":     len(traces),
		"hostname":              i.hostname,
	})

	i.Metrics.Gauge("trace_forwarded_on_peer_change", len(forwardedTraces))
	if len(forwardedTraces) > 0 {
		i.cache.RemoveTraces(forwardedTraces)
	}
}

func (i *InMemCollector) sendExpiredTracesInCache(ctx context.Context, now time.Time) {
	ctx, span := otelutil.StartSpan(ctx, i.Tracer, "sendExpiredTracesInCache")
	startTime := time.Now()
	defer func() {
		i.Metrics.Histogram("collector_send_expired_traces_in_cache_dur_ms", time.Since(startTime).Milliseconds())
		span.End()
	}()

	expiredTraces := make([]*types.Trace, 0)
	traceTimeout := i.Config.GetTracesConfig().GetTraceTimeout()
	var orphanTraceCount int
	traces := i.cache.TakeExpiredTraces(now, int(i.Config.GetTracesConfig().MaxExpiredTraces), func(t *types.Trace) bool {
		if _, ok := i.IsMyTrace(t.ID()); ok {
			return true
		}

		timeoutDuration := now.Sub(t.SendBy)
		// if a trace has expired more than 4 times the trace timeout, we should just make a decision for it
		// instead of waiting for the decider node
		if timeoutDuration > traceTimeout*4 {
			orphanTraceCount++
			return true
		}

		// if a trace has expired more than 2 times the trace timeout, we should forward it to its decider
		// and wait for the decider to publish the trace decision again
		// only retry it once
		if timeoutDuration > traceTimeout*2 && !t.Retried {
			expiredTraces = append(expiredTraces, t)
			t.Retried = true
		}

		// by returning false we will not remove the trace from the cache
		// the trace will be removed from the cache when the peer receives the trace decision
		return false
	})

	dur := time.Now().Sub(startTime)
	i.Metrics.Gauge("collector_expired_traces_missing_decisions", len(expiredTraces))
	i.Metrics.Gauge("collector_expired_traces_orphans", orphanTraceCount)

	span.SetAttributes(attribute.Int("num_traces_to_expire", len(traces)), attribute.Int64("take_expired_traces_duration_ms", dur.Milliseconds()))

	spanLimit := uint32(i.Config.GetTracesConfig().SpanLimit)

	var totalSpansSent int64

	for _, t := range traces {
		ctx, sendExpiredTraceSpan := otelutil.StartSpan(ctx, i.Tracer, "sendExpiredTrace")
		totalSpansSent += int64(t.DescendantCount())

		if t.RootSpan != nil {
			td, err := i.makeDecision(ctx, t, TraceSendGotRoot)
			if err != nil {
				sendExpiredTraceSpan.End()
				continue
			}
			i.send(ctx, t, td)
		} else {
			if spanLimit > 0 && t.DescendantCount() > spanLimit {
				td, err := i.makeDecision(ctx, t, TraceSendSpanLimit)
				if err != nil {
					sendExpiredTraceSpan.End()
					continue
				}
				i.send(ctx, t, td)
			} else {
				td, err := i.makeDecision(ctx, t, TraceSendExpired)
				if err != nil {
					sendExpiredTraceSpan.End()
					continue
				}
				i.send(ctx, t, td)
			}
		}
		sendExpiredTraceSpan.End()
	}

	for _, trace := range expiredTraces {
		// if a trace has expired and it doesn't belong to this peer, we should ask its decider to
		// publish the trace decision again
		dc := i.createDecisionSpan(&types.Span{
			TraceID: trace.ID(),
			Event: types.Event{
				Context: trace.GetSpans()[0].Context,
				APIKey:  trace.APIKey,
				Dataset: trace.Dataset,
			},
		}, trace, i.Sharder.WhichShard(trace.ID()))
		dc.Data["meta.refinery.expired_trace"] = true
		i.PeerTransmission.EnqueueEvent(dc)
	}
	span.SetAttributes(attribute.Int64("total_spans_sent", totalSpansSent))
}

// processSpan does all the stuff necessary to take an incoming span and add it
// to (or create a new placeholder for) a trace.
func (i *InMemCollector) processSpan(ctx context.Context, sp *types.Span, source string) {
	ctx, span := otelutil.StartSpan(ctx, i.Tracer, "processSpan")
	defer func() {
		i.Metrics.Increment("span_processed")
		i.Metrics.Down("spans_waiting")
		span.End()
	}()

<<<<<<< HEAD
	// TODO:
	// if we check trace ownership here before we add it into the cache
	// then we don't need to run redistribution multiple times on one signal
=======
	targetShard, isMyTrace := i.IsMyTrace(sp.TraceID)
	// if the span is a decision span and the trace no longer belong to us, we should not forward it to the peer
	if !isMyTrace && sp.IsDecisionSpan() {
		return
	}

	// if trace locality is enabled, we should forward all spans to its correct peer
	if i.Config.GetCollectionConfig().EnableTraceLocality && !isMyTrace {
		i.PeerTransmission.EnqueueSpan(sp)
		return
	}

>>>>>>> 96f5b92f
	tcfg := i.Config.GetTracesConfig()

	trace := i.cache.Get(sp.TraceID)
	if trace == nil {
		// if the trace has already been sent, just pass along the span
		if sr, keptReason, found := i.sampleTraceCache.CheckSpan(sp); found {
			span.SetAttributes(attribute.String("disposition", "already_sent"))
			i.Metrics.Increment("trace_sent_cache_hit")
			// bump the count of records on this trace -- if the root span isn't
			// the last late span, then it won't be perfect, but it will be better than
			// having none at all
			i.dealWithSentTrace(ctx, sr, keptReason, sp)
			return
		}

		// if the span is sent for signaling expired traces,
		// we should not add it to the cache
		if sp.Data["meta.refinery.expired_trace"] != nil {
			return
		}

		// trace hasn't already been sent (or this span is really old); let's
		// create a new trace to hold it
		span.SetAttributes(attribute.Bool("create_new_trace", true))
		i.Metrics.Increment("trace_accepted")

		timeout := tcfg.GetTraceTimeout()
		if timeout == 0 {
			timeout = 60 * time.Second
		}

		now := i.Clock.Now()
		trace = &types.Trace{
			APIHost:     sp.APIHost,
			APIKey:      sp.APIKey,
			Dataset:     sp.Dataset,
			TraceID:     sp.TraceID,
			ArrivalTime: now,
			SendBy:      now.Add(timeout),
		}
		trace.SetSampleRate(sp.SampleRate) // if it had a sample rate, we want to keep it
		// push this into the cache and if we eject an unsent trace, send it ASAP
		i.cache.Set(trace)
	}
	// if the trace we got back from the cache has already been sent, deal with the
	// span.
	if trace.Sent {
		if sr, reason, found := i.sampleTraceCache.CheckSpan(sp); found {
			span.SetAttributes(attribute.String("disposition", "already_sent"))
			i.Metrics.Increment("trace_sent_cache_hit")
			i.dealWithSentTrace(ctx, sr, reason, sp)
			return
		}
		// trace has already been sent, but this is not in the sent cache.
		// we will just use the default late span reason as the sent reason which is
		// set inside the dealWithSentTrace function
		i.dealWithSentTrace(ctx, cache.NewKeptTraceCacheEntry(trace), "", sp)
	}

	// great! trace is live. add the span.
	trace.AddSpan(sp)
	span.SetAttributes(attribute.String("disposition", "live_trace"))

	var spanForwarded bool
<<<<<<< HEAD
	if !i.Config.GetCollectionConfig().EnableTraceLocality {
		// if this trace doesn't belong to us, we should forward a decision span to its decider
		targetShard := i.Sharder.WhichShard(trace.ID())

		if !targetShard.Equals(i.Sharder.MyShard()) && !sp.IsDecisionSpan() {
			i.Metrics.Increment(source + "_router_peer")
			i.Logger.Debug().
				WithString("peer", targetShard.GetAddress()).
				Logf("Sending span to peer")

			dc := i.createDecisionSpan(sp, trace, targetShard)

			i.PeerTransmission.EnqueueEvent(dc)
			spanForwarded = true
		}
=======
	// if this trace doesn't belong to us and it's not in sent state, we should forward a decision span to its decider
	if !trace.Sent && !isMyTrace {
		i.Metrics.Increment("incoming_router_peer")
		i.Logger.Debug().
			Logf("Sending span to peer")

		dc := i.createDecisionSpan(sp, trace, targetShard)

		i.PeerTransmission.EnqueueEvent(dc)
		spanForwarded = true
>>>>>>> 96f5b92f
	}

	// we may override these values in conditions below
	var markTraceForSending bool
	timeout := tcfg.GetSendDelay()
	if timeout == 0 {
		timeout = 2 * time.Second // a sensible default
	}

	// if this is a root span and its destination shard is the current refinery, say so and send the trace
	if sp.IsRoot && !spanForwarded {
		markTraceForSending = true
		trace.RootSpan = sp
	}

	// if the span count has exceeded our SpanLimit, send the trace immediately
	if tcfg.SpanLimit > 0 && uint(trace.DescendantCount()) > tcfg.SpanLimit {
		markTraceForSending = true
		timeout = 0 // don't use a timeout in this case; this is an "act fast" situation
	}

	// we should only mark a trace for sending if we are the destination shard
	if markTraceForSending && !spanForwarded {
		span.SetAttributes(attribute.String("disposition", "marked_for_sending"))
		trace.SendBy = i.Clock.Now().Add(timeout)
		i.cache.Set(trace)
	}
}

// ProcessSpanImmediately is an escape hatch used under stressful conditions --
// it submits a span for immediate transmission without enqueuing it for normal
// processing. This means it ignores dry run mode and doesn't build a complete
// trace context or cache the trace in the active trace buffer. It only gets
// called on the first span for a trace under stressful conditions; we got here
// because the StressRelief system detected that this is a new trace AND that it
// is being sampled. Therefore, we also put the traceID into the sent traces
// cache as "kept".
// It doesn't do any logging and barely touches metrics; this is about as
// minimal as we can make it.
func (i *InMemCollector) ProcessSpanImmediately(sp *types.Span) (processed bool, keep bool) {
	_, span := otelutil.StartSpanWith(context.Background(), i.Tracer, "collector.ProcessSpanImmediately", "trace_id", sp.TraceID)
	defer span.End()

	if !i.StressRelief.ShouldSampleDeterministically(sp.TraceID) {
		otelutil.AddSpanField(span, "nondeterministic", 1)
		return false, false
	}

	var rate uint
	record, reason, found := i.sampleTraceCache.CheckSpan(sp)
	if !found {
		rate, keep, reason = i.StressRelief.GetSampleRate(sp.TraceID)
		now := i.Clock.Now()
		trace := &types.Trace{
			APIHost:     sp.APIHost,
			APIKey:      sp.APIKey,
			Dataset:     sp.Dataset,
			TraceID:     sp.TraceID,
			ArrivalTime: now,
			SendBy:      now,
		}
		trace.SetSampleRate(rate)
		// we do want a record of how we disposed of traces in case more come in after we've
		// turned off stress relief (if stress relief is on we'll keep making the same decisions)
		i.sampleTraceCache.Record(trace, keep, reason)
	} else {
		rate = record.Rate()
		keep = record.Kept()
	}

	if !keep {
		i.Metrics.Increment("dropped_from_stress")
		return true, false
	}

	i.Metrics.Increment("kept_from_stress")
	// ok, we're sending it, so decorate it first
	sp.Data["meta.stressed"] = true
	if i.Config.GetAddRuleReasonToTrace() {
		sp.Data["meta.refinery.reason"] = reason
	}
	if i.hostname != "" {
		sp.Data["meta.refinery.local_hostname"] = i.hostname
	}

	i.addAdditionalAttributes(sp)
	mergeTraceAndSpanSampleRates(sp, rate, i.Config.GetIsDryRun())
	i.Transmission.EnqueueSpan(sp)

	return true, true
}

// dealWithSentTrace handles a span that has arrived after the sampling decision
// on the trace has already been made, and it obeys that decision by either
// sending the span immediately or dropping it.
func (i *InMemCollector) dealWithSentTrace(ctx context.Context, tr cache.TraceSentRecord, keptReason string, sp *types.Span) {
	_, span := otelutil.StartSpanMulti(ctx, i.Tracer, "dealWithSentTrace", map[string]interface{}{
		"trace_id":    sp.TraceID,
		"kept_reason": keptReason,
		"hostname":    i.hostname,
	})
	defer span.End()

	// if we receive a proxy span after a trace decision has been made,
	// we should just broadcast the decision again
	if sp.IsDecisionSpan() {
		//  late span in this case won't get HasRoot
		td := TraceDecision{
			TraceID:    sp.TraceID,
			Kept:       tr.Kept(),
			KeptReason: keptReason,
			SendReason: TraceSendLateSpan,
			SampleRate: tr.Rate(),
			Count:      uint32(tr.SpanCount()),
			EventCount: uint32(tr.SpanEventCount()),
			LinkCount:  uint32(tr.SpanLinkCount()),
		}
		i.publishTraceDecision(ctx, td)
		return
	}

	if i.Config.GetAddRuleReasonToTrace() {
		var metaReason string
		if len(keptReason) > 0 {
			metaReason = fmt.Sprintf("%s - late arriving span", keptReason)
		} else {
			metaReason = "late arriving span"
		}
		sp.Data["meta.refinery.reason"] = metaReason
		sp.Data["meta.refinery.send_reason"] = TraceSendLateSpan

	}
	if i.hostname != "" {
		sp.Data["meta.refinery.local_hostname"] = i.hostname
	}
	isDryRun := i.Config.GetIsDryRun()
	keep := tr.Kept()
	otelutil.AddSpanFields(span, map[string]interface{}{
		"keep":      keep,
		"is_dryrun": isDryRun,
	})

	if isDryRun {
		// if dry run mode is enabled, we keep all traces and mark the spans with the sampling decision
		sp.Data[config.DryRunFieldName] = keep
		if !keep {
			i.Logger.Debug().WithField("trace_id", sp.TraceID).Logf("Sending span that would have been dropped, but dry run mode is enabled")
			i.Metrics.Increment(TraceSendLateSpan)
			i.addAdditionalAttributes(sp)
			i.Transmission.EnqueueSpan(sp)
			return
		}
	}
	if keep {
		i.Logger.Debug().WithField("trace_id", sp.TraceID).Logf("Sending span because of previous decision to send trace")
		mergeTraceAndSpanSampleRates(sp, tr.Rate(), isDryRun)
		// if this span is a late root span, possibly update it with our current span count
		if sp.IsRoot {
			if i.Config.GetAddCountsToRoot() {
				sp.Data["meta.span_event_count"] = int64(tr.SpanEventCount())
				sp.Data["meta.span_link_count"] = int64(tr.SpanLinkCount())
				sp.Data["meta.span_count"] = int64(tr.SpanCount())
				sp.Data["meta.event_count"] = int64(tr.DescendantCount())
			} else if i.Config.GetAddSpanCountToRoot() {
				sp.Data["meta.span_count"] = int64(tr.DescendantCount())
			}
		}
		otelutil.AddSpanField(span, "is_root_span", sp.IsRoot)
		i.Metrics.Increment(TraceSendLateSpan)
		i.addAdditionalAttributes(sp)
		i.Transmission.EnqueueSpan(sp)
		return
	}
	i.Logger.Debug().WithField("trace_id", sp.TraceID).Logf("Dropping span because of previous decision to drop trace")
}

func mergeTraceAndSpanSampleRates(sp *types.Span, traceSampleRate uint, dryRunMode bool) {
	tempSampleRate := sp.SampleRate
	if sp.SampleRate != 0 {
		// Write down the original sample rate so that that information
		// is more easily recovered
		sp.Data["meta.refinery.original_sample_rate"] = sp.SampleRate
	}

	if tempSampleRate < 1 {
		// See https://docs.honeycomb.io/manage-data-volume/sampling/
		// SampleRate is the denominator of the ratio of sampled spans
		// HoneyComb treats a missing or 0 SampleRate the same as 1, but
		// behaves better/more consistently if the SampleRate is explicitly
		// set instead of inferred
		tempSampleRate = 1
	}

	// if spans are already sampled, take that into account when computing
	// the final rate
	if dryRunMode {
		sp.Data["meta.dryrun.sample_rate"] = tempSampleRate * traceSampleRate
		sp.SampleRate = tempSampleRate
	} else {
		sp.SampleRate = tempSampleRate * traceSampleRate
	}
}

// this is only called when a trace decision is received
func (i *InMemCollector) send(ctx context.Context, trace *types.Trace, td *TraceDecision) {
	if trace.Sent {
		// someone else already sent this so we shouldn't also send it.
		i.Logger.Debug().
			WithString("trace_id", trace.TraceID).
			WithString("dataset", trace.Dataset).
			Logf("skipping send because someone else already sent trace to dataset")
		return
	}
	trace.Sent = true
	_, span := otelutil.StartSpan(ctx, i.Tracer, "send")
	defer span.End()

	traceDur := i.Clock.Since(trace.ArrivalTime)
	i.Metrics.Histogram("trace_duration_ms", float64(traceDur.Milliseconds()))

	logFields := logrus.Fields{
		"trace_id": td.TraceID,
	}
	// if we're supposed to drop this trace, and dry run mode is not enabled, then we're done.
	if !td.Kept && !i.Config.GetIsDryRun() {
		i.Metrics.Increment("trace_send_dropped")
		i.Logger.Info().WithFields(logFields).Logf("Dropping trace because of sampling decision")
		return
	}

	if td.HasRoot {
		rs := trace.RootSpan
		if rs != nil {
			if i.Config.GetAddCountsToRoot() {
				rs.Data["meta.span_event_count"] = int64(td.EventCount)
				rs.Data["meta.span_link_count"] = int64(td.LinkCount)
				rs.Data["meta.span_count"] = int64(td.Count)
				rs.Data["meta.event_count"] = int64(td.DescendantCount())
			} else if i.Config.GetAddSpanCountToRoot() {
				rs.Data["meta.span_count"] = int64(td.DescendantCount())
			}
		}
	}

	i.Metrics.Increment(td.SendReason)
	if types.IsLegacyAPIKey(trace.APIKey) {
		logFields["dataset"] = td.SamplerSelector
	} else {
		logFields["environment"] = td.SamplerSelector
	}
	logFields["reason"] = td.KeptReason
	if td.SamplerKey != "" {
		logFields["sample_key"] = td.SamplerKey
	}

	i.Metrics.Increment("trace_send_kept")
	// This will observe sample rate decisions only if the trace is kept
	i.Metrics.Histogram("trace_kept_sample_rate", float64(td.SampleRate))

	// ok, we're not dropping this trace; send all the spans
	if i.Config.GetIsDryRun() && !td.Kept {
		i.Logger.Info().WithFields(logFields).Logf("Trace would have been dropped, but sending because dry run mode is enabled")
	} else {
		i.Logger.Info().WithFields(logFields).Logf("Sending trace")
	}
	i.Logger.Info().WithFields(logFields).Logf("Sending trace")
	i.outgoingTraces <- sendableTrace{
		Trace:      trace,
		reason:     td.KeptReason,
		sendReason: td.SendReason,
		sampleKey:  td.SamplerKey,
		shouldSend: td.Kept,
	}
}

func (i *InMemCollector) Stop() error {
	i.redistributeTimer.Stop()
	close(i.done)
	// signal the health system to not be ready and
	// stop liveness check
	// so that no new traces are accepted
	i.Health.Unregister(CollectorHealthKey)

	i.mutex.Lock()

	if !i.Config.GetCollectionConfig().DisableRedistribution {
		peers, err := i.Peers.GetPeers()
		if err != nil {
			i.Logger.Error().Logf("unable to get peer list with error %s", err.Error())
		}
		if len(peers) > 0 {
			i.sendTracesOnShutdown()
		}
	}

	if i.Transmission != nil {
		i.Transmission.Flush()
	}

	i.sampleTraceCache.Stop()
	i.mutex.Unlock()

	close(i.incoming)
	close(i.fromPeer)
	close(i.outgoingTraces)

	if !i.Config.GetCollectionConfig().EnableTraceLocality {
		close(i.dropDecisionBatch)
		close(i.keptDecisionBuffer)
	}

	return nil
}

// sentRecord is a struct that holds a span and the record of the trace decision made.
type sentRecord struct {
	span   *types.Span
	record cache.TraceSentRecord
	reason string
}

// sendTracesInCache sends all traces in the cache to their final destination.
// This is done on shutdown to ensure that all traces are sent before the collector
// is stopped.
// It does this by pulling spans out of both the incoming queue and the peer queue so that
// any spans that are still in the queues when the collector is stopped are also sent.
// It also pulls traces out of the cache and sends them to their final destination.
func (i *InMemCollector) sendTracesOnShutdown() {
	wg := &sync.WaitGroup{}
	sentChan := make(chan sentRecord, len(i.incoming))
	forwardChan := make(chan *types.Span, 100_000)

	ctx, cancel := context.WithTimeout(context.Background(), time.Duration(i.Config.GetCollectionConfig().ShutdownDelay))
	defer cancel()

	// start a goroutine that will pull spans off of the channels passed in
	// and send them to their final destination
	wg.Add(1)
	go func() {
		defer wg.Done()
		i.sendSpansOnShutdown(ctx, sentChan, forwardChan)
	}()

	// start a goroutine that will pull spans off of the incoming queue
	// and place them on the sentChan or forwardChan
	wg.Add(1)
	go func() {
		defer wg.Done()
		for {
			select {
			case <-ctx.Done():
				return
			case sp, ok := <-i.incoming:
				if !ok {
					return
				}

				i.distributeSpansOnShutdown(sentChan, forwardChan, sp)
			}
		}
	}()

	// start a goroutine that will pull spans off of the peer queue
	// and place them on the sentChan or forwardChan
	wg.Add(1)
	go func() {
		defer wg.Done()
		for {
			select {
			case <-ctx.Done():
				return
			case sp, ok := <-i.fromPeer:
				if !ok {
					return
				}

				i.distributeSpansOnShutdown(sentChan, forwardChan, sp)
			}
		}
	}()

	// pull traces from the trace cache and place them on the sentChan or forwardChan
	if i.cache != nil {
		traces := i.cache.GetAll()
		for _, trace := range traces {
			i.distributeSpansOnShutdown(sentChan, forwardChan, trace.GetSpans()...)
		}
	}

	wg.Wait()

	close(sentChan)
	close(forwardChan)

}

// distributeSpansInCache takes a list of spans and sends them to the appropriate channel based on the state of the trace.
func (i *InMemCollector) distributeSpansOnShutdown(sentSpanChan chan sentRecord, forwardSpanChan chan *types.Span, spans ...*types.Span) {
	for _, sp := range spans {
		// if the span is a decision span, we don't need to do anything with it
		if sp != nil && !sp.IsDecisionSpan() {

			// first check if there's a trace decision
			record, reason, found := i.sampleTraceCache.CheckSpan(sp)
			if found {
				sentSpanChan <- sentRecord{sp, record, reason}
				continue
			}

			// if there's no trace decision, then we need to forward the trace to its new home
			forwardSpanChan <- sp
		}
	}
}

// sendSpansOnShutdown is a helper function that sends span to their final destination
// on shutdown.
func (i *InMemCollector) sendSpansOnShutdown(ctx context.Context, sentSpanChan <-chan sentRecord, forwardSpanChan <-chan *types.Span) {
	sentTraces := make(map[string]struct{})
	forwardedTraces := make(map[string]struct{})

	for {
		select {
		case <-ctx.Done():
			i.Logger.Info().Logf("Timed out waiting for traces to send")
			return

		case r, ok := <-sentSpanChan:
			if !ok {
				return
			}

			ctx, span := otelutil.StartSpanMulti(ctx, i.Tracer, "shutdown_sent_span", map[string]interface{}{"trace_id": r.span.TraceID, "hostname": i.hostname})
			r.span.Data["meta.refinery.shutdown.send"] = true

			i.dealWithSentTrace(ctx, r.record, r.reason, r.span)
			_, exist := sentTraces[r.span.TraceID]
			if !exist {
				sentTraces[r.span.TraceID] = struct{}{}
				i.Metrics.Count("trace_send_on_shutdown", 1)

			}

			span.End()

		case sp, ok := <-forwardSpanChan:
			if !ok {
				return
			}

			_, span := otelutil.StartSpanMulti(ctx, i.Tracer, "shutdown_forwarded_span", map[string]interface{}{"trace_id": sp.TraceID, "hostname": i.hostname})

			targetShard := i.Sharder.WhichShard(sp.TraceID)
			url := targetShard.GetAddress()

			otelutil.AddSpanField(span, "target_shard", url)

			// TODO: we need to decorate the expired traces before forwarding them so that
			// the downstream consumers can make decisions based on the metadata without having
			// to restart the TraceTimeout or SendDelay
			sp.APIHost = url

			if sp.Data == nil {
				sp.Data = make(map[string]interface{})
			}
			if v, ok := sp.Data["meta.refinery.forwarded"]; ok {
				sp.Data["meta.refinery.forwarded"] = fmt.Sprintf("%s,%s", v, i.hostname)
			} else {
				sp.Data["meta.refinery.forwarded"] = i.hostname
			}

			i.PeerTransmission.EnqueueSpan(sp)
			_, exist := forwardedTraces[sp.TraceID]
			if !exist {
				forwardedTraces[sp.TraceID] = struct{}{}
				i.Metrics.Count("trace_forwarded_on_shutdown", 1)

			}

			span.End()
		}

	}
}

// Convenience method for tests.
func (i *InMemCollector) getFromCache(traceID string) *types.Trace {
	i.mutex.Lock()
	defer i.mutex.Unlock()
	return i.cache.Get(traceID)
}

func (i *InMemCollector) addAdditionalAttributes(sp *types.Span) {
	for k, v := range i.Config.GetAdditionalAttributes() {
		sp.Data[k] = v
	}
}

func (i *InMemCollector) createDecisionSpan(sp *types.Span, trace *types.Trace, targetShard sharder.Shard) *types.Event {
	selector, isLegacyKey := trace.GetSamplerKey()
	if selector == "" {
		i.Logger.Error().WithField("trace_id", trace.ID()).Logf("error getting sampler selection key for trace")
	}

	sampler, found := i.datasetSamplers[selector]
	if !found {
		sampler = i.SamplerFactory.GetSamplerImplementationForKey(selector, isLegacyKey)
		i.datasetSamplers[selector] = sampler
	}

	dc := sp.ExtractDecisionContext()
	// extract all key fields from the span
	keyFields := sampler.GetKeyFields()
	for _, keyField := range keyFields {
		if val, ok := sp.Data[keyField]; ok {
			dc.Data[keyField] = val
		}
	}

	dc.APIHost = targetShard.GetAddress()
	return dc
}

func (i *InMemCollector) sendTraces() {
	for t := range i.outgoingTraces {
		i.Metrics.Histogram("collector_outgoing_queue", float64(len(i.outgoingTraces)))
		_, span := otelutil.StartSpanMulti(context.Background(), i.Tracer, "sendTrace", map[string]interface{}{"num_spans": t.DescendantCount(), "outgoingTraces_size": len(i.outgoingTraces)})
		for _, sp := range t.GetSpans() {
			if sp.IsDecisionSpan() {
				continue
			}

			if i.Config.GetAddRuleReasonToTrace() {
				sp.Data["meta.refinery.reason"] = t.reason
				sp.Data["meta.refinery.send_reason"] = t.sendReason
				if t.sampleKey != "" {
					sp.Data["meta.refinery.sample_key"] = t.sampleKey
				}
			}

			// update the root span (if we have one, which we might not if the trace timed out)
			// with the final total as of our send time
			if sp.IsRoot {
				if i.Config.GetAddCountsToRoot() {
					sp.Data["meta.span_event_count"] = int64(t.SpanEventCount())
					sp.Data["meta.span_link_count"] = int64(t.SpanLinkCount())
					sp.Data["meta.span_count"] = int64(t.SpanCount())
					sp.Data["meta.event_count"] = int64(t.DescendantCount())
				} else if i.Config.GetAddSpanCountToRoot() {
					sp.Data["meta.span_count"] = int64(t.DescendantCount())
				}
			}

			isDryRun := i.Config.GetIsDryRun()
			if isDryRun {
				sp.Data[config.DryRunFieldName] = t.shouldSend
			}
			if i.hostname != "" {
				sp.Data["meta.refinery.local_hostname"] = i.hostname
			}
			mergeTraceAndSpanSampleRates(sp, t.SampleRate(), isDryRun)
			i.addAdditionalAttributes(sp)
			i.Transmission.EnqueueSpan(sp)
		}
		span.End()
	}
}

func (i *InMemCollector) signalKeptTraceDecisions(ctx context.Context, msg string) {
	if len(msg) == 0 {
		return
	}

	select {
	case <-i.done:
		return
	case <-ctx.Done():
		return
	case i.keptDecisionMessages <- msg:
	default:
		i.Logger.Warn().Logf("kept trace decision channel is full. Dropping message")
	}
}
func (i *InMemCollector) signalDroppedTraceDecisions(ctx context.Context, msg string) {
	if len(msg) == 0 {
		return
	}

	select {
	case <-i.done:
		return
	case <-ctx.Done():
		return
	case i.dropDecisionMessages <- msg:
	default:
		i.Logger.Warn().Logf("dropped trace decision channel is full. Dropping message")
	}
}

func (i *InMemCollector) processDropDecisions(msg string) {
	start := time.Now()
	defer func() {
		i.Metrics.Histogram("collector_process_drop_decisions_dur_ms", time.Since(start).Milliseconds())
	}()

	ids := newDroppedTraceDecision(msg)
	i.Metrics.Increment("drop_decisions_received")

	if len(ids) == 0 {
		return
	}

	toDelete := generics.NewSet[string]()
	for _, id := range ids {

		trace := i.cache.Get(id)
		// if we don't have the trace in the cache, we don't need to do anything
		if trace == nil {
			i.Logger.Debug().Logf("trace not found in cache for trace decision")
			continue
		}
		toDelete.Add(id)

		i.sampleTraceCache.Record(trace, false, "")

	}

	i.cache.RemoveTraces(toDelete)
}

func (i *InMemCollector) processKeptDecision(msg string) {
	start := time.Now()
	defer func() {
		i.Metrics.Histogram("collector_process_kept_decisions_dur_ms", time.Since(start).Milliseconds())
	}()

	td, err := newKeptTraceDecision(msg)
	if err != nil {
		i.Logger.Error().Logf("Failed to unmarshal trace decision message. %s", err)
		return
	}
	i.Metrics.Increment("kept_decisions_received")

	toDelete := generics.NewSet[string]()
	trace := i.cache.Get(td.TraceID)
	// if we don't have the trace in the cache, we don't need to do anything
	if trace == nil {
		i.Logger.Debug().Logf("trace not found in cache for trace decision")
		return
	}
	toDelete.Add(td.TraceID)
	trace.SetSampleRate(td.SampleRate)
	trace.KeepSample = td.Kept

	i.sampleTraceCache.Record(trace, td.Kept, td.KeptReason)

	i.send(context.Background(), trace, td)

	i.cache.RemoveTraces(toDelete)
}
func (i *InMemCollector) makeDecision(ctx context.Context, trace *types.Trace, sendReason string) (*TraceDecision, error) {
	if trace.Sent {
		return nil, errors.New("trace already sent")
	}

	ctx, span := otelutil.StartSpan(ctx, i.Tracer, "makeDecision")
	defer span.End()
	i.Metrics.Histogram("trace_span_count", float64(trace.DescendantCount()))

	otelutil.AddSpanFields(span, map[string]interface{}{
		"trace_id": trace.ID(),
		"root":     trace.RootSpan,
		"send_by":  trace.SendBy,
		"arrival":  trace.ArrivalTime,
	})

	var sampler sample.Sampler
	var found bool
	// get sampler key (dataset for legacy keys, environment for new keys)
	samplerSelector, isLegacyKey := trace.GetSamplerKey()

	// use sampler key to find sampler; create and cache if not found
	if sampler, found = i.datasetSamplers[samplerSelector]; !found {
		sampler = i.SamplerFactory.GetSamplerImplementationForKey(samplerSelector, isLegacyKey)
		i.datasetSamplers[samplerSelector] = sampler
	}

	startGetSampleRate := i.Clock.Now()
	// make sampling decision and update the trace
	rate, shouldSend, reason, key := sampler.GetSampleRate(trace)
	i.Metrics.Histogram("get_sample_rate_duration_ms", float64(time.Since(startGetSampleRate).Milliseconds()))

	trace.SetSampleRate(rate)
	trace.KeepSample = shouldSend
	// This will observe sample rate attempts even if the trace is dropped
	i.Metrics.Histogram("trace_aggregate_sample_rate", float64(rate))

	i.sampleTraceCache.Record(trace, shouldSend, reason)

	var hasRoot bool
	if trace.RootSpan != nil {
		i.Metrics.Increment("trace_send_has_root")
		hasRoot = true
	} else {
		i.Metrics.Increment("trace_send_no_root")
	}

	otelutil.AddSpanFields(span, map[string]interface{}{
		"kept":        shouldSend,
		"reason":      reason,
		"sampler":     key,
		"selector":    samplerSelector,
		"rate":        rate,
		"send_reason": sendReason,
		"hasRoot":     hasRoot,
	})
	i.Logger.Warn().WithField("key", key).Logf("making decision for trace")
	td := TraceDecision{
		TraceID:         trace.ID(),
		Kept:            shouldSend,
		KeptReason:      reason,
		SamplerKey:      key,
		SamplerSelector: samplerSelector,
		SampleRate:      rate,
		SendReason:      sendReason,
		Count:           trace.SpanCount(),
		EventCount:      trace.SpanEventCount(),
		LinkCount:       trace.SpanLinkCount(),
		HasRoot:         hasRoot,
	}

	if !i.Config.GetCollectionConfig().EnableTraceLocality {
		i.publishTraceDecision(ctx, td)
	}

	return &td, nil
}

func (i *InMemCollector) IsMyTrace(traceID string) (sharder.Shard, bool) {
	// if trace locality is enabled, we should always process the trace
	if i.Config.GetCollectionConfig().EnableTraceLocality {
		return i.Sharder.MyShard(), true
	}

	targeShard := i.Sharder.WhichShard(traceID)

	return targeShard, i.Sharder.MyShard().Equals(targeShard)
}

func (i *InMemCollector) publishTraceDecision(ctx context.Context, td TraceDecision) {
	start := time.Now()
	defer func() {
		i.Metrics.Histogram("collector_publish_trace_decision_dur_ms", time.Since(start).Milliseconds())
	}()

	_, span := otelutil.StartSpanWith(ctx, i.Tracer, "publishTraceDecision", "decision", td.Kept)
	defer span.End()

	var (
		decisionMsg string
		err         error
	)

	if td.Kept {
		decisionMsg, err = newKeptDecisionMessage(td)
		if err != nil {
			i.Logger.Error().WithFields(map[string]interface{}{
				"trace_id": td.TraceID,
				"kept":     td.Kept,
				"reason":   td.KeptReason,
				"sampler":  td.SamplerKey,
				"selector": td.SamplerSelector,
				"error":    err.Error(),
			}).Logf("Failed to create trace decision message")
			return
		}

		select {
		case i.keptDecisionBuffer <- decisionMsg:
		default:
			i.Metrics.Increment("collector_kept_decisions_queue_full")
			i.Logger.Warn().Logf("kept trace decision buffer is full. Dropping message")
		}
		return
	} else {
		// if we're dropping the trace, we should add it to the batch so we can send it later

		select {
		case i.dropDecisionBatch <- td.TraceID:
		default:
			i.Metrics.Increment("collector_drop_decisions_queue_full")
			i.Logger.Warn().Logf("drop trace decision buffer is full. Dropping message")
		}
		return
	}
}

func (i *InMemCollector) sendKeptDecisions() {
	if i.Config.GetCollectionConfig().EnableTraceLocality {
		return
	}

	ctx := context.Background()
	for msg := range i.keptDecisionBuffer {
		err := i.PubSub.Publish(ctx, keptTraceDecisionTopic, msg)
		if err != nil {
			i.Logger.Error().WithFields(map[string]interface{}{
				"error": err.Error(),
			}).Logf("Failed to publish trace decision")
		}

	}
}

func (i *InMemCollector) sendDropDecisions() {
	if i.Config.GetCollectionConfig().EnableTraceLocality {
		return
	}

	timerInterval := time.Duration(i.Config.GetCollectionConfig().DropDecisionSendInterval)
	if i.Config.GetCollectionConfig().DropDecisionSendInterval == 0 {
		timerInterval = defaultDropDecisionTicker
	}

	// use a timer here so that we don't send a batch immediately after
	// reaching the max batch size
	timer := i.Clock.NewTimer(timerInterval)
	defer timer.Stop()
	traceIDs := make([]string, 0, i.Config.GetCollectionConfig().MaxDropDecisionBatchSize)
	send := false
	eg := &errgroup.Group{}
	for {
		select {
		case <-i.done:
			eg.Wait()
			return
		case id, ok := <-i.dropDecisionBatch:
			if !ok {
				eg.Wait()
				return
			}
			// if we get a trace ID, add it to the list
			traceIDs = append(traceIDs, id)
			// if we exceeded the max count, we need to send
			if len(traceIDs) >= i.Config.GetCollectionConfig().MaxDropDecisionBatchSize {
				send = true
			}
		case <-timer.Chan():
			// timer fired, so send what we have
			send = true
		}

		// if we need to send, do so
		if send && len(traceIDs) > 0 {
			i.Metrics.Histogram("collector_drop_decision_batch_count", len(traceIDs))

			// copy the traceIDs so we can clear the list
			idsToProcess := make([]string, len(traceIDs))
			copy(idsToProcess, traceIDs)
			// clear the list
			traceIDs = traceIDs[:0]

			// now process the result in a goroutine so we can keep listening
			eg.Go(func() error {
				select {
				case <-i.done:
					return nil
				default:
					msg, err := newDroppedDecisionMessage(idsToProcess...)
					if err != nil {
						i.Logger.Error().Logf("Failed to marshal dropped trace decision")
					}
					err = i.PubSub.Publish(context.Background(), droppedTraceDecisionTopic, msg)
					if err != nil {
						i.Logger.Error().Logf("Failed to publish dropped trace decision")
					}
				}

				return nil
			})
			if !timer.Stop() {
				select {
				case <-timer.Chan():
				default:
				}
			}

			timer.Reset(timerInterval)
			send = false
		}
	}
}<|MERGE_RESOLUTION|>--- conflicted
+++ resolved
@@ -658,11 +658,6 @@
 		span.End()
 	}()
 
-<<<<<<< HEAD
-	// TODO:
-	// if we check trace ownership here before we add it into the cache
-	// then we don't need to run redistribution multiple times on one signal
-=======
 	targetShard, isMyTrace := i.IsMyTrace(sp.TraceID)
 	// if the span is a decision span and the trace no longer belong to us, we should not forward it to the peer
 	if !isMyTrace && sp.IsDecisionSpan() {
@@ -671,11 +666,11 @@
 
 	// if trace locality is enabled, we should forward all spans to its correct peer
 	if i.Config.GetCollectionConfig().EnableTraceLocality && !isMyTrace {
+		sp.APIHost = targetShard.GetAddress()
 		i.PeerTransmission.EnqueueSpan(sp)
 		return
 	}
 
->>>>>>> 96f5b92f
 	tcfg := i.Config.GetTracesConfig()
 
 	trace := i.cache.Get(sp.TraceID)
@@ -740,34 +735,17 @@
 	span.SetAttributes(attribute.String("disposition", "live_trace"))
 
 	var spanForwarded bool
-<<<<<<< HEAD
-	if !i.Config.GetCollectionConfig().EnableTraceLocality {
-		// if this trace doesn't belong to us, we should forward a decision span to its decider
-		targetShard := i.Sharder.WhichShard(trace.ID())
-
-		if !targetShard.Equals(i.Sharder.MyShard()) && !sp.IsDecisionSpan() {
-			i.Metrics.Increment(source + "_router_peer")
-			i.Logger.Debug().
-				WithString("peer", targetShard.GetAddress()).
-				Logf("Sending span to peer")
-
-			dc := i.createDecisionSpan(sp, trace, targetShard)
-
-			i.PeerTransmission.EnqueueEvent(dc)
-			spanForwarded = true
-		}
-=======
 	// if this trace doesn't belong to us and it's not in sent state, we should forward a decision span to its decider
 	if !trace.Sent && !isMyTrace {
-		i.Metrics.Increment("incoming_router_peer")
+		i.Metrics.Increment(source + "_router_peer")
 		i.Logger.Debug().
+			WithString("peer", targetShard.GetAddress()).
 			Logf("Sending span to peer")
 
 		dc := i.createDecisionSpan(sp, trace, targetShard)
 
 		i.PeerTransmission.EnqueueEvent(dc)
 		spanForwarded = true
->>>>>>> 96f5b92f
 	}
 
 	// we may override these values in conditions below
