package collect

import (
	"context"
	"errors"
	"fmt"
	"os"
	"runtime"
	"sort"
	"sync"
	"time"

	"go.opentelemetry.io/otel/attribute"
	"go.opentelemetry.io/otel/trace"
	"golang.org/x/sync/errgroup"

	"github.com/honeycombio/refinery/collect/cache"
	"github.com/honeycombio/refinery/config"
	"github.com/honeycombio/refinery/generics"
	"github.com/honeycombio/refinery/internal/health"
	"github.com/honeycombio/refinery/internal/otelutil"
	"github.com/honeycombio/refinery/internal/peer"
	"github.com/honeycombio/refinery/logger"
	"github.com/honeycombio/refinery/metrics"
	"github.com/honeycombio/refinery/pubsub"
	"github.com/honeycombio/refinery/sample"
	"github.com/honeycombio/refinery/sharder"
	"github.com/honeycombio/refinery/transmit"
	"github.com/honeycombio/refinery/types"
	"github.com/jonboulle/clockwork"
	"github.com/sirupsen/logrus"
)

const (
	keptTraceDecisionTopic    = "trace_decision_kept"
	droppedTraceDecisionTopic = "trace_decision_dropped"
	decisionMessageBufferSize = 10_000
	defaultDropDecisionTicker = 1 * time.Second
)

var ErrWouldBlock = errors.New("Dropping span as channel buffer is full. Span will not be processed and will be lost.")
var CollectorHealthKey = "collector"

type Collector interface {
	// AddSpan adds a span to be collected, buffered, and merged into a trace.
	// Once the trace is "complete", it'll be passed off to the sampler then
	// scheduled for transmission.
	AddSpan(*types.Span) error
	AddSpanFromPeer(*types.Span) error
	Stressed() bool
	GetStressedSampleRate(traceID string) (rate uint, keep bool, reason string)
	ProcessSpanImmediately(sp *types.Span) (processed bool, keep bool)
}

func GetCollectorImplementation(c config.Config) Collector {
	return &InMemCollector{}
}

// These are the names of the metrics we use to track our send decisions.
const (
	TraceSendGotRoot        = "trace_send_got_root"
	TraceSendExpired        = "trace_send_expired"
	TraceSendSpanLimit      = "trace_send_span_limit"
	TraceSendEjectedFull    = "trace_send_ejected_full"
	TraceSendEjectedMemsize = "trace_send_ejected_memsize"
	TraceSendLateSpan       = "trace_send_late_span"
)

type sendableTrace struct {
	*types.Trace
	reason     string
	sendReason string
	sampleKey  string
	shouldSend bool
}

// InMemCollector is a single threaded collector.
type InMemCollector struct {
	Config  config.Config   `inject:""`
	Logger  logger.Logger   `inject:""`
	Clock   clockwork.Clock `inject:""`
	Tracer  trace.Tracer    `inject:"tracer"`
	Health  health.Recorder `inject:""`
	Sharder sharder.Sharder `inject:""`

	Transmission     transmit.Transmission  `inject:"upstreamTransmission"`
	PeerTransmission transmit.Transmission  `inject:"peerTransmission"`
	PubSub           pubsub.PubSub          `inject:""`
	Metrics          metrics.Metrics        `inject:"genericMetrics"`
	SamplerFactory   *sample.SamplerFactory `inject:""`
	StressRelief     StressReliever         `inject:"stressRelief"`
	Peers            peer.Peers             `inject:""`

	// For test use only
	BlockOnAddSpan bool

	// mutex must be held whenever non-channel internal fields are accessed.
	// This exists to avoid data races in tests and startup/shutdown.
	mutex sync.RWMutex
	cache cache.Cache

	datasetSamplers map[string]sample.Sampler

	sampleTraceCache cache.TraceSentCache

	incoming          chan *types.Span
	fromPeer          chan *types.Span
	outgoingTraces    chan sendableTrace
	reload            chan struct{}
	done              chan struct{}
	redistributeTimer *redistributeNotifier

	dropDecisionMessages chan string
	keptDecisionMessages chan string

	dropDecisionBatch  chan string
	keptDecisionBuffer chan string
	hostname           string
}

var inMemCollectorMetrics = []metrics.Metadata{
	{Name: "trace_duration_ms", Type: metrics.Histogram, Unit: metrics.Milliseconds, Description: "time taken to process a trace from arrival to send"},
	{Name: "trace_span_count", Type: metrics.Histogram, Unit: metrics.Dimensionless, Description: "number of spans in a trace"},
	{Name: "collector_incoming_queue", Type: metrics.Histogram, Unit: metrics.Dimensionless, Description: "number of spans currently in the incoming queue"},
	{Name: "collector_peer_queue_length", Type: metrics.Gauge, Unit: metrics.Dimensionless, Description: "number of spans in the peer queue"},
	{Name: "collector_incoming_queue_length", Type: metrics.Gauge, Unit: metrics.Dimensionless, Description: "number of spans in the incoming queue"},
	{Name: "collector_peer_queue", Type: metrics.Histogram, Unit: metrics.Dimensionless, Description: "number of spans currently in the peer queue"},
	{Name: "collector_cache_size", Type: metrics.Gauge, Unit: metrics.Dimensionless, Description: "number of traces currently stored in the trace cache"},
	{Name: "memory_heap_allocation", Type: metrics.Gauge, Unit: metrics.Bytes, Description: "current heap allocation"},
	{Name: "span_received", Type: metrics.Counter, Unit: metrics.Dimensionless, Description: "number of spans received by the collector"},
	{Name: "span_processed", Type: metrics.Counter, Unit: metrics.Dimensionless, Description: "number of spans processed by the collector"},
	{Name: "spans_waiting", Type: metrics.UpDown, Unit: metrics.Dimensionless, Description: "number of spans waiting to be processed by the collector"},
	{Name: "trace_sent_cache_hit", Type: metrics.Counter, Unit: metrics.Dimensionless, Description: "number of late spans received for traces that have already been sent"},
	{Name: "trace_accepted", Type: metrics.Counter, Unit: metrics.Dimensionless, Description: "number of new traces received by the collector"},
	{Name: "trace_send_kept", Type: metrics.Counter, Unit: metrics.Dimensionless, Description: "number of traces that has been kept"},
	{Name: "trace_send_dropped", Type: metrics.Counter, Unit: metrics.Dimensionless, Description: "number of traces that has been dropped"},
	{Name: "trace_send_has_root", Type: metrics.Counter, Unit: metrics.Dimensionless, Description: "number of kept traces that have a root span"},
	{Name: "trace_send_no_root", Type: metrics.Counter, Unit: metrics.Dimensionless, Description: "number of kept traces that do not have a root span"},
	{Name: "trace_forwarded_on_peer_change", Type: metrics.Gauge, Unit: metrics.Dimensionless, Description: "number of traces forwarded due to peer membership change"},
	{Name: "trace_redistribution_count", Type: metrics.Gauge, Unit: metrics.Dimensionless, Description: "number of traces redistributed due to peer membership change"},
	{Name: "trace_send_on_shutdown", Type: metrics.Counter, Unit: metrics.Dimensionless, Description: "number of traces sent during shutdown"},
	{Name: "trace_forwarded_on_shutdown", Type: metrics.Counter, Unit: metrics.Dimensionless, Description: "number of traces forwarded during shutdown"},

	{Name: TraceSendGotRoot, Type: metrics.Counter, Unit: metrics.Dimensionless, Description: "number of traces that are ready for decision due to root span arrival"},
	{Name: TraceSendExpired, Type: metrics.Counter, Unit: metrics.Dimensionless, Description: "number of traces that are ready for decision due to TraceTimeout or SendDelay"},
	{Name: TraceSendSpanLimit, Type: metrics.Counter, Unit: metrics.Dimensionless, Description: "number of traces that are ready for decision due to span limit"},
	{Name: TraceSendEjectedFull, Type: metrics.Counter, Unit: metrics.Dimensionless, Description: "number of traces that are ready for decision due to cache capacity overrun"},
	{Name: TraceSendEjectedMemsize, Type: metrics.Counter, Unit: metrics.Dimensionless, Description: "number of traces that are ready for decision due to memory overrun"},
	{Name: TraceSendLateSpan, Type: metrics.Counter, Unit: metrics.Dimensionless, Description: "number of spans that are sent due to late span arrival"},

	{Name: "dropped_from_stress", Type: metrics.Counter, Unit: metrics.Dimensionless, Description: "number of traces dropped due to stress relief"},
	{Name: "trace_kept_sample_rate", Type: metrics.Histogram, Unit: metrics.Dimensionless, Description: "sample rate of kept traces"},
	{Name: "trace_aggregate_sample_rate", Type: metrics.Histogram, Unit: metrics.Dimensionless, Description: "aggregate sample rate of both kept and dropped traces"},
	{Name: "collector_redistribute_traces_duration_ms", Type: metrics.Histogram, Unit: metrics.Milliseconds, Description: "duration of redistributing traces to peers"},
	{Name: "collector_collect_loop_duration_ms", Type: metrics.Histogram, Unit: metrics.Milliseconds, Description: "duration of the collect loop, the primary event processing goroutine"},
	{Name: "collector_outgoing_queue", Type: metrics.Histogram, Unit: metrics.Dimensionless, Description: "number of traces waiting to be send to upstream"},
	{Name: "collector_drop_decision_batch_count", Type: metrics.Histogram, Unit: metrics.Dimensionless, Description: "number of drop decisions sent in a batch"},
	{Name: "collector_expired_traces_missing_decisions", Type: metrics.Gauge, Unit: metrics.Dimensionless, Description: "number of decision spans forwarded for expired traces missing trace decision"},
	{Name: "collector_expired_traces_orphans", Type: metrics.Gauge, Unit: metrics.Dimensionless, Description: "number of expired traces missing trace decision when they are sent"},
	{Name: "kept_decisions_received", Type: metrics.Counter, Unit: metrics.Dimensionless, Description: "number of kept decision message received"},
	{Name: "drop_decisions_received", Type: metrics.Counter, Unit: metrics.Dimensionless, Description: "number of drop decision message received"},
	{Name: "collector_kept_decisions_queue_full", Type: metrics.Counter, Unit: metrics.Dimensionless, Description: "number of times kept trace decision queue is full"},
	{Name: "collector_drop_decisions_queue_full", Type: metrics.Counter, Unit: metrics.Dimensionless, Description: "number of times drop trace decision queue is full"},
}

func (i *InMemCollector) Start() error {
	i.Logger.Debug().Logf("Starting InMemCollector")
	defer func() { i.Logger.Debug().Logf("Finished starting InMemCollector") }()
	imcConfig := i.Config.GetCollectionConfig()
	i.cache = cache.NewInMemCache(imcConfig.CacheCapacity, i.Metrics, i.Logger)
	i.StressRelief.UpdateFromConfig()

	// listen for config reloads
	i.Config.RegisterReloadCallback(i.sendReloadSignal)

	i.Health.Register(CollectorHealthKey, time.Duration(imcConfig.HealthCheckTimeout))

	for _, metric := range inMemCollectorMetrics {
		i.Metrics.Register(metric)
	}

	sampleCacheConfig := i.Config.GetSampleCacheConfig()
	var err error
	i.sampleTraceCache, err = cache.NewCuckooSentCache(sampleCacheConfig, i.Metrics)
	if err != nil {
		return err
	}

	i.incoming = make(chan *types.Span, imcConfig.GetIncomingQueueSize())
	i.fromPeer = make(chan *types.Span, imcConfig.GetPeerQueueSize())
	i.outgoingTraces = make(chan sendableTrace, 100_000)
	i.Metrics.Store("INCOMING_CAP", float64(cap(i.incoming)))
	i.Metrics.Store("PEER_CAP", float64(cap(i.fromPeer)))
	i.reload = make(chan struct{}, 1)
	i.done = make(chan struct{})
	i.datasetSamplers = make(map[string]sample.Sampler)
	i.done = make(chan struct{})
	i.redistributeTimer = newRedistributeNotifier(i.Logger, i.Metrics, i.Clock, time.Duration(i.Config.GetCollectionConfig().RedistributionDelay))

	if i.Config.GetAddHostMetadataToTrace() {
		if hostname, err := os.Hostname(); err == nil && hostname != "" {
			i.hostname = hostname
		}
	}

	if !i.Config.GetCollectionConfig().DisableRedistribution {
		i.Peers.RegisterUpdatedPeersCallback(i.redistributeTimer.Reset)
	}

	if !i.Config.GetCollectionConfig().EnableTraceLocality {
		i.keptDecisionMessages = make(chan string, decisionMessageBufferSize)
		i.dropDecisionMessages = make(chan string, decisionMessageBufferSize)
		i.PubSub.Subscribe(context.Background(), keptTraceDecisionTopic, i.signalKeptTraceDecisions)
		i.PubSub.Subscribe(context.Background(), droppedTraceDecisionTopic, i.signalDroppedTraceDecisions)

		i.dropDecisionBatch = make(chan string, i.Config.GetCollectionConfig().MaxDropDecisionBatchSize*5)
		i.keptDecisionBuffer = make(chan string, 100_000)
	}

	// spin up one collector because this is a single threaded collector
	go i.collect()
	go i.sendTraces()
	// spin up a drop decision batch sender
	go i.sendDropDecisions()
	go i.sendKeptDecisions()

	return nil
}

// sendReloadSignal will trigger the collector reloading its config, eventually.
func (i *InMemCollector) sendReloadSignal(cfgHash, ruleHash string) {
	// non-blocking insert of the signal here so we don't leak goroutines
	select {
	case i.reload <- struct{}{}:
		i.Logger.Debug().Logf("sending collect reload signal")
	default:
		i.Logger.Debug().Logf("collect already waiting to reload; skipping additional signal")
	}
}

func (i *InMemCollector) reloadConfigs() {
	i.Logger.Debug().Logf("reloading in-mem collect config")

	i.sampleTraceCache.Resize(i.Config.GetSampleCacheConfig())

	i.StressRelief.UpdateFromConfig()

	// clear out any samplers that we have previously created
	// so that the new configuration will be propagated
	i.datasetSamplers = make(map[string]sample.Sampler)
	// TODO add resizing the LRU sent trace cache on config reload
}

func (i *InMemCollector) checkAlloc(ctx context.Context) {
	_, span := otelutil.StartSpan(ctx, i.Tracer, "checkAlloc")
	defer span.End()

	inMemConfig := i.Config.GetCollectionConfig()
	maxAlloc := inMemConfig.GetMaxAlloc()
	i.Metrics.Store("MEMORY_MAX_ALLOC", float64(maxAlloc))

	var mem runtime.MemStats
	runtime.ReadMemStats(&mem)
	i.Metrics.Gauge("memory_heap_allocation", int64(mem.Alloc))
	if maxAlloc == 0 || mem.Alloc < uint64(maxAlloc) {
		return
	}

	// Figure out what fraction of the total cache we should remove. We'd like it to be
	// enough to get us below the max capacity, but not TOO much below.
	// Because our impact numbers are only the data size, reducing by enough to reach
	// max alloc will actually do more than that.
	totalToRemove := mem.Alloc - uint64(maxAlloc)

	// The size of the cache exceeds the user's intended allocation, so we're going to
	// remove the traces from the cache that have had the most impact on allocation.
	// To do this, we sort the traces by their CacheImpact value and then remove traces
	// until the total size is less than the amount to which we want to shrink.
	allTraces := i.cache.GetAll()
	span.SetAttributes(attribute.Int("cache_size", len(allTraces)))

	timeout := i.Config.GetTracesConfig().GetTraceTimeout()
	if timeout == 0 {
		timeout = 60 * time.Second
	} // Sort traces by CacheImpact, heaviest first
	sort.Slice(allTraces, func(i, j int) bool {
		return allTraces[i].CacheImpact(timeout) > allTraces[j].CacheImpact(timeout)
	})

	// Now start removing the biggest traces, by summing up DataSize for
	// successive traces until we've crossed the totalToRemove threshold
	// or just run out of traces to delete.

	cap := i.cache.GetCacheCapacity()
	i.Metrics.Gauge("collector_cache_size", cap)

	totalDataSizeSent := 0
	tracesSent := generics.NewSet[string]()
	// Send the traces we can't keep.
	// should we also send off orphan traces here?
	// not expired, expired, orphaned
	// if it's more than 2 times of the trace timeout and it's not my trace, then it should be eligible to eject
	for _, trace := range allTraces {
		if _, ok := i.IsMyTrace(trace.ID()); !ok {
			i.Logger.Debug().WithFields(map[string]interface{}{
				"trace_id": trace.ID(),
			}).Logf("cannot eject trace that does not belong to this peer")

			continue
		}
		td, err := i.makeDecision(ctx, trace, TraceSendEjectedMemsize)
		if err != nil {
			continue
		}
		tracesSent.Add(trace.TraceID)
		totalDataSizeSent += trace.DataSize
		i.send(ctx, trace, td)
		if totalDataSizeSent > int(totalToRemove) {
			break
		}
	}
	i.cache.RemoveTraces(tracesSent)

	// Treat any MaxAlloc overage as an error so we know it's happening
	i.Logger.Warn().
		WithField("cache_size", cap).
		WithField("alloc", mem.Alloc).
		WithField("num_traces_sent", len(tracesSent)).
		WithField("datasize_sent", totalDataSizeSent).
		WithField("new_trace_count", i.cache.GetCacheEntryCount()).
		Logf("Making some trace decisions early due to memory overrun.")

	// Manually GC here - without this we can easily end up evicting more than we
	// need to, since total alloc won't be updated until after a GC pass.
	runtime.GC()
	return
}

// AddSpan accepts the incoming span to a queue and returns immediately
func (i *InMemCollector) AddSpan(sp *types.Span) error {
	return i.add(sp, i.incoming)
}

// AddSpan accepts the incoming span to a queue and returns immediately
func (i *InMemCollector) AddSpanFromPeer(sp *types.Span) error {
	return i.add(sp, i.fromPeer)
}

// Stressed returns true if the collector is undergoing significant stress
func (i *InMemCollector) Stressed() bool {
	return i.StressRelief.Stressed()
}

func (i *InMemCollector) GetStressedSampleRate(traceID string) (rate uint, keep bool, reason string) {
	return i.StressRelief.GetSampleRate(traceID)
}

func (i *InMemCollector) add(sp *types.Span, ch chan<- *types.Span) error {
	if i.BlockOnAddSpan {
		ch <- sp
		i.Metrics.Increment("span_received")
		i.Metrics.Up("spans_waiting")
		return nil
	}

	select {
	case ch <- sp:
		i.Metrics.Increment("span_received")
		i.Metrics.Up("spans_waiting")
		return nil
	default:
		return ErrWouldBlock
	}
}

// collect handles both accepting spans that have been handed to it and sending
// the complete traces. These are done with channels in order to keep collecting
// single threaded so we don't need any locks. Actions taken from this select
// block is the only place we are allowed to modify any running data
// structures.
func (i *InMemCollector) collect() {
	tickerDuration := i.Config.GetTracesConfig().GetSendTickerValue()
	ticker := time.NewTicker(tickerDuration)
	defer ticker.Stop()

	// mutex is normally held by this goroutine at all times.
	// It is unlocked once per ticker cycle for tests.
	i.mutex.Lock()
	defer i.mutex.Unlock()

	for {
		ctx, span := otelutil.StartSpan(context.Background(), i.Tracer, "collect")
		startTime := time.Now()

		i.Health.Ready(CollectorHealthKey, true)
		// record channel lengths as histogram but also as gauges
		i.Metrics.Histogram("collector_incoming_queue", float64(len(i.incoming)))
		i.Metrics.Histogram("collector_peer_queue", float64(len(i.fromPeer)))
		i.Metrics.Gauge("collector_incoming_queue_length", float64(len(i.incoming)))
		i.Metrics.Gauge("collector_peer_queue_length", float64(len(i.fromPeer)))

		// Always drain peer channel before doing anything else. By processing peer
		// traffic preferentially we avoid the situation where the cluster essentially
		// deadlocks because peers are waiting to get their events handed off to each
		// other.
		select {
		case <-i.done:
			span.End()
			return
		case <-i.redistributeTimer.Notify():
			i.redistributeTraces(ctx)
		case sp, ok := <-i.fromPeer:
			if !ok {
				// channel's been closed; we should shut down.
				span.End()
				return
			}
			i.processSpan(ctx, sp, "peer")
		default:
			select {
			case msg, ok := <-i.dropDecisionMessages:
				if !ok {
					// channel's been closed; we should shut down.
					span.End()
					return
				}
				i.processDropDecisions(msg)
			case msg, ok := <-i.keptDecisionMessages:
				if !ok {
					// channel's been closed; we should shut down.
					span.End()
					return
				}
				i.processKeptDecision(msg)
			case <-ticker.C:
				i.sendExpiredTracesInCache(ctx, i.Clock.Now())
				i.checkAlloc(ctx)

				// maybe only do this if in test mode?
				// Briefly unlock the cache, to allow test access.
				_, goSchedSpan := otelutil.StartSpan(ctx, i.Tracer, "Gosched")
				i.mutex.Unlock()
				runtime.Gosched()
				i.mutex.Lock()
				goSchedSpan.End()
			case sp, ok := <-i.incoming:
				if !ok {
					// channel's been closed; we should shut down.
					span.End()
					return
				}
				i.processSpan(ctx, sp, "incoming")
			case sp, ok := <-i.fromPeer:
				if !ok {
					// channel's been closed; we should shut down.
					span.End()
					return
				}
				i.processSpan(ctx, sp, "peer")
			case <-i.reload:
				i.reloadConfigs()
			}
		}

		i.Metrics.Histogram("collector_collect_loop_duration_ms", float64(time.Now().Sub(startTime).Milliseconds()))
		span.End()
	}
}

func (i *InMemCollector) redistributeTraces(ctx context.Context) {
	ctx, span := otelutil.StartSpan(ctx, i.Tracer, "redistributeTraces")
	redistrubutionStartTime := i.Clock.Now()

	defer func() {
		i.Metrics.Histogram("collector_redistribute_traces_duration_ms", i.Clock.Now().Sub(redistrubutionStartTime).Milliseconds())
		span.End()
	}()

	// loop through eveything in the cache of live traces
	// if it doesn't belong to this peer, we should forward it to the correct peer
	peers, err := i.Peers.GetPeers()
	if err != nil {
		i.Logger.Error().Logf("unable to get peer list with error %s", err.Error())
		return
	}
	numOfPeers := len(peers)
	span.SetAttributes(attribute.Int("num_peers", numOfPeers))
	if numOfPeers == 0 {
		return
	}

	traces := i.cache.GetAll()
	span.SetAttributes(attribute.Int("num_traces_to_redistribute", len(traces)))
	forwardedTraces := generics.NewSetWithCapacity[string](len(traces) / numOfPeers)
	for _, trace := range traces {
		if trace == nil {
			continue
		}
		_, redistributeTraceSpan := otelutil.StartSpanWith(ctx, i.Tracer, "distributeTrace", "num_spans", trace.DescendantCount())

		newTarget := i.Sharder.WhichShard(trace.TraceID)

		redistributeTraceSpan.SetAttributes(attribute.String("shard", newTarget.GetAddress()))

		if newTarget.Equals(i.Sharder.MyShard()) {
<<<<<<< HEAD
			if !i.Config.GetCollectionConfig().EnableTraceLocality {
				// Drop all proxy spans since peers will resend them
				trace.RemoveDecisionSpans()
			}
			redistributeTraceSpan.SetAttributes(attribute.Bool("self", true))
			redistributeTraceSpan.End()
			continue
		}

=======
			span2.SetAttributes(attribute.Bool("self", true))
			span2.End()
			continue
		}

		span2.SetAttributes(attribute.String("shard", newTarget.GetAddress()))

		// if the ownership of the trace hasn't changed, we don't need to forward new decision spans
		if newTarget.GetAddress() == trace.DeciderShardAddr {
			span2.End()
			continue
		}

		// Trace doesn't belong to us and its ownership has changed. We should forward
		// decision spans to its new owner
		trace.DeciderShardAddr = newTarget.GetAddress()
		// Remove decision spans from the trace that no longer belongs to the current node
		trace.RemoveDecisionSpans()

>>>>>>> d6948bac
		for _, sp := range trace.GetSpans() {

			if !i.Config.GetCollectionConfig().EnableTraceLocality {
				dc := i.createDecisionSpan(sp, trace, newTarget)
				i.PeerTransmission.EnqueueEvent(dc)
				continue
			}

			sp.APIHost = newTarget.GetAddress()

			if sp.Data == nil {
				sp.Data = make(map[string]interface{})
			}
			if v, ok := sp.Data["meta.refinery.forwarded"]; ok {
				sp.Data["meta.refinery.forwarded"] = fmt.Sprintf("%s,%s", v, i.hostname)
			} else {
				sp.Data["meta.refinery.forwarded"] = i.hostname
			}

			i.PeerTransmission.EnqueueSpan(sp)
		}

		forwardedTraces.Add(trace.TraceID)
		redistributeTraceSpan.End()
	}

	otelutil.AddSpanFields(span, map[string]interface{}{
		"forwarded_trace_count": len(forwardedTraces.Members()),
		"total_trace_count":     len(traces),
		"hostname":              i.hostname,
	})

	i.Metrics.Gauge("trace_forwarded_on_peer_change", len(forwardedTraces))
	if len(forwardedTraces) > 0 {
		i.cache.RemoveTraces(forwardedTraces)
	}
}

func (i *InMemCollector) sendExpiredTracesInCache(ctx context.Context, now time.Time) {
	ctx, span := otelutil.StartSpan(ctx, i.Tracer, "sendExpiredTracesInCache")
	startTime := time.Now()
	defer func() {
		i.Metrics.Histogram("collector_send_expired_traces_in_cache_dur_ms", time.Since(startTime).Milliseconds())
		span.End()
	}()

	expiredTraces := make([]*types.Trace, 0)
	traceTimeout := i.Config.GetTracesConfig().GetTraceTimeout()
	var orphanTraceCount int
	traces := i.cache.TakeExpiredTraces(now, int(i.Config.GetTracesConfig().MaxExpiredTraces), func(t *types.Trace) bool {
		if _, ok := i.IsMyTrace(t.ID()); ok {
			return true
		}

		timeoutDuration := now.Sub(t.SendBy)
		// if a trace has expired more than 4 times the trace timeout, we should just make a decision for it
		// instead of waiting for the decider node
		if timeoutDuration > traceTimeout*4 {
			orphanTraceCount++
			return true
		}

		// if a trace has expired more than 2 times the trace timeout, we should forward it to its decider
		// and wait for the decider to publish the trace decision again
		// only retry it once
		if timeoutDuration > traceTimeout*2 && !t.Retried {
			expiredTraces = append(expiredTraces, t)
			t.Retried = true
		}

		// by returning false we will not remove the trace from the cache
		// the trace will be removed from the cache when the peer receives the trace decision
		return false
	})

	dur := time.Now().Sub(startTime)
	i.Metrics.Gauge("collector_expired_traces_missing_decisions", len(expiredTraces))
	i.Metrics.Gauge("collector_expired_traces_orphans", orphanTraceCount)

	span.SetAttributes(attribute.Int("num_traces_to_expire", len(traces)), attribute.Int64("take_expired_traces_duration_ms", dur.Milliseconds()))

	spanLimit := uint32(i.Config.GetTracesConfig().SpanLimit)

	var totalSpansSent int64

	for _, t := range traces {
		ctx, sendExpiredTraceSpan := otelutil.StartSpan(ctx, i.Tracer, "sendExpiredTrace")
		totalSpansSent += int64(t.DescendantCount())

		if t.RootSpan != nil {
			td, err := i.makeDecision(ctx, t, TraceSendGotRoot)
			if err != nil {
				sendExpiredTraceSpan.End()
				continue
			}
			i.send(ctx, t, td)
		} else {
			if spanLimit > 0 && t.DescendantCount() > spanLimit {
				td, err := i.makeDecision(ctx, t, TraceSendSpanLimit)
				if err != nil {
					sendExpiredTraceSpan.End()
					continue
				}
				i.send(ctx, t, td)
			} else {
				td, err := i.makeDecision(ctx, t, TraceSendExpired)
				if err != nil {
					sendExpiredTraceSpan.End()
					continue
				}
				i.send(ctx, t, td)
			}
		}
		sendExpiredTraceSpan.End()
	}

	for _, trace := range expiredTraces {
		// if a trace has expired and it doesn't belong to this peer, we should ask its decider to
		// publish the trace decision again
		dc := i.createDecisionSpan(&types.Span{
			TraceID: trace.ID(),
			Event: types.Event{
				Context: trace.GetSpans()[0].Context,
				APIKey:  trace.APIKey,
				Dataset: trace.Dataset,
			},
		}, trace, i.Sharder.WhichShard(trace.ID()))
		dc.Data["meta.refinery.expired_trace"] = true
		i.PeerTransmission.EnqueueEvent(dc)
	}
	span.SetAttributes(attribute.Int64("total_spans_sent", totalSpansSent))
}

// processSpan does all the stuff necessary to take an incoming span and add it
// to (or create a new placeholder for) a trace.
func (i *InMemCollector) processSpan(ctx context.Context, sp *types.Span, source string) {
	ctx, span := otelutil.StartSpan(ctx, i.Tracer, "processSpan")
	defer func() {
		i.Metrics.Increment("span_processed")
		i.Metrics.Down("spans_waiting")
		span.End()
	}()

	targetShard, isMyTrace := i.IsMyTrace(sp.TraceID)
	// if the span is a decision span and the trace no longer belong to us, we should not forward it to the peer
	if !isMyTrace && sp.IsDecisionSpan() {
		return
	}

	// if trace locality is enabled, we should forward all spans to its correct peer
<<<<<<< HEAD
	if i.Config.GetCollectionConfig().EnableTraceLocality && !isMyTrace {
=======
	if i.Config.GetCollectionConfig().EnableTraceLocality && !targetShard.Equals(i.Sharder.MyShard()) {
>>>>>>> d6948bac
		sp.APIHost = targetShard.GetAddress()
		i.PeerTransmission.EnqueueSpan(sp)
		return
	}

	tcfg := i.Config.GetTracesConfig()

	trace := i.cache.Get(sp.TraceID)
	if trace == nil {
		// if the trace has already been sent, just pass along the span
		if sr, keptReason, found := i.sampleTraceCache.CheckSpan(sp); found {
			span.SetAttributes(attribute.String("disposition", "already_sent"))
			i.Metrics.Increment("trace_sent_cache_hit")
			// bump the count of records on this trace -- if the root span isn't
			// the last late span, then it won't be perfect, but it will be better than
			// having none at all
			i.dealWithSentTrace(ctx, sr, keptReason, sp)
			return
		}

		// if the span is sent for signaling expired traces,
		// we should not add it to the cache
		if sp.Data["meta.refinery.expired_trace"] != nil {
			return
		}

		// trace hasn't already been sent (or this span is really old); let's
		// create a new trace to hold it
		span.SetAttributes(attribute.Bool("create_new_trace", true))
		i.Metrics.Increment("trace_accepted")

		timeout := tcfg.GetTraceTimeout()
		if timeout == 0 {
			timeout = 60 * time.Second
		}

		now := i.Clock.Now()
		trace = &types.Trace{
			APIHost:          sp.APIHost,
			APIKey:           sp.APIKey,
			Dataset:          sp.Dataset,
			TraceID:          sp.TraceID,
			ArrivalTime:      now,
			SendBy:           now.Add(timeout),
			DeciderShardAddr: targetShard.GetAddress(),
		}
		trace.SetSampleRate(sp.SampleRate) // if it had a sample rate, we want to keep it
		// push this into the cache and if we eject an unsent trace, send it ASAP
		i.cache.Set(trace)
	}
	// if the trace we got back from the cache has already been sent, deal with the
	// span.
	if trace.Sent {
		if sr, reason, found := i.sampleTraceCache.CheckSpan(sp); found {
			span.SetAttributes(attribute.String("disposition", "already_sent"))
			i.Metrics.Increment("trace_sent_cache_hit")
			i.dealWithSentTrace(ctx, sr, reason, sp)
			return
		}
		// trace has already been sent, but this is not in the sent cache.
		// we will just use the default late span reason as the sent reason which is
		// set inside the dealWithSentTrace function
		i.dealWithSentTrace(ctx, cache.NewKeptTraceCacheEntry(trace), "", sp)
	}

	// great! trace is live. add the span.
	trace.AddSpan(sp)
	span.SetAttributes(attribute.String("disposition", "live_trace"))

	var spanForwarded bool
	// if this trace doesn't belong to us and it's not in sent state, we should forward a decision span to its decider
	if !trace.Sent && !isMyTrace {
		i.Metrics.Increment(source + "_router_peer")
		i.Logger.Debug().
			WithString("peer", targetShard.GetAddress()).
			Logf("Sending span to peer")

		dc := i.createDecisionSpan(sp, trace, targetShard)

		i.PeerTransmission.EnqueueEvent(dc)
		spanForwarded = true
	}

	// we may override these values in conditions below
	var markTraceForSending bool
	timeout := tcfg.GetSendDelay()
	if timeout == 0 {
		timeout = 2 * time.Second // a sensible default
	}

	// if this is a root span and its destination shard is the current refinery, say so and send the trace
	if sp.IsRoot && !spanForwarded {
		markTraceForSending = true
		trace.RootSpan = sp
	}

	// if the span count has exceeded our SpanLimit, send the trace immediately
	if tcfg.SpanLimit > 0 && uint(trace.DescendantCount()) > tcfg.SpanLimit {
		markTraceForSending = true
		timeout = 0 // don't use a timeout in this case; this is an "act fast" situation
	}

	// we should only mark a trace for sending if we are the destination shard
	if markTraceForSending && !spanForwarded {
		span.SetAttributes(attribute.String("disposition", "marked_for_sending"))
		trace.SendBy = i.Clock.Now().Add(timeout)
		i.cache.Set(trace)
	}
}

// ProcessSpanImmediately is an escape hatch used under stressful conditions --
// it submits a span for immediate transmission without enqueuing it for normal
// processing. This means it ignores dry run mode and doesn't build a complete
// trace context or cache the trace in the active trace buffer. It only gets
// called on the first span for a trace under stressful conditions; we got here
// because the StressRelief system detected that this is a new trace AND that it
// is being sampled. Therefore, we also put the traceID into the sent traces
// cache as "kept".
// It doesn't do any logging and barely touches metrics; this is about as
// minimal as we can make it.
func (i *InMemCollector) ProcessSpanImmediately(sp *types.Span) (processed bool, keep bool) {
	_, span := otelutil.StartSpanWith(context.Background(), i.Tracer, "collector.ProcessSpanImmediately", "trace_id", sp.TraceID)
	defer span.End()

	if !i.StressRelief.ShouldSampleDeterministically(sp.TraceID) {
		otelutil.AddSpanField(span, "nondeterministic", 1)
		return false, false
	}

	var rate uint
	record, reason, found := i.sampleTraceCache.CheckSpan(sp)
	if !found {
		rate, keep, reason = i.StressRelief.GetSampleRate(sp.TraceID)
		now := i.Clock.Now()
		trace := &types.Trace{
			APIHost:     sp.APIHost,
			APIKey:      sp.APIKey,
			Dataset:     sp.Dataset,
			TraceID:     sp.TraceID,
			ArrivalTime: now,
			SendBy:      now,
		}
		trace.SetSampleRate(rate)
		// we do want a record of how we disposed of traces in case more come in after we've
		// turned off stress relief (if stress relief is on we'll keep making the same decisions)
		i.sampleTraceCache.Record(trace, keep, reason)
	} else {
		rate = record.Rate()
		keep = record.Kept()
	}

	if !keep {
		i.Metrics.Increment("dropped_from_stress")
		return true, false
	}

	i.Metrics.Increment("kept_from_stress")
	// ok, we're sending it, so decorate it first
	sp.Data["meta.stressed"] = true
	if i.Config.GetAddRuleReasonToTrace() {
		sp.Data["meta.refinery.reason"] = reason
	}
	if i.hostname != "" {
		sp.Data["meta.refinery.local_hostname"] = i.hostname
	}

	i.addAdditionalAttributes(sp)
	mergeTraceAndSpanSampleRates(sp, rate, i.Config.GetIsDryRun())
	i.Transmission.EnqueueSpan(sp)

	return true, true
}

// dealWithSentTrace handles a span that has arrived after the sampling decision
// on the trace has already been made, and it obeys that decision by either
// sending the span immediately or dropping it.
func (i *InMemCollector) dealWithSentTrace(ctx context.Context, tr cache.TraceSentRecord, keptReason string, sp *types.Span) {
	_, span := otelutil.StartSpanMulti(ctx, i.Tracer, "dealWithSentTrace", map[string]interface{}{
		"trace_id":    sp.TraceID,
		"kept_reason": keptReason,
		"hostname":    i.hostname,
	})
	defer span.End()

	// if we receive a proxy span after a trace decision has been made,
	// we should just broadcast the decision again
	if sp.IsDecisionSpan() {
		//  late span in this case won't get HasRoot
		td := TraceDecision{
			TraceID:    sp.TraceID,
			Kept:       tr.Kept(),
			KeptReason: keptReason,
			SendReason: TraceSendLateSpan,
			SampleRate: tr.Rate(),
			Count:      uint32(tr.SpanCount()),
			EventCount: uint32(tr.SpanEventCount()),
			LinkCount:  uint32(tr.SpanLinkCount()),
		}
		i.publishTraceDecision(ctx, td)
		return
	}

	if i.Config.GetAddRuleReasonToTrace() {
		var metaReason string
		if len(keptReason) > 0 {
			metaReason = fmt.Sprintf("%s - late arriving span", keptReason)
		} else {
			metaReason = "late arriving span"
		}
		sp.Data["meta.refinery.reason"] = metaReason
		sp.Data["meta.refinery.send_reason"] = TraceSendLateSpan

	}
	if i.hostname != "" {
		sp.Data["meta.refinery.local_hostname"] = i.hostname
	}
	isDryRun := i.Config.GetIsDryRun()
	keep := tr.Kept()
	otelutil.AddSpanFields(span, map[string]interface{}{
		"keep":      keep,
		"is_dryrun": isDryRun,
	})

	if isDryRun {
		// if dry run mode is enabled, we keep all traces and mark the spans with the sampling decision
		sp.Data[config.DryRunFieldName] = keep
		if !keep {
			i.Logger.Debug().WithField("trace_id", sp.TraceID).Logf("Sending span that would have been dropped, but dry run mode is enabled")
			i.Metrics.Increment(TraceSendLateSpan)
			i.addAdditionalAttributes(sp)
			i.Transmission.EnqueueSpan(sp)
			return
		}
	}
	if keep {
		i.Logger.Debug().WithField("trace_id", sp.TraceID).Logf("Sending span because of previous decision to send trace")
		mergeTraceAndSpanSampleRates(sp, tr.Rate(), isDryRun)
		// if this span is a late root span, possibly update it with our current span count
		if sp.IsRoot {
			if i.Config.GetAddCountsToRoot() {
				sp.Data["meta.span_event_count"] = int64(tr.SpanEventCount())
				sp.Data["meta.span_link_count"] = int64(tr.SpanLinkCount())
				sp.Data["meta.span_count"] = int64(tr.SpanCount())
				sp.Data["meta.event_count"] = int64(tr.DescendantCount())
			} else if i.Config.GetAddSpanCountToRoot() {
				sp.Data["meta.span_count"] = int64(tr.DescendantCount())
			}
		}
		otelutil.AddSpanField(span, "is_root_span", sp.IsRoot)
		i.Metrics.Increment(TraceSendLateSpan)
		i.addAdditionalAttributes(sp)
		i.Transmission.EnqueueSpan(sp)
		return
	}
	i.Logger.Debug().WithField("trace_id", sp.TraceID).Logf("Dropping span because of previous decision to drop trace")
}

func mergeTraceAndSpanSampleRates(sp *types.Span, traceSampleRate uint, dryRunMode bool) {
	tempSampleRate := sp.SampleRate
	if sp.SampleRate != 0 {
		// Write down the original sample rate so that that information
		// is more easily recovered
		sp.Data["meta.refinery.original_sample_rate"] = sp.SampleRate
	}

	if tempSampleRate < 1 {
		// See https://docs.honeycomb.io/manage-data-volume/sampling/
		// SampleRate is the denominator of the ratio of sampled spans
		// HoneyComb treats a missing or 0 SampleRate the same as 1, but
		// behaves better/more consistently if the SampleRate is explicitly
		// set instead of inferred
		tempSampleRate = 1
	}

	// if spans are already sampled, take that into account when computing
	// the final rate
	if dryRunMode {
		sp.Data["meta.dryrun.sample_rate"] = tempSampleRate * traceSampleRate
		sp.SampleRate = tempSampleRate
	} else {
		sp.SampleRate = tempSampleRate * traceSampleRate
	}
}

// this is only called when a trace decision is received
func (i *InMemCollector) send(ctx context.Context, trace *types.Trace, td *TraceDecision) {
	if trace.Sent {
		// someone else already sent this so we shouldn't also send it.
		i.Logger.Debug().
			WithString("trace_id", trace.TraceID).
			WithString("dataset", trace.Dataset).
			Logf("skipping send because someone else already sent trace to dataset")
		return
	}
	trace.Sent = true
	_, span := otelutil.StartSpan(ctx, i.Tracer, "send")
	defer span.End()

	traceDur := i.Clock.Since(trace.ArrivalTime)
	i.Metrics.Histogram("trace_duration_ms", float64(traceDur.Milliseconds()))

	logFields := logrus.Fields{
		"trace_id": td.TraceID,
	}
	// if we're supposed to drop this trace, and dry run mode is not enabled, then we're done.
	if !td.Kept && !i.Config.GetIsDryRun() {
		i.Metrics.Increment("trace_send_dropped")
		i.Logger.Info().WithFields(logFields).Logf("Dropping trace because of sampling decision")
		return
	}

	if td.HasRoot {
		rs := trace.RootSpan
		if rs != nil {
			if i.Config.GetAddCountsToRoot() {
				rs.Data["meta.span_event_count"] = int64(td.EventCount)
				rs.Data["meta.span_link_count"] = int64(td.LinkCount)
				rs.Data["meta.span_count"] = int64(td.Count)
				rs.Data["meta.event_count"] = int64(td.DescendantCount())
			} else if i.Config.GetAddSpanCountToRoot() {
				rs.Data["meta.span_count"] = int64(td.DescendantCount())
			}
		}
	}

	i.Metrics.Increment(td.SendReason)
	if types.IsLegacyAPIKey(trace.APIKey) {
		logFields["dataset"] = td.SamplerSelector
	} else {
		logFields["environment"] = td.SamplerSelector
	}
	logFields["reason"] = td.KeptReason
	if td.SamplerKey != "" {
		logFields["sample_key"] = td.SamplerKey
	}

	i.Metrics.Increment("trace_send_kept")
	// This will observe sample rate decisions only if the trace is kept
	i.Metrics.Histogram("trace_kept_sample_rate", float64(td.SampleRate))

	// ok, we're not dropping this trace; send all the spans
	if i.Config.GetIsDryRun() && !td.Kept {
		i.Logger.Info().WithFields(logFields).Logf("Trace would have been dropped, but sending because dry run mode is enabled")
	} else {
		i.Logger.Info().WithFields(logFields).Logf("Sending trace")
	}
	i.Logger.Info().WithFields(logFields).Logf("Sending trace")
	i.outgoingTraces <- sendableTrace{
		Trace:      trace,
		reason:     td.KeptReason,
		sendReason: td.SendReason,
		sampleKey:  td.SamplerKey,
		shouldSend: td.Kept,
	}
}

func (i *InMemCollector) Stop() error {
	i.redistributeTimer.Stop()
	close(i.done)
	// signal the health system to not be ready and
	// stop liveness check
	// so that no new traces are accepted
	i.Health.Unregister(CollectorHealthKey)

	i.mutex.Lock()

	if !i.Config.GetCollectionConfig().DisableRedistribution {
		peers, err := i.Peers.GetPeers()
		if err != nil {
			i.Logger.Error().Logf("unable to get peer list with error %s", err.Error())
		}
		if len(peers) > 0 {
			i.sendTracesOnShutdown()
		}
	}

	if i.Transmission != nil {
		i.Transmission.Flush()
	}

	i.sampleTraceCache.Stop()
	i.mutex.Unlock()

	close(i.incoming)
	close(i.fromPeer)
	close(i.outgoingTraces)

	if !i.Config.GetCollectionConfig().EnableTraceLocality {
		close(i.dropDecisionBatch)
		close(i.keptDecisionBuffer)
	}

	return nil
}

// sentRecord is a struct that holds a span and the record of the trace decision made.
type sentRecord struct {
	span   *types.Span
	record cache.TraceSentRecord
	reason string
}

// sendTracesInCache sends all traces in the cache to their final destination.
// This is done on shutdown to ensure that all traces are sent before the collector
// is stopped.
// It does this by pulling spans out of both the incoming queue and the peer queue so that
// any spans that are still in the queues when the collector is stopped are also sent.
// It also pulls traces out of the cache and sends them to their final destination.
func (i *InMemCollector) sendTracesOnShutdown() {
	wg := &sync.WaitGroup{}
	sentChan := make(chan sentRecord, len(i.incoming))
	forwardChan := make(chan *types.Span, 100_000)

	ctx, cancel := context.WithTimeout(context.Background(), time.Duration(i.Config.GetCollectionConfig().ShutdownDelay))
	defer cancel()

	// start a goroutine that will pull spans off of the channels passed in
	// and send them to their final destination
	wg.Add(1)
	go func() {
		defer wg.Done()
		i.sendSpansOnShutdown(ctx, sentChan, forwardChan)
	}()

	// start a goroutine that will pull spans off of the incoming queue
	// and place them on the sentChan or forwardChan
	wg.Add(1)
	go func() {
		defer wg.Done()
		for {
			select {
			case <-ctx.Done():
				return
			case sp, ok := <-i.incoming:
				if !ok {
					return
				}

				i.distributeSpansOnShutdown(sentChan, forwardChan, sp)
			}
		}
	}()

	// start a goroutine that will pull spans off of the peer queue
	// and place them on the sentChan or forwardChan
	wg.Add(1)
	go func() {
		defer wg.Done()
		for {
			select {
			case <-ctx.Done():
				return
			case sp, ok := <-i.fromPeer:
				if !ok {
					return
				}

				i.distributeSpansOnShutdown(sentChan, forwardChan, sp)
			}
		}
	}()

	// pull traces from the trace cache and place them on the sentChan or forwardChan
	if i.cache != nil {
		traces := i.cache.GetAll()
		for _, trace := range traces {
			i.distributeSpansOnShutdown(sentChan, forwardChan, trace.GetSpans()...)
		}
	}

	wg.Wait()

	close(sentChan)
	close(forwardChan)

}

// distributeSpansInCache takes a list of spans and sends them to the appropriate channel based on the state of the trace.
func (i *InMemCollector) distributeSpansOnShutdown(sentSpanChan chan sentRecord, forwardSpanChan chan *types.Span, spans ...*types.Span) {
	for _, sp := range spans {
		// if the span is a decision span, we don't need to do anything with it
		if sp != nil && !sp.IsDecisionSpan() {

			// first check if there's a trace decision
			record, reason, found := i.sampleTraceCache.CheckSpan(sp)
			if found {
				sentSpanChan <- sentRecord{sp, record, reason}
				continue
			}

			// if there's no trace decision, then we need to forward the trace to its new home
			forwardSpanChan <- sp
		}
	}
}

// sendSpansOnShutdown is a helper function that sends span to their final destination
// on shutdown.
func (i *InMemCollector) sendSpansOnShutdown(ctx context.Context, sentSpanChan <-chan sentRecord, forwardSpanChan <-chan *types.Span) {
	sentTraces := make(map[string]struct{})
	forwardedTraces := make(map[string]struct{})

	for {
		select {
		case <-ctx.Done():
			i.Logger.Info().Logf("Timed out waiting for traces to send")
			return

		case r, ok := <-sentSpanChan:
			if !ok {
				return
			}

			ctx, span := otelutil.StartSpanMulti(ctx, i.Tracer, "shutdown_sent_span", map[string]interface{}{"trace_id": r.span.TraceID, "hostname": i.hostname})
			r.span.Data["meta.refinery.shutdown.send"] = true

			i.dealWithSentTrace(ctx, r.record, r.reason, r.span)
			_, exist := sentTraces[r.span.TraceID]
			if !exist {
				sentTraces[r.span.TraceID] = struct{}{}
				i.Metrics.Count("trace_send_on_shutdown", 1)

			}

			span.End()

		case sp, ok := <-forwardSpanChan:
			if !ok {
				return
			}

			_, span := otelutil.StartSpanMulti(ctx, i.Tracer, "shutdown_forwarded_span", map[string]interface{}{"trace_id": sp.TraceID, "hostname": i.hostname})

			targetShard := i.Sharder.WhichShard(sp.TraceID)
			url := targetShard.GetAddress()

			otelutil.AddSpanField(span, "target_shard", url)

			// TODO: we need to decorate the expired traces before forwarding them so that
			// the downstream consumers can make decisions based on the metadata without having
			// to restart the TraceTimeout or SendDelay
			sp.APIHost = url

			if sp.Data == nil {
				sp.Data = make(map[string]interface{})
			}
			if v, ok := sp.Data["meta.refinery.forwarded"]; ok {
				sp.Data["meta.refinery.forwarded"] = fmt.Sprintf("%s,%s", v, i.hostname)
			} else {
				sp.Data["meta.refinery.forwarded"] = i.hostname
			}

			i.PeerTransmission.EnqueueSpan(sp)
			_, exist := forwardedTraces[sp.TraceID]
			if !exist {
				forwardedTraces[sp.TraceID] = struct{}{}
				i.Metrics.Count("trace_forwarded_on_shutdown", 1)

			}

			span.End()
		}

	}
}

// Convenience method for tests.
func (i *InMemCollector) getFromCache(traceID string) *types.Trace {
	i.mutex.Lock()
	defer i.mutex.Unlock()
	return i.cache.Get(traceID)
}

func (i *InMemCollector) addAdditionalAttributes(sp *types.Span) {
	for k, v := range i.Config.GetAdditionalAttributes() {
		sp.Data[k] = v
	}
}

func (i *InMemCollector) createDecisionSpan(sp *types.Span, trace *types.Trace, targetShard sharder.Shard) *types.Event {
	selector, isLegacyKey := trace.GetSamplerKey()
	if selector == "" {
		i.Logger.Error().WithField("trace_id", trace.ID()).Logf("error getting sampler selection key for trace")
	}

	sampler, found := i.datasetSamplers[selector]
	if !found {
		sampler = i.SamplerFactory.GetSamplerImplementationForKey(selector, isLegacyKey)
		i.datasetSamplers[selector] = sampler
	}

	dc := sp.ExtractDecisionContext()
	// extract all key fields from the span
	keyFields := sampler.GetKeyFields()
	for _, keyField := range keyFields {
		if val, ok := sp.Data[keyField]; ok {
			dc.Data[keyField] = val
		}
	}

	dc.APIHost = targetShard.GetAddress()
	return dc
}

func (i *InMemCollector) sendTraces() {
	for t := range i.outgoingTraces {
		i.Metrics.Histogram("collector_outgoing_queue", float64(len(i.outgoingTraces)))
		_, span := otelutil.StartSpanMulti(context.Background(), i.Tracer, "sendTrace", map[string]interface{}{"num_spans": t.DescendantCount(), "outgoingTraces_size": len(i.outgoingTraces)})
		for _, sp := range t.GetSpans() {
			if sp.IsDecisionSpan() {
				continue
			}

			if i.Config.GetAddRuleReasonToTrace() {
				sp.Data["meta.refinery.reason"] = t.reason
				sp.Data["meta.refinery.send_reason"] = t.sendReason
				if t.sampleKey != "" {
					sp.Data["meta.refinery.sample_key"] = t.sampleKey
				}
			}

			// update the root span (if we have one, which we might not if the trace timed out)
			// with the final total as of our send time
			if sp.IsRoot {
				if i.Config.GetAddCountsToRoot() {
					sp.Data["meta.span_event_count"] = int64(t.SpanEventCount())
					sp.Data["meta.span_link_count"] = int64(t.SpanLinkCount())
					sp.Data["meta.span_count"] = int64(t.SpanCount())
					sp.Data["meta.event_count"] = int64(t.DescendantCount())
				} else if i.Config.GetAddSpanCountToRoot() {
					sp.Data["meta.span_count"] = int64(t.DescendantCount())
				}
			}

			isDryRun := i.Config.GetIsDryRun()
			if isDryRun {
				sp.Data[config.DryRunFieldName] = t.shouldSend
			}
			if i.hostname != "" {
				sp.Data["meta.refinery.local_hostname"] = i.hostname
			}
			mergeTraceAndSpanSampleRates(sp, t.SampleRate(), isDryRun)
			i.addAdditionalAttributes(sp)
			i.Transmission.EnqueueSpan(sp)
		}
		span.End()
	}
}

func (i *InMemCollector) signalKeptTraceDecisions(ctx context.Context, msg string) {
	if len(msg) == 0 {
		return
	}

	select {
	case <-i.done:
		return
	case <-ctx.Done():
		return
	case i.keptDecisionMessages <- msg:
	default:
		i.Logger.Warn().Logf("kept trace decision channel is full. Dropping message")
	}
}
func (i *InMemCollector) signalDroppedTraceDecisions(ctx context.Context, msg string) {
	if len(msg) == 0 {
		return
	}

	select {
	case <-i.done:
		return
	case <-ctx.Done():
		return
	case i.dropDecisionMessages <- msg:
	default:
		i.Logger.Warn().Logf("dropped trace decision channel is full. Dropping message")
	}
}

func (i *InMemCollector) processDropDecisions(msg string) {
<<<<<<< HEAD
	start := time.Now()
	defer func() {
		i.Metrics.Histogram("collector_process_drop_decisions_dur_ms", time.Since(start).Milliseconds())
	}()
=======
	i.Metrics.Increment("drop_decisions_received")
>>>>>>> d6948bac

	ids := newDroppedTraceDecision(msg)
	i.Metrics.Increment("drop_decisions_received")

	if len(ids) == 0 {
		return
	}

	toDelete := generics.NewSet[string]()
	for _, id := range ids {

		trace := i.cache.Get(id)
		// if we don't have the trace in the cache, we don't need to do anything
		if trace == nil {
			i.Logger.Debug().Logf("trace not found in cache for trace decision")
			continue
		}
		toDelete.Add(id)

		i.sampleTraceCache.Record(trace, false, "")

	}

	i.cache.RemoveTraces(toDelete)
}

func (i *InMemCollector) processKeptDecision(msg string) {
<<<<<<< HEAD
	start := time.Now()
	defer func() {
		i.Metrics.Histogram("collector_process_kept_decisions_dur_ms", time.Since(start).Milliseconds())
	}()
=======
	i.Metrics.Increment("kept_decisions_received")
>>>>>>> d6948bac

	td, err := newKeptTraceDecision(msg)
	if err != nil {
		i.Logger.Error().Logf("Failed to unmarshal trace decision message. %s", err)
		return
	}
	i.Metrics.Increment("kept_decisions_received")

	toDelete := generics.NewSet[string]()
	trace := i.cache.Get(td.TraceID)
	// if we don't have the trace in the cache, we don't need to do anything
	if trace == nil {
		i.Logger.Debug().Logf("trace not found in cache for trace decision")
		return
	}
	toDelete.Add(td.TraceID)
	trace.SetSampleRate(td.SampleRate)
	trace.KeepSample = td.Kept

	i.sampleTraceCache.Record(trace, td.Kept, td.KeptReason)

	i.send(context.Background(), trace, td)

	i.cache.RemoveTraces(toDelete)
}
func (i *InMemCollector) makeDecision(ctx context.Context, trace *types.Trace, sendReason string) (*TraceDecision, error) {
	if trace.Sent {
		return nil, errors.New("trace already sent")
	}

	ctx, span := otelutil.StartSpan(ctx, i.Tracer, "makeDecision")
	defer span.End()
	i.Metrics.Histogram("trace_span_count", float64(trace.DescendantCount()))

	otelutil.AddSpanFields(span, map[string]interface{}{
		"trace_id": trace.ID(),
		"root":     trace.RootSpan,
		"send_by":  trace.SendBy,
		"arrival":  trace.ArrivalTime,
	})

	var sampler sample.Sampler
	var found bool
	// get sampler key (dataset for legacy keys, environment for new keys)
	samplerSelector, isLegacyKey := trace.GetSamplerKey()

	// use sampler key to find sampler; create and cache if not found
	if sampler, found = i.datasetSamplers[samplerSelector]; !found {
		sampler = i.SamplerFactory.GetSamplerImplementationForKey(samplerSelector, isLegacyKey)
		i.datasetSamplers[samplerSelector] = sampler
	}

	startGetSampleRate := i.Clock.Now()
	// make sampling decision and update the trace
	rate, shouldSend, reason, key := sampler.GetSampleRate(trace)
	i.Metrics.Histogram("get_sample_rate_duration_ms", float64(time.Since(startGetSampleRate).Milliseconds()))

	trace.SetSampleRate(rate)
	trace.KeepSample = shouldSend
	// This will observe sample rate attempts even if the trace is dropped
	i.Metrics.Histogram("trace_aggregate_sample_rate", float64(rate))

	i.sampleTraceCache.Record(trace, shouldSend, reason)

	var hasRoot bool
	if trace.RootSpan != nil {
		i.Metrics.Increment("trace_send_has_root")
		hasRoot = true
	} else {
		i.Metrics.Increment("trace_send_no_root")
	}

	otelutil.AddSpanFields(span, map[string]interface{}{
		"kept":        shouldSend,
		"reason":      reason,
		"sampler":     key,
		"selector":    samplerSelector,
		"rate":        rate,
		"send_reason": sendReason,
		"hasRoot":     hasRoot,
	})
	i.Logger.Warn().WithField("key", key).Logf("making decision for trace")
	td := TraceDecision{
		TraceID:         trace.ID(),
		Kept:            shouldSend,
		KeptReason:      reason,
		SamplerKey:      key,
		SamplerSelector: samplerSelector,
		SampleRate:      rate,
		SendReason:      sendReason,
		Count:           trace.SpanCount(),
		EventCount:      trace.SpanEventCount(),
		LinkCount:       trace.SpanLinkCount(),
		HasRoot:         hasRoot,
	}

	if !i.Config.GetCollectionConfig().EnableTraceLocality {
		i.publishTraceDecision(ctx, td)
	}

	return &td, nil
}

func (i *InMemCollector) IsMyTrace(traceID string) (sharder.Shard, bool) {
	// if trace locality is enabled, we should always process the trace
	if i.Config.GetCollectionConfig().EnableTraceLocality {
		return i.Sharder.MyShard(), true
	}

	targeShard := i.Sharder.WhichShard(traceID)

	return targeShard, i.Sharder.MyShard().Equals(targeShard)
}

func (i *InMemCollector) publishTraceDecision(ctx context.Context, td TraceDecision) {
	start := time.Now()
	defer func() {
		i.Metrics.Histogram("collector_publish_trace_decision_dur_ms", time.Since(start).Milliseconds())
	}()

	_, span := otelutil.StartSpanWith(ctx, i.Tracer, "publishTraceDecision", "decision", td.Kept)
	defer span.End()

	var (
		decisionMsg string
		err         error
	)

	if td.Kept {
		decisionMsg, err = newKeptDecisionMessage(td)
		if err != nil {
			i.Logger.Error().WithFields(map[string]interface{}{
				"trace_id": td.TraceID,
				"kept":     td.Kept,
				"reason":   td.KeptReason,
				"sampler":  td.SamplerKey,
				"selector": td.SamplerSelector,
				"error":    err.Error(),
			}).Logf("Failed to create trace decision message")
			return
		}

		select {
		case i.keptDecisionBuffer <- decisionMsg:
		default:
			i.Metrics.Increment("collector_kept_decisions_queue_full")
			i.Logger.Warn().Logf("kept trace decision buffer is full. Dropping message")
		}
		return
	} else {
<<<<<<< HEAD
		// if we're dropping the trace, we should add it to the batch so we can send it later

=======
>>>>>>> d6948bac
		select {
		case i.dropDecisionBatch <- td.TraceID:
		default:
			i.Metrics.Increment("collector_drop_decisions_queue_full")
			i.Logger.Warn().Logf("drop trace decision buffer is full. Dropping message")
		}
		return
	}
}

func (i *InMemCollector) sendKeptDecisions() {
	if i.Config.GetCollectionConfig().EnableTraceLocality {
		return
	}

	ctx := context.Background()
	for msg := range i.keptDecisionBuffer {
		err := i.PubSub.Publish(ctx, keptTraceDecisionTopic, msg)
		if err != nil {
			i.Logger.Error().WithFields(map[string]interface{}{
				"error": err.Error(),
			}).Logf("Failed to publish trace decision")
		}

	}
}

func (i *InMemCollector) sendDropDecisions() {
	if i.Config.GetCollectionConfig().EnableTraceLocality {
		return
	}

	timerInterval := time.Duration(i.Config.GetCollectionConfig().DropDecisionSendInterval)
	if i.Config.GetCollectionConfig().DropDecisionSendInterval == 0 {
		timerInterval = defaultDropDecisionTicker
	}

	// use a timer here so that we don't send a batch immediately after
	// reaching the max batch size
	timer := i.Clock.NewTimer(timerInterval)
	defer timer.Stop()
	traceIDs := make([]string, 0, i.Config.GetCollectionConfig().MaxDropDecisionBatchSize)
	send := false
	eg := &errgroup.Group{}
	for {
		select {
		case <-i.done:
			eg.Wait()
			return
		case id, ok := <-i.dropDecisionBatch:
			if !ok {
				eg.Wait()
				return
			}
			// if we get a trace ID, add it to the list
			traceIDs = append(traceIDs, id)
			// if we exceeded the max count, we need to send
			if len(traceIDs) >= i.Config.GetCollectionConfig().MaxDropDecisionBatchSize {
				send = true
			}
		case <-timer.Chan():
			// timer fired, so send what we have
			send = true
		}

		// if we need to send, do so
		if send && len(traceIDs) > 0 {
			i.Metrics.Histogram("collector_drop_decision_batch_count", len(traceIDs))

			// copy the traceIDs so we can clear the list
			idsToProcess := make([]string, len(traceIDs))
			copy(idsToProcess, traceIDs)
			// clear the list
			traceIDs = traceIDs[:0]

			// now process the result in a goroutine so we can keep listening
			eg.Go(func() error {
				select {
				case <-i.done:
					return nil
				default:
					msg, err := newDroppedDecisionMessage(idsToProcess...)
					if err != nil {
						i.Logger.Error().Logf("Failed to marshal dropped trace decision")
					}
					err = i.PubSub.Publish(context.Background(), droppedTraceDecisionTopic, msg)
					if err != nil {
						i.Logger.Error().Logf("Failed to publish dropped trace decision")
					}
				}

				return nil
			})
			if !timer.Stop() {
				select {
				case <-timer.Chan():
				default:
				}
			}

			timer.Reset(timerInterval)
			send = false
		}
	}
}<|MERGE_RESOLUTION|>--- conflicted
+++ resolved
@@ -503,27 +503,14 @@
 		redistributeTraceSpan.SetAttributes(attribute.String("shard", newTarget.GetAddress()))
 
 		if newTarget.Equals(i.Sharder.MyShard()) {
-<<<<<<< HEAD
-			if !i.Config.GetCollectionConfig().EnableTraceLocality {
-				// Drop all proxy spans since peers will resend them
-				trace.RemoveDecisionSpans()
-			}
 			redistributeTraceSpan.SetAttributes(attribute.Bool("self", true))
 			redistributeTraceSpan.End()
 			continue
 		}
 
-=======
-			span2.SetAttributes(attribute.Bool("self", true))
-			span2.End()
-			continue
-		}
-
-		span2.SetAttributes(attribute.String("shard", newTarget.GetAddress()))
-
 		// if the ownership of the trace hasn't changed, we don't need to forward new decision spans
 		if newTarget.GetAddress() == trace.DeciderShardAddr {
-			span2.End()
+			redistributeTraceSpan.End()
 			continue
 		}
 
@@ -533,7 +520,6 @@
 		// Remove decision spans from the trace that no longer belongs to the current node
 		trace.RemoveDecisionSpans()
 
->>>>>>> d6948bac
 		for _, sp := range trace.GetSpans() {
 
 			if !i.Config.GetCollectionConfig().EnableTraceLocality {
@@ -684,11 +670,7 @@
 	}
 
 	// if trace locality is enabled, we should forward all spans to its correct peer
-<<<<<<< HEAD
-	if i.Config.GetCollectionConfig().EnableTraceLocality && !isMyTrace {
-=======
 	if i.Config.GetCollectionConfig().EnableTraceLocality && !targetShard.Equals(i.Sharder.MyShard()) {
->>>>>>> d6948bac
 		sp.APIHost = targetShard.GetAddress()
 		i.PeerTransmission.EnqueueSpan(sp)
 		return
@@ -1370,17 +1352,9 @@
 }
 
 func (i *InMemCollector) processDropDecisions(msg string) {
-<<<<<<< HEAD
-	start := time.Now()
-	defer func() {
-		i.Metrics.Histogram("collector_process_drop_decisions_dur_ms", time.Since(start).Milliseconds())
-	}()
-=======
 	i.Metrics.Increment("drop_decisions_received")
->>>>>>> d6948bac
 
 	ids := newDroppedTraceDecision(msg)
-	i.Metrics.Increment("drop_decisions_received")
 
 	if len(ids) == 0 {
 		return
@@ -1405,21 +1379,13 @@
 }
 
 func (i *InMemCollector) processKeptDecision(msg string) {
-<<<<<<< HEAD
-	start := time.Now()
-	defer func() {
-		i.Metrics.Histogram("collector_process_kept_decisions_dur_ms", time.Since(start).Milliseconds())
-	}()
-=======
 	i.Metrics.Increment("kept_decisions_received")
->>>>>>> d6948bac
 
 	td, err := newKeptTraceDecision(msg)
 	if err != nil {
 		i.Logger.Error().Logf("Failed to unmarshal trace decision message. %s", err)
 		return
 	}
-	i.Metrics.Increment("kept_decisions_received")
 
 	toDelete := generics.NewSet[string]()
 	trace := i.cache.Get(td.TraceID)
@@ -1563,11 +1529,6 @@
 		}
 		return
 	} else {
-<<<<<<< HEAD
-		// if we're dropping the trace, we should add it to the batch so we can send it later
-
-=======
->>>>>>> d6948bac
 		select {
 		case i.dropDecisionBatch <- td.TraceID:
 		default:
