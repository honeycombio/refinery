--- conflicted
+++ resolved
@@ -528,18 +528,11 @@
 	// great! trace is live. add the span.
 	trace.AddSpan(sp)
 
-<<<<<<< HEAD
+	// we may override these values in conditions below
 	var markTraceForSending bool
-	// if the span count has exceeded our SpanLimit, mark the trace for sending
-	if tcfg.SpanLimit > 0 && uint(trace.SpanCount()) > tcfg.SpanLimit {
-		markTraceForSending = true
-=======
-	// we may override these values in conditions below
-	markTraceForSending := false
 	timeout := tcfg.GetSendDelay()
 	if timeout == 0 {
 		timeout = 2 * time.Second // a sensible default
->>>>>>> 74d602cd
 	}
 
 	// if this is a root span, say so and send the trace
@@ -554,12 +547,8 @@
 		timeout = 0 // don't use a timeout in this case; this is an "act fast" situation
 	}
 
-<<<<<<< HEAD
+	if markTraceForSending {
 		trace.SendBy = i.Clock.Now().Add(timeout)
-=======
-	if markTraceForSending {
-		trace.SendBy = time.Now().Add(timeout)
->>>>>>> 74d602cd
 	}
 }
 
