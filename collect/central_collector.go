--- conflicted
+++ resolved
@@ -244,10 +244,6 @@
 	c.Health.Unregister(deciderHealth)
 	// reregister the sender health check to a much longer time so we can finish sending traces
 	c.Health.Register(senderHealth, 5*time.Second)
-<<<<<<< HEAD
-	c.Health.Ready(senderHealth, true)
-=======
->>>>>>> bb701be6
 
 	if err := c.shutdown(ctx); err != nil {
 		c.Logger.Error().Logf("error shutting down collector: %s", err)
@@ -288,10 +284,7 @@
 				return err
 			}
 		}
-<<<<<<< HEAD
-=======
 		c.Health.Ready(senderHealth, true)
->>>>>>> bb701be6
 		return nil
 	}
 
