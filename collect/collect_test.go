package collect

import (
	"context"
	"fmt"
	"math/rand"
	"runtime"
	"slices"
	"strconv"
	"strings"
	"testing"
	"time"

	"github.com/facebookgo/inject"
	"github.com/jonboulle/clockwork"
	"github.com/stretchr/testify/assert"
	"github.com/stretchr/testify/require"
	"go.opentelemetry.io/otel/trace/noop"

	"github.com/honeycombio/refinery/collect/cache"
	"github.com/honeycombio/refinery/config"
	"github.com/honeycombio/refinery/internal/health"
	"github.com/honeycombio/refinery/internal/peer"
	"github.com/honeycombio/refinery/logger"
	"github.com/honeycombio/refinery/metrics"
	"github.com/honeycombio/refinery/pubsub"
	"github.com/honeycombio/refinery/sample"
	"github.com/honeycombio/refinery/sharder"
	"github.com/honeycombio/refinery/transmit"
	"github.com/honeycombio/refinery/types"
)

const legacyAPIKey = "c9945edf5d245834089a1bd6cc9ad01e"

var peerTraceIDs = []string{"peer-trace-1", "peer-trace-2", "peer-trace-3"}

func newCache() (cache.TraceSentCache, error) {
	cfg := config.SampleCacheConfig{
		KeptSize:          100,
		DroppedSize:       100,
		SizeCheckInterval: config.Duration(1 * time.Second),
	}

	return cache.NewCuckooSentCache(cfg, &metrics.NullMetrics{})
}

func newTestCollector(conf config.Config, transmission transmit.Transmission, peerTransmission transmit.Transmission) *InMemCollector {
	s := &metrics.MockMetrics{}
	s.Start()
	clock := clockwork.NewRealClock()
	healthReporter := &health.Health{
		Clock: clock,
	}
	healthReporter.Start()
	localPubSub := &pubsub.LocalPubSub{
		Config:  conf,
		Metrics: s,
	}
	localPubSub.Start()

	c := &InMemCollector{
		Config:           conf,
		Clock:            clock,
		Logger:           &logger.NullLogger{},
		Tracer:           noop.NewTracerProvider().Tracer("test"),
		Health:           healthReporter,
		Transmission:     transmission,
		PeerTransmission: peerTransmission,
		PubSub:           localPubSub,
		Metrics:          &metrics.NullMetrics{},
		StressRelief:     &MockStressReliever{},
		SamplerFactory: &sample.SamplerFactory{
			Config:  conf,
			Metrics: s,
			Logger:  &logger.NullLogger{},
		},
		done:                 make(chan struct{}),
		keptDecisionMessages: make(chan string, 50),
		Peers: &peer.MockPeers{
			Peers: []string{"api1", "api2"},
		},
		Sharder: &sharder.MockSharder{
			Self: &sharder.TestShard{
				Addr: "api1",
			},
			Other: &sharder.TestShard{
				Addr:     "api2",
				TraceIDs: peerTraceIDs,
			},
		},
		redistributeTimer: newRedistributeNotifier(&logger.NullLogger{}, &metrics.NullMetrics{}, clock),
	}

	if !conf.GetCollectionConfig().EnableTraceLocality {
		localPubSub.Subscribe(context.Background(), keptTraceDecisionTopic, c.signalKeptTraceDecisions)
	}

	return c
}

// TestAddRootSpan tests that adding a root span winds up with a trace object in
// the cache and that that trace gets sent
func TestAddRootSpan(t *testing.T) {
	conf := &config.MockConfig{
		GetTracesConfigVal: config.TracesConfig{
			SendTicker:   config.Duration(2 * time.Millisecond),
			SendDelay:    config.Duration(1 * time.Millisecond),
			TraceTimeout: config.Duration(60 * time.Second),
			MaxBatchSize: 500,
		},
		GetSamplerTypeVal:  &config.DeterministicSamplerConfig{SampleRate: 1},
		ParentIdFieldNames: []string{"trace.parent_id", "parentId"},
		GetCollectionConfigVal: config.CollectionConfig{
			ShutdownDelay: config.Duration(1 * time.Millisecond),
		},
	}
	transmission := &transmit.MockTransmission{}
	transmission.Start()
	defer transmission.Stop()
	peerTransmission := &transmit.MockTransmission{}
	peerTransmission.Start()
	defer peerTransmission.Stop()
	coll := newTestCollector(conf, transmission, peerTransmission)

	c := cache.NewInMemCache(3, &metrics.NullMetrics{}, &logger.NullLogger{})
	coll.cache = c
	stc, err := newCache()
	assert.NoError(t, err, "lru cache should start")
	coll.sampleTraceCache = stc

	coll.incoming = make(chan *types.Span, 5)
	coll.fromPeer = make(chan *types.Span, 5)
	coll.outgoingTraces = make(chan sendableTrace, 5)
	coll.datasetSamplers = make(map[string]sample.Sampler)
	go coll.collect()
	go coll.sendTraces()

	defer coll.Stop()

	var traceID1 = "mytrace"
	var traceID2 = "mytraess"

	span := &types.Span{
		TraceID: traceID1,
		Event: types.Event{
			Dataset: "aoeu",
			APIKey:  legacyAPIKey,
		},
		IsRoot: true,
	}
	coll.AddSpan(span)

	// adding one span with no parent ID should:
	// * create the trace in the cache
	// * send the trace
	// * remove the trace from the cache
<<<<<<< HEAD
	assert.EventuallyWithT(t, func(collect *assert.CollectT) {
		transmission.Mux.RLock()
		defer transmission.Mux.RUnlock()
=======
	// * remove the trace from the cache
>>>>>>> 21a8449f

	events := transmission.GetBlock(1)
	require.Equal(t, 1, len(events), "adding a root span should send the span")
	assert.Equal(t, "aoeu", events[0].Dataset, "sending a root span should immediately send that span via transmission")

<<<<<<< HEAD
	}, conf.GetTracesConfig().GetSendTickerValue()*8, conf.GetTracesConfig().GetSendTickerValue()*2)

=======
>>>>>>> 21a8449f
	assert.Nil(t, coll.getFromCache(traceID1), "after sending the span, it should be removed from the cache")

	span = &types.Span{
		TraceID: traceID2,
		Event: types.Event{
			Dataset: "aoeu",
			APIKey:  legacyAPIKey,
		},
		IsRoot: true,
	}
	coll.AddSpanFromPeer(span)
	// adding one span with no parent ID should:
	// * create the trace in the cache
	// * send the trace
	// * remove the trace from the cache
	events = transmission.GetBlock(1)
	require.Equal(t, 1, len(events), "adding another root span should send the span")
	assert.Equal(t, "aoeu", events[0].Dataset, "sending a root span should immediately send that span via transmission")

	assert.Nil(t, coll.getFromCache(traceID1), "after sending the span, it should be removed from the cache")

	decisionSpanTraceID := "decision_root_span"
	span = &types.Span{
		TraceID: decisionSpanTraceID,
		Event: types.Event{
			Dataset: "aoeu",
			APIKey:  legacyAPIKey,
			Data: map[string]interface{}{
				"meta.refinery.min_span": true,
			},
		},
		IsRoot: true,
	}

	coll.AddSpanFromPeer(span)
	// adding one root decision span with no parent ID should:
	// * create the trace in the cache
	// * send the trace
	// * remove the trace from the cache

<<<<<<< HEAD
	assert.Nil(t, coll.getFromCache(decisionSpanTraceID), "after sending the span, it should be removed from the cache")

	transmission.Mux.RLock()
	assert.Equal(t, 2, len(transmission.Events), "adding a root decision span should send the trace but not the decision span itself")
	transmission.Mux.RUnlock()

	peerSpan := &types.Span{
		TraceID: peerTraceIDs[0],
		Event: types.Event{
			Dataset: "aoeu",
			APIKey:  legacyAPIKey,
		},
		IsRoot: true,
	}
	coll.AddSpan(peerSpan)
	time.Sleep(conf.GetTracesConfig().GetSendTickerValue() * 2)

	// adding one span that belongs to peer with no parent ID should:
	// * create the trace in the cache
	// * a decision span is forwarded to peer
	assert.NotNil(t, coll.getFromCache(peerTraceIDs[0]), "after sending the span, it should be removed from the cache")
	transmission.Mux.RLock()
	assert.Equal(t, 1, len(peerTransmission.Events), "adding a root span should send the span")
	assert.Equal(t, "aoeu", peerTransmission.Events[0].Dataset, "sending a root span should immediately send that span via transmission")
	transmission.Mux.RUnlock()
=======
	events = transmission.GetBlock(0)
	assert.Equal(t, 0, len(events), "adding a root decision span should send the trace but not the decision span itself")

	assert.Eventually(t, func() bool {
		return coll.getFromCache(decisionSpanTraceID) == nil
	}, conf.GetTracesConfig().GetSendDelay()*8, conf.GetTracesConfig().GetSendDelay()*2, "after sending the span, it should be removed from the cache")

>>>>>>> 21a8449f
}

// #490, SampleRate getting stomped could cause confusion if sampling was
// happening upstream of refinery. Writing down what got sent to refinery
// will help people figure out what is going on.
func TestOriginalSampleRateIsNotedInMetaField(t *testing.T) {
	// The sample rate applied by Refinery in this test's config.
	const expectedDeterministicSampleRate = int(2)
	// The sample rate happening upstream of Refinery.
	const originalSampleRate = uint(50)

	conf := &config.MockConfig{
		GetTracesConfigVal: config.TracesConfig{
			SendTicker:   config.Duration(2 * time.Millisecond),
			SendDelay:    config.Duration(1 * time.Millisecond),
			TraceTimeout: config.Duration(60 * time.Second),
			MaxBatchSize: 500,
		},
		GetSamplerTypeVal:  &config.DeterministicSamplerConfig{SampleRate: expectedDeterministicSampleRate},
		ParentIdFieldNames: []string{"trace.parent_id", "parentId"},
		GetCollectionConfigVal: config.CollectionConfig{
			ShutdownDelay: config.Duration(1 * time.Millisecond),
		},
	}
	transmission := &transmit.MockTransmission{}
	transmission.Start()
	defer transmission.Stop()
	peerTransmission := &transmit.MockTransmission{}
	peerTransmission.Start()
	defer peerTransmission.Stop()
	coll := newTestCollector(conf, transmission, peerTransmission)

	c := cache.NewInMemCache(3, &metrics.NullMetrics{}, &logger.NullLogger{})
	coll.cache = c
	stc, err := newCache()
	assert.NoError(t, err, "lru cache should start")
	coll.sampleTraceCache = stc

	coll.incoming = make(chan *types.Span, 5)
	coll.fromPeer = make(chan *types.Span, 5)
	coll.outgoingTraces = make(chan sendableTrace, 5)
	coll.datasetSamplers = make(map[string]sample.Sampler)
	go coll.collect()
	go coll.sendTraces()

	defer coll.Stop()

	// Generate events until one is sampled and appears on the transmission queue for sending.
	sendAttemptCount := 0
	for len(transmission.Events) < 1 {
		sendAttemptCount++
		span := &types.Span{
			TraceID: fmt.Sprintf("trace-%v", sendAttemptCount),
			Event: types.Event{
				Dataset:    "aoeu",
				APIKey:     legacyAPIKey,
				SampleRate: originalSampleRate,
				Data:       make(map[string]interface{}),
			},
			IsRoot: true,
		}
		err := coll.AddSpan(span)
		require.NoError(t, err, "must be able to add the span")
		time.Sleep(conf.GetTracesConfig().GetSendTickerValue() * 5)
	}

	events := transmission.GetBlock(1)
	require.Equal(t, 1, len(events), "adding another root span should send the span")
	upstreamSampledEvent := events[0]

	assert.NotNil(t, upstreamSampledEvent)
	assert.Equal(t, originalSampleRate, upstreamSampledEvent.Data["meta.refinery.original_sample_rate"],
		"metadata should be populated with original sample rate")
	assert.Equal(t, originalSampleRate*uint(expectedDeterministicSampleRate), upstreamSampledEvent.SampleRate,
		"sample rate for the event should be the original sample rate multiplied by the deterministic sample rate")

	// Generate one more event with no upstream sampling applied.
	err = coll.AddSpan(&types.Span{
		TraceID: fmt.Sprintf("trace-%v", 1000),
		Event: types.Event{
			Dataset:    "no-upstream-sampling",
			APIKey:     legacyAPIKey,
			SampleRate: 0, // no upstream sampling
			Data:       make(map[string]interface{}),
		},
		IsRoot: true,
	})
	require.NoError(t, err, "must be able to add the span")

	// Find the Refinery-sampled-and-sent event that had no upstream sampling which
	// should be the last event on the transmission queue.
	events = transmission.GetBlock(1)
	require.Equal(t, 1, len(events), "adding another root span should send the span")
	var noUpstreamSampleRateEvent *types.Event
	for _, event := range events {
		if event.Dataset == "no-upstream-sampling" {
			noUpstreamSampleRateEvent = event
			break
		}
	}

	require.NotNil(t, noUpstreamSampleRateEvent)
	assert.Equal(t, "no-upstream-sampling", noUpstreamSampleRateEvent.Dataset)
	assert.Nil(t, noUpstreamSampleRateEvent.Data["meta.refinery.original_sample_rate"],
		"original sample rate should not be set in metadata when original sample rate is zero")
}

// HoneyComb treats a missing or 0 SampleRate the same as 1, but
// behaves better/more consistently if the SampleRate is explicitly
// set instead of inferred
func TestTransmittedSpansShouldHaveASampleRateOfAtLeastOne(t *testing.T) {
	conf := &config.MockConfig{
		GetTracesConfigVal: config.TracesConfig{
			SendTicker:   config.Duration(2 * time.Millisecond),
			SendDelay:    config.Duration(1 * time.Millisecond),
			TraceTimeout: config.Duration(60 * time.Second),
			MaxBatchSize: 500,
		},
		GetSamplerTypeVal:  &config.DeterministicSamplerConfig{SampleRate: 1},
		ParentIdFieldNames: []string{"trace.parent_id", "parentId"},
		GetCollectionConfigVal: config.CollectionConfig{
			ShutdownDelay: config.Duration(1 * time.Millisecond),
		},
	}
	transmission := &transmit.MockTransmission{}
	transmission.Start()
	defer transmission.Stop()
	peerTransmission := &transmit.MockTransmission{}
	peerTransmission.Start()
	defer peerTransmission.Stop()
	coll := newTestCollector(conf, transmission, peerTransmission)

	c := cache.NewInMemCache(3, &metrics.NullMetrics{}, &logger.NullLogger{})
	coll.cache = c
	stc, err := newCache()
	assert.NoError(t, err, "lru cache should start")
	coll.sampleTraceCache = stc

	coll.incoming = make(chan *types.Span, 5)
	coll.fromPeer = make(chan *types.Span, 5)
	coll.outgoingTraces = make(chan sendableTrace, 5)
	coll.datasetSamplers = make(map[string]sample.Sampler)
	go coll.collect()
	go coll.sendTraces()

	defer coll.Stop()

	span := &types.Span{
		TraceID: fmt.Sprintf("trace-%v", 1),
		Event: types.Event{
			Dataset:    "aoeu",
			APIKey:     legacyAPIKey,
			SampleRate: 0, // This should get lifted to 1
			Data:       make(map[string]interface{}),
		},
		IsRoot: true,
	}

	coll.AddSpan(span)

	events := transmission.GetBlock(1)
	assert.Equal(t, uint(1), events[0].SampleRate,
		"SampleRate should be reset to one after starting at zero")
}

// TestAddSpan tests that adding a span winds up with a trace object in the
// cache
func TestAddSpan(t *testing.T) {
	conf := &config.MockConfig{
		GetTracesConfigVal: config.TracesConfig{
			SendTicker:   config.Duration(2 * time.Millisecond),
			SendDelay:    config.Duration(1 * time.Millisecond),
			TraceTimeout: config.Duration(60 * time.Second),
			MaxBatchSize: 500,
		},
		GetSamplerTypeVal:  &config.DeterministicSamplerConfig{SampleRate: 1},
		ParentIdFieldNames: []string{"trace.parent_id", "parentId"},
		GetCollectionConfigVal: config.CollectionConfig{
			ShutdownDelay: config.Duration(1 * time.Millisecond),
		},
	}
	transmission := &transmit.MockTransmission{}
	transmission.Start()
	defer transmission.Stop()
	peerTransmission := &transmit.MockTransmission{}
	peerTransmission.Start()
	defer peerTransmission.Stop()
	coll := newTestCollector(conf, transmission, peerTransmission)

	c := cache.NewInMemCache(3, &metrics.NullMetrics{}, &logger.NullLogger{})
	coll.cache = c
	stc, err := newCache()
	assert.NoError(t, err, "lru cache should start")
	coll.sampleTraceCache = stc

	coll.incoming = make(chan *types.Span, 5)
	coll.fromPeer = make(chan *types.Span, 5)
	coll.outgoingTraces = make(chan sendableTrace, 5)
	coll.datasetSamplers = make(map[string]sample.Sampler)
	go coll.collect()
	go coll.sendTraces()

	defer coll.Stop()

	var traceID = "mytrace"

	span := &types.Span{
		TraceID: traceID,
		Event: types.Event{
			Dataset: "aoeu",
			Data: map[string]interface{}{
				"trace.parent_id": "unused",
			},
			APIKey: legacyAPIKey,
		},
	}
	coll.AddSpanFromPeer(span)

	assert.EventuallyWithT(t, func(collect *assert.CollectT) {
		trace := coll.getFromCache(traceID)
		require.NotNil(t, trace)
		assert.Equal(t, traceID, trace.TraceID, "after adding the span, we should have a trace in the cache with the right trace ID")
	}, conf.GetTracesConfig().GetSendDelay()*8, conf.GetTracesConfig().GetSendDelay()*2)
	assert.Equal(t, 0, len(transmission.GetBlock(0)), "adding a non-root span should not yet send the span")

	spanFromPeer := &types.Span{
		TraceID: traceID,
		Event: types.Event{
			Dataset: "aoeu",
			Data: map[string]interface{}{
				"trace.parent_id":        "unused",
				"meta.refinery.min_span": true,
			},
			APIKey: legacyAPIKey,
		},
	}
	coll.AddSpanFromPeer(spanFromPeer)
	time.Sleep(conf.GetTracesConfig().GetSendTickerValue() * 2)

	trace := coll.getFromCache(traceID)
	require.NotNil(t, trace)
	assert.Equal(t, int(trace.DescendantCount()), 2, "after adding a decision span, we should have 2 descendant in the trace")
	assert.Equal(t, traceID, trace.TraceID, "after adding the span, we should have a trace in the cache with the right trace ID")
	assert.Equal(t, 0, len(transmission.Events), "adding a non-root span should not yet send the span")

	// ok now let's add the root span and verify that both got sent
	rootSpan := &types.Span{
		TraceID: traceID,
		Event: types.Event{
			Dataset: "aoeu",
			Data:    map[string]interface{}{},
			APIKey:  legacyAPIKey,
		},
		IsRoot: true,
	}
	coll.AddSpan(rootSpan)

<<<<<<< HEAD
	assert.EventuallyWithT(t, func(collect *assert.CollectT) {
		assert.Nil(collect, coll.getFromCache(traceID), "after adding a leaf and root span, it should be removed from the cache")
		transmission.Mux.RLock()
		defer transmission.Mux.RUnlock()
		assert.Equal(collect, 2, len(transmission.Events), "adding a root span should send all spans in the trace")
	}, conf.GetTracesConfig().GetSendTickerValue()*5, conf.GetTracesConfig().GetSendTickerValue())
=======
	assert.Equal(t, 2, len(transmission.GetBlock(2)), "adding a root span should send all spans in the trace")
	assert.Nil(t, coll.getFromCache(traceID), "after adding a leaf and root span, it should be removed from the cache")

>>>>>>> 21a8449f
}

// TestDryRunMode tests that all traces are sent, regardless of sampling decision, and that the
// sampling decision is marked on each span in the trace
func TestDryRunMode(t *testing.T) {
	conf := &config.MockConfig{
		GetTracesConfigVal: config.TracesConfig{
			SendTicker:   config.Duration(20 * time.Millisecond),
			SendDelay:    config.Duration(1 * time.Millisecond),
			TraceTimeout: config.Duration(60 * time.Second),
			MaxBatchSize: 500,
		},
		GetSamplerTypeVal: &config.DeterministicSamplerConfig{
			SampleRate: 10,
		},
		DryRun:             true,
		ParentIdFieldNames: []string{"trace.parent_id", "parentId"},
		GetCollectionConfigVal: config.CollectionConfig{
			ShutdownDelay:       config.Duration(1 * time.Millisecond),
			EnableTraceLocality: true,
		},
	}
	transmission := &transmit.MockTransmission{}
	transmission.Start()
	defer transmission.Stop()
	peerTransmission := &transmit.MockTransmission{}
	peerTransmission.Start()
	defer peerTransmission.Stop()
	coll := newTestCollector(conf, transmission, peerTransmission)

	samplerFactory := &sample.SamplerFactory{
		Config: conf,
		Logger: &logger.NullLogger{},
	}
	sampler := samplerFactory.GetSamplerImplementationForKey("test", true)
	coll.SamplerFactory = samplerFactory
	c := cache.NewInMemCache(3, &metrics.NullMetrics{}, &logger.NullLogger{})
	coll.cache = c
	stc, err := newCache()
	assert.NoError(t, err, "lru cache should start")
	coll.sampleTraceCache = stc

	coll.incoming = make(chan *types.Span, 5)
	coll.fromPeer = make(chan *types.Span, 5)
	coll.outgoingTraces = make(chan sendableTrace, 5)
	coll.datasetSamplers = make(map[string]sample.Sampler)
	go coll.collect()
	go coll.sendTraces()

	defer coll.Stop()

	var traceID1 = "abc123"
	var traceID2 = "def456"
	var traceID3 = "ghi789"
	// sampling decisions based on trace ID
	sampleRate1, keepTraceID1, _, _ := sampler.GetSampleRate(&types.Trace{TraceID: traceID1})
	// would be dropped if dry run mode was not enabled
	assert.False(t, keepTraceID1)
	assert.Equal(t, uint(10), sampleRate1)
	sampleRate2, keepTraceID2, _, _ := sampler.GetSampleRate(&types.Trace{TraceID: traceID2})
	assert.True(t, keepTraceID2)
	assert.Equal(t, uint(10), sampleRate2)
	sampleRate3, keepTraceID3, _, _ := sampler.GetSampleRate(&types.Trace{TraceID: traceID3})
	// would be dropped if dry run mode was not enabled
	assert.False(t, keepTraceID3)
	assert.Equal(t, uint(10), sampleRate3)

	span := &types.Span{
		TraceID: traceID1,
		Event: types.Event{
			Data:   map[string]interface{}{},
			APIKey: legacyAPIKey,
		},
		IsRoot: true,
	}
	coll.AddSpan(span)

	// adding one span with no parent ID should:
	// * create the trace in the cache
	// * send the trace
	// * remove the trace from the cache
	events := transmission.GetBlock(1)
	require.Equal(t, 1, len(events), "adding a root span should send the span")
	assert.Equal(t, keepTraceID1, events[0].Data[config.DryRunFieldName], "config.DryRunFieldName should match sampling decision for its trace ID")
	assert.Nil(t, coll.getFromCache(traceID1), "after sending the span, it should be removed from the cache")

	// add a non-root span, create the trace in the cache
	span = &types.Span{
		TraceID: traceID2,
		Event: types.Event{
			Dataset: "aoeu",
			Data: map[string]interface{}{
				"trace.parent_id": "unused",
			},
			APIKey: legacyAPIKey,
		},
	}
	coll.AddSpanFromPeer(span)

	assert.Eventually(t, func() bool {
		return traceID2 == coll.getFromCache(traceID2).TraceID
	}, conf.GetTracesConfig().GetSendTickerValue()*6, conf.GetTracesConfig().GetSendTickerValue()*2, "after adding the span, we should have a trace in the cache with the right trace ID")

	span = &types.Span{
		TraceID: traceID2,
		Event: types.Event{
			Data:   map[string]interface{}{},
			APIKey: legacyAPIKey,
		},
		IsRoot: true,
	}
	coll.AddSpanFromPeer(span)

	// adding root span to send the trace
	events = transmission.GetBlock(2)
	require.Equal(t, 2, len(events), "adding another root span should send the span")
	// both spanscollectshould be marked with the sampling decision
	assert.Equal(t, keepTraceID2, events[0].Data[config.DryRunFieldName], "config.DryRunFieldName should match sampling decision for its trace ID")
	assert.Equal(t, keepTraceID2, events[1].Data[config.DryRunFieldName], "config.DryRunFieldName should match sampling decision for its trace ID")
	// check that meta value associated with dry run mode is properly applied
	assert.Equal(t, uint(10), events[0].Data["meta.dryrun.sample_rate"])
	// check expected sampleRate against span data
	assert.Equal(t, sampleRate1, events[0].Data["meta.dryrun.sample_rate"])
	assert.Equal(t, sampleRate2, events[1].Data["meta.dryrun.sample_rate"])

	span = &types.Span{
		TraceID: traceID3,
		Event: types.Event{
			Data:   map[string]interface{}{},
			APIKey: legacyAPIKey,
		},
		IsRoot: true,
	}
	coll.AddSpan(span)

	// adding one span with no parent ID should:
	// * create the trace in the cache
	// * send the trace
	// * remove the trace from the cache
	events = transmission.GetBlock(1)
	require.Equal(t, 1, len(events), "adding a root span should send the span")
	assert.Equal(t, keepTraceID3, events[0].Data[config.DryRunFieldName], "field should match sampling decision for its trace ID")
	assert.Nil(t, coll.getFromCache(traceID3), "after sending the span, it should be removed from the cache")

}

func TestCacheSizeReload(t *testing.T) {
	conf := &config.MockConfig{
		GetTracesConfigVal: config.TracesConfig{
			SendTicker:   config.Duration(2 * time.Millisecond),
			SendDelay:    config.Duration(1 * time.Millisecond),
			TraceTimeout: config.Duration(10 * time.Minute),
			MaxBatchSize: 500,
		},
		GetSamplerTypeVal: &config.DeterministicSamplerConfig{SampleRate: 1},
		GetCollectionConfigVal: config.CollectionConfig{
			CacheCapacity:       1,
			ShutdownDelay:       config.Duration(1 * time.Millisecond),
			EnableTraceLocality: true, // TODO: update this test once we decide the cache eviction strategy
		},
		ParentIdFieldNames: []string{"trace.parent_id", "parentId"},
		SampleCache: config.SampleCacheConfig{
			KeptSize:          100,
			DroppedSize:       100,
			SizeCheckInterval: config.Duration(1 * time.Second),
		},
	}

	transmission := &transmit.MockTransmission{}
	transmission.Start()
	defer transmission.Stop()
	peerTransmission := &transmit.MockTransmission{}
	peerTransmission.Start()
	defer peerTransmission.Stop()
	coll := newTestCollector(conf, transmission, peerTransmission)
	coll.Peers = &peer.MockPeers{}

	err := coll.Start()
	assert.NoError(t, err)
	defer coll.Stop()

	event := types.Event{
		Dataset: "dataset",
		Data: map[string]interface{}{
			"trace.parent_id": "1",
		},
		APIKey: legacyAPIKey,
	}

	err = coll.AddSpan(&types.Span{TraceID: "1", Event: event})
	assert.NoError(t, err)
	err = coll.AddSpan(&types.Span{TraceID: "2", Event: event})
	assert.NoError(t, err)

	assert.Len(t, transmission.GetBlock(1), 1, "expected one trace to be sent")

	conf.Mux.Lock()
	conf.GetCollectionConfigVal.CacheCapacity = 2
	conf.Mux.Unlock()
	conf.Reload()

	assert.Eventually(t, func() bool {
		coll.mutex.RLock()
		defer coll.mutex.RUnlock()
		return coll.cache.GetCacheCapacity() == 2
	}, 6*conf.GetTracesConfig().GetSendTickerValue(), conf.GetTracesConfig().GetSendTickerValue()*2, "cache size to change")

	err = coll.AddSpan(&types.Span{TraceID: "3", Event: event})
	assert.NoError(t, err)

	assert.Len(t, transmission.GetBlock(0), 0, "expected one trace to be sent")

	conf.Mux.Lock()
	conf.GetCollectionConfigVal.CacheCapacity = 1
	conf.Mux.Unlock()
	conf.Reload()

	assert.Len(t, transmission.GetBlock(1), 1, "expected another trace evicted and sent")
}

func TestSampleConfigReload(t *testing.T) {
	conf := &config.MockConfig{
		GetTracesConfigVal: config.TracesConfig{
			SendTicker:   config.Duration(2 * time.Millisecond),
			SendDelay:    config.Duration(1 * time.Millisecond),
			TraceTimeout: config.Duration(60 * time.Second),
			MaxBatchSize: 500,
		},
		GetSamplerTypeVal:      &config.DeterministicSamplerConfig{SampleRate: 1},
		ParentIdFieldNames:     []string{"trace.parent_id", "parentId"},
		GetCollectionConfigVal: config.CollectionConfig{CacheCapacity: 10, ShutdownDelay: config.Duration(1 * time.Millisecond)},
		SampleCache: config.SampleCacheConfig{
			KeptSize:          100,
			DroppedSize:       100,
			SizeCheckInterval: config.Duration(1 * time.Second),
		},
	}

	transmission := &transmit.MockTransmission{}
	transmission.Start()
	defer transmission.Stop()
	peerTransmission := &transmit.MockTransmission{}
	peerTransmission.Start()
	defer peerTransmission.Stop()
	coll := newTestCollector(conf, transmission, peerTransmission)

	err := coll.Start()
	assert.NoError(t, err)
	defer coll.Stop()

	dataset := "aoeu"

	span := &types.Span{
		TraceID: "1",
		Event: types.Event{
			Dataset: dataset,
			APIKey:  legacyAPIKey,
		},
		IsRoot: true,
	}

	coll.AddSpan(span)

	assert.Eventually(t, func() bool {
		coll.mutex.Lock()
		_, ok := coll.datasetSamplers[dataset]
		coll.mutex.Unlock()

		return ok
	}, conf.GetTracesConfig().GetTraceTimeout()*2, conf.GetTracesConfig().GetSendTickerValue())

	conf.Reload()

	assert.Eventually(t, func() bool {
		coll.mutex.Lock()
		_, ok := coll.datasetSamplers[dataset]
		coll.mutex.Unlock()
		return !ok
	}, conf.GetTracesConfig().GetTraceTimeout()*2, conf.GetTracesConfig().GetSendTickerValue())

	span = &types.Span{
		TraceID: "2",
		Event: types.Event{
			Dataset: dataset,
			APIKey:  legacyAPIKey,
		},
		IsRoot: true,
	}

	coll.AddSpan(span)

	assert.Eventually(t, func() bool {
		coll.mutex.Lock()
		_, ok := coll.datasetSamplers[dataset]
		coll.mutex.Unlock()
		return ok
	}, conf.GetTracesConfig().GetTraceTimeout()*2, conf.GetTracesConfig().GetSendTickerValue())
}

func TestStableMaxAlloc(t *testing.T) {
	conf := &config.MockConfig{
		GetTracesConfigVal: config.TracesConfig{
			SendTicker:   config.Duration(2 * time.Millisecond),
			SendDelay:    config.Duration(1 * time.Millisecond),
			TraceTimeout: config.Duration(10 * time.Minute),
			MaxBatchSize: 500,
		},
		GetSamplerTypeVal:  &config.DeterministicSamplerConfig{SampleRate: 1},
		ParentIdFieldNames: []string{"trace.parent_id", "parentId"},
		GetCollectionConfigVal: config.CollectionConfig{
			ShutdownDelay: config.Duration(1 * time.Millisecond),
			CacheCapacity: 1000,
		},
	}

	transmission := &transmit.MockTransmission{
		Capacity: 1000,
	}
	transmission.Start()
	defer transmission.Stop()
	peerTransmission := &transmit.MockTransmission{
		Capacity: 1000,
	}
	peerTransmission.Start()
	defer peerTransmission.Stop()
	coll := newTestCollector(conf, transmission, peerTransmission)

	spandata := make([]map[string]interface{}, 500)
	for i := 0; i < 500; i++ {
		spandata[i] = map[string]interface{}{
			"trace.parent_id": "unused",
			"id":              i,
			"str1":            strings.Repeat("abc", rand.Intn(100)+1),
			"str2":            strings.Repeat("def", rand.Intn(100)+1),
		}
	}

	c := cache.NewInMemCache(1000, &metrics.NullMetrics{}, &logger.NullLogger{})
	coll.cache = c
	stc, err := newCache()
	assert.NoError(t, err, "lru cache should start")
	coll.sampleTraceCache = stc

	coll.incoming = make(chan *types.Span, 1000)
	coll.fromPeer = make(chan *types.Span, 5)
	coll.outgoingTraces = make(chan sendableTrace, 500)
	coll.datasetSamplers = make(map[string]sample.Sampler)
	go coll.collect()
	go coll.sendTraces()

	defer coll.Stop()

	for i := 0; i < 500; i++ {
		span := &types.Span{
			TraceID: strconv.Itoa(i),
			Event: types.Event{
				Dataset: "aoeu",
				Data:    spandata[i],
				APIKey:  legacyAPIKey,
			},
		}
		if i < 3 {
			// add some spans that belongs to peer
			span.TraceID = peerTraceIDs[i]
			// add extrac data so that the peer traces have bigger
			// cache impact, which will get evicted first
			span.Data["extra_data"] = strings.Repeat("abc", 100)

		}
		coll.AddSpan(span)
	}

	for len(coll.incoming) > 0 {
		time.Sleep(conf.GetTracesConfig().GetSendTickerValue())
	}

	// Now there should be 500 traces in the cache.
	coll.mutex.Lock()
	assert.Equal(t, 500, len(coll.cache.GetAll()))

	// We want to induce an eviction event, so set MaxAlloc a bit below
	// our current post-GC alloc.
	runtime.GC()
	var mem runtime.MemStats
	runtime.ReadMemStats(&mem)
	// Set MaxAlloc, which should cause cache evictions.
	conf.GetCollectionConfigVal.MaxAlloc = config.MemorySize(mem.Alloc * 99 / 100)
	coll.mutex.Unlock()
	// wait for the cache to take some action
	var traces []*types.Trace
	for {
		coll.mutex.Lock()
		traces = coll.cache.GetAll()
		if len(traces) < 500 {
			break
		}
		coll.mutex.Unlock()

		time.Sleep(conf.GetTracesConfig().GetSendTickerValue())
	}

	assert.Equal(t, 1000, coll.cache.GetCacheCapacity(), "cache size shouldn't change")

	tracesLeft := len(traces)
	assert.Less(t, tracesLeft, 480, "should have sent some traces")
	assert.Greater(t, tracesLeft, 100, "should have NOT sent some traces")
	peerTracesLeft := 0
	for _, trace := range traces {
		if slices.Contains(peerTraceIDs, trace.TraceID) {
			peerTracesLeft++
		}
	}
	assert.Equal(t, 3, peerTracesLeft, "should have kept the peer traces")
	coll.mutex.Unlock()

	// We discarded the most costly spans, and sent them.
	assert.Equal(t, 500-len(traces), len(transmission.GetBlock(500-len(traces))), "should have sent traces that weren't kept")
}

func TestAddSpanNoBlock(t *testing.T) {
	conf := &config.MockConfig{
		GetTracesConfigVal: config.TracesConfig{
			SendTicker:   config.Duration(2 * time.Millisecond),
			SendDelay:    config.Duration(1 * time.Millisecond),
			TraceTimeout: config.Duration(10 * time.Minute),
			MaxBatchSize: 500,
		},
		GetSamplerTypeVal:  &config.DeterministicSamplerConfig{},
		ParentIdFieldNames: []string{"trace.parent_id", "parentId"},
		GetCollectionConfigVal: config.CollectionConfig{
			ShutdownDelay: config.Duration(1 * time.Millisecond),
			CacheCapacity: 10,
		},
	}

	transmission := &transmit.MockTransmission{}
	transmission.Start()
	defer transmission.Stop()
	peerTransmission := &transmit.MockTransmission{}
	peerTransmission.Start()
	defer peerTransmission.Stop()
	coll := newTestCollector(conf, transmission, peerTransmission)

	c := cache.NewInMemCache(10, &metrics.NullMetrics{}, &logger.NullLogger{})
	coll.cache = c
	stc, err := newCache()
	assert.NoError(t, err, "lru cache should start")
	coll.sampleTraceCache = stc

	coll.incoming = make(chan *types.Span, 3)
	coll.fromPeer = make(chan *types.Span, 3)
	coll.datasetSamplers = make(map[string]sample.Sampler)

	// Don't start collect(), so the queues are never drained
	span := &types.Span{
		TraceID: "1",
		Event: types.Event{
			Dataset: "aoeu",
			APIKey:  legacyAPIKey,
		},
	}

	for i := 0; i < 3; i++ {
		err := coll.AddSpan(span)
		assert.NoError(t, err)
		err = coll.AddSpanFromPeer(span)
		assert.NoError(t, err)
	}

	err = coll.AddSpan(span)
	assert.Error(t, err)
	err = coll.AddSpanFromPeer(span)
	assert.Error(t, err)
}

func TestDependencyInjection(t *testing.T) {
	var g inject.Graph
	err := g.Provide(
		&inject.Object{Value: &InMemCollector{}},
		&inject.Object{Value: &config.MockConfig{}},
		&inject.Object{Value: &logger.NullLogger{}},
		&inject.Object{Value: noop.NewTracerProvider().Tracer("test"), Name: "tracer"},
		&inject.Object{Value: clockwork.NewRealClock()},
		&inject.Object{Value: &health.Health{}},
		&inject.Object{Value: &sharder.SingleServerSharder{}},
		&inject.Object{Value: &transmit.MockTransmission{}, Name: "upstreamTransmission"},
		&inject.Object{Value: &transmit.MockTransmission{}, Name: "peerTransmission"},
		&inject.Object{Value: &pubsub.LocalPubSub{}},
		&inject.Object{Value: &metrics.NullMetrics{}, Name: "genericMetrics"},
		&inject.Object{Value: &metrics.NullMetrics{}, Name: "metrics"},
		&inject.Object{Value: &sample.SamplerFactory{}},
		&inject.Object{Value: &MockStressReliever{}, Name: "stressRelief"},
		&inject.Object{Value: &peer.MockPeers{}},
	)
	if err != nil {
		t.Error(err)
	}
	if err := g.Populate(); err != nil {
		t.Error(err)
	}
}

// TestAddCountsToRoot tests that adding a root span winds up with a trace object in
// the cache and that trace gets span count, span event count, span link count, and event count added to it
// This test also makes sure that AddCountsToRoot overrides the AddSpanCountToRoot config.
func TestAddCountsToRoot(t *testing.T) {
	conf := &config.MockConfig{
		GetTracesConfigVal: config.TracesConfig{
			SendTicker:   config.Duration(2 * time.Millisecond),
			SendDelay:    config.Duration(1 * time.Millisecond),
			TraceTimeout: config.Duration(60 * time.Second),
			MaxBatchSize: 500,
		},
		GetSamplerTypeVal:  &config.DeterministicSamplerConfig{SampleRate: 1},
		AddSpanCountToRoot: true,
		AddCountsToRoot:    true,
		ParentIdFieldNames: []string{"trace.parent_id", "parentId"},
		GetCollectionConfigVal: config.CollectionConfig{
			ShutdownDelay: config.Duration(1 * time.Millisecond),
			CacheCapacity: 3,
		},
	}

	transmission := &transmit.MockTransmission{}
	transmission.Start()
	defer transmission.Stop()
	peerTransmission := &transmit.MockTransmission{}
	peerTransmission.Start()
	defer peerTransmission.Stop()
	coll := newTestCollector(conf, transmission, peerTransmission)

	c := cache.NewInMemCache(3, &metrics.NullMetrics{}, &logger.NullLogger{})
	coll.cache = c
	stc, err := newCache()
	assert.NoError(t, err, "lru cache should start")
	coll.sampleTraceCache = stc

	coll.incoming = make(chan *types.Span, 5)
	coll.fromPeer = make(chan *types.Span, 5)
	coll.outgoingTraces = make(chan sendableTrace, 5)
	coll.datasetSamplers = make(map[string]sample.Sampler)
	go coll.collect()
	go coll.sendTraces()

	defer coll.Stop()

	var traceID = "mytrace"
	for i := 0; i < 4; i++ {
		span := &types.Span{
			TraceID: traceID,
			Event: types.Event{
				Dataset: "aoeu",
				Data: map[string]interface{}{
					"trace.parent_id": "unused",
				},
				APIKey: legacyAPIKey,
			},
		}
		switch i {
		case 0, 1:
			span.Data["meta.annotation_type"] = "span_event"
			span.Data["meta.refinery.min_span"] = true
		case 2:
			span.Data["meta.annotation_type"] = "link"
		}
		coll.AddSpanFromPeer(span)
	}

	// ok now let's add the root span and verify that both got sent
	rootSpan := &types.Span{
		TraceID: traceID,
		Event: types.Event{
			Dataset: "aoeu",
			Data:    map[string]interface{}{},
			APIKey:  legacyAPIKey,
		},
		IsRoot: true,
	}
	coll.AddSpan(rootSpan)
<<<<<<< HEAD
	assert.EventuallyWithT(t, func(collect *assert.CollectT) {
		assert.Nil(collect, coll.getFromCache(traceID), "after adding a leaf and root span, it should be removed from the cache")
		transmission.Mux.RLock()
		defer transmission.Mux.RUnlock()
		for _, event := range transmission.Events {
			fmt.Printf("event: %+v\n", event)
		}
		assert.Equal(collect, 3, len(transmission.Events), "adding a root span should send all spans in the trace")
		assert.Equal(collect, nil, transmission.Events[0].Data["meta.span_count"], "child span metadata should NOT be populated with span count")
		assert.Equal(collect, nil, transmission.Events[1].Data["meta.span_count"], "child span metadata should NOT be populated with span count")
		assert.Equal(collect, nil, transmission.Events[1].Data["meta.span_event_count"], "child span metadata should NOT be populated with span event count")
		assert.Equal(collect, nil, transmission.Events[1].Data["meta.span_link_count"], "child span metadata should NOT be populated with span link count")
		assert.Equal(collect, nil, transmission.Events[1].Data["meta.event_count"], "child span metadata should NOT be populated with event count")
		assert.Equal(collect, int64(2), transmission.Events[2].Data["meta.span_count"], "root span metadata should be populated with span count")
		assert.Equal(collect, int64(2), transmission.Events[2].Data["meta.span_event_count"], "root span metadata should be populated with span event count")
		assert.Equal(collect, int64(1), transmission.Events[2].Data["meta.span_link_count"], "root span metadata should be populated with span link count")
		assert.Equal(collect, int64(5), transmission.Events[2].Data["meta.event_count"], "root span metadata should be populated with event count")
	}, conf.GetTracesConfig().GetSendTickerValue()*6, conf.GetTracesConfig().GetSendTickerValue()*2)
=======
	events := transmission.GetBlock(5)
	assert.Equal(t, 5, len(events), "adding a root span should send all spans in the trace")
	assert.Equal(t, nil, events[0].Data["meta.span_count"], "child span metadata should NOT be populated with span count")
	assert.Equal(t, nil, events[1].Data["meta.span_count"], "child span metadata should NOT be populated with span count")
	assert.Equal(t, nil, events[1].Data["meta.span_event_count"], "child span metadata should NOT be populated with span event count")
	assert.Equal(t, nil, events[1].Data["meta.span_link_count"], "child span metadata should NOT be populated with span link count")
	assert.Equal(t, nil, events[1].Data["meta.event_count"], "child span metadata should NOT be populated with event count")
	assert.Equal(t, int64(2), events[4].Data["meta.span_count"], "root span metadata should be populated with span count")
	assert.Equal(t, int64(2), events[4].Data["meta.span_event_count"], "root span metadata should be populated with span event count")
	assert.Equal(t, int64(1), events[4].Data["meta.span_link_count"], "root span metadata should be populated with span link count")
	assert.Equal(t, int64(5), events[4].Data["meta.event_count"], "root span metadata should be populated with event count")
	assert.Nil(t, coll.getFromCache(traceID), "after adding a leaf and root span, it should be removed from the cache")
>>>>>>> 21a8449f

	assert.Nil(t, coll.getFromCache(traceID), "after adding a leaf and root span, it should be removed from the cache")

	// we need to put the assertions in a closure to make sure that the lock is released even if the assertions fail before coll.Stop()
	func() {
		transmission.Mux.RLock()
		defer transmission.Mux.RUnlock()
		assert.Equal(t, 3, len(transmission.Events), "adding a root span should send all spans in the trace")
		assert.Equal(t, nil, transmission.Events[0].Data["meta.span_count"], "child span metadata should NOT be populated with span count")
		assert.Equal(t, nil, transmission.Events[1].Data["meta.span_count"], "child span metadata should NOT be populated with span count")
		assert.Equal(t, nil, transmission.Events[1].Data["meta.span_event_count"], "child span metadata should NOT be populated with span event count")
		assert.Equal(t, nil, transmission.Events[1].Data["meta.span_link_count"], "child span metadata should NOT be populated with span link count")
		assert.Equal(t, nil, transmission.Events[1].Data["meta.event_count"], "child span metadata should NOT be populated with event count")
		assert.Equal(t, int64(2), transmission.Events[2].Data["meta.span_count"], "root span metadata should be populated with span count")
		assert.Equal(t, int64(2), transmission.Events[2].Data["meta.span_event_count"], "root span metadata should be populated with span event count")
		assert.Equal(t, int64(1), transmission.Events[2].Data["meta.span_link_count"], "root span metadata should be populated with span link count")
		assert.Equal(t, int64(5), transmission.Events[2].Data["meta.event_count"], "root span metadata should be populated with event count")
	}()
}

// TestLateRootGetsCounts tests that the root span gets decorated with the right counts
// even if the trace had already been sent
func TestLateRootGetsCounts(t *testing.T) {
	conf := &config.MockConfig{
		GetTracesConfigVal: config.TracesConfig{
			SendTicker:   config.Duration(2 * time.Millisecond),
			SendDelay:    config.Duration(1 * time.Millisecond),
			TraceTimeout: config.Duration(5 * time.Millisecond),
			MaxBatchSize: 500,
		},
		GetSamplerTypeVal:    &config.DeterministicSamplerConfig{SampleRate: 1},
		AddSpanCountToRoot:   true,
		AddCountsToRoot:      true,
		ParentIdFieldNames:   []string{"trace.parent_id", "parentId"},
		AddRuleReasonToTrace: true,
		GetCollectionConfigVal: config.CollectionConfig{
			ShutdownDelay: config.Duration(1 * time.Millisecond),
		},
	}

	transmission := &transmit.MockTransmission{}
	transmission.Start()
	defer transmission.Stop()
	peerTransmission := &transmit.MockTransmission{}
	peerTransmission.Start()
	defer peerTransmission.Stop()
	coll := newTestCollector(conf, transmission, peerTransmission)

	c := cache.NewInMemCache(3, &metrics.NullMetrics{}, &logger.NullLogger{})
	coll.cache = c
	stc, err := newCache()
	assert.NoError(t, err, "lru cache should start")
	coll.sampleTraceCache = stc

	coll.incoming = make(chan *types.Span, 5)
	coll.fromPeer = make(chan *types.Span, 5)
	coll.outgoingTraces = make(chan sendableTrace, 5)
	coll.datasetSamplers = make(map[string]sample.Sampler)
	go coll.collect()
	go coll.sendTraces()
	defer coll.Stop()

	var traceID = "mytrace"

	for i := 0; i < 4; i++ {
		span := &types.Span{
			TraceID: traceID,
			Event: types.Event{
				Dataset: "aoeu",
				Data: map[string]interface{}{
					"trace.parent_id": "unused",
				},
				APIKey: legacyAPIKey,
			},
		}
		switch i {
		case 0, 1:
			span.Data["meta.annotation_type"] = "span_event"
		case 2:
			span.Data["meta.annotation_type"] = "link"
			span.Data["meta.refinery.min_span"] = true
		}
		coll.AddSpanFromPeer(span)
	}

<<<<<<< HEAD
	assert.EventuallyWithT(t, func(collect *assert.CollectT) {
		trace := coll.getFromCache(traceID)
		assert.Nil(collect, trace, "trace should have been sent although the root span hasn't arrived")
		transmission.Mux.RLock()
		assert.Equal(collect, 3, len(transmission.Events), "adding a non-root span and waiting should send the span")
		transmission.Mux.RUnlock()
	}, conf.GetTracesConfig().GetSendTickerValue()*12, conf.GetTracesConfig().GetSendTickerValue()*3)
=======
	childSpans := transmission.GetBlock(4)
	assert.Equal(t, 4, len(childSpans), "adding a non-root span and waiting should send the span")
	assert.Equal(t, nil, childSpans[0].Data["meta.span_count"], "child span metadata should NOT be populated with span count")
	assert.Equal(t, nil, childSpans[1].Data["meta.span_count"], "child span metadata should NOT be populated with span count")
	assert.Equal(t, nil, childSpans[1].Data["meta.span_event_count"], "child span metadata should NOT be populated with span event count")
	assert.Equal(t, nil, childSpans[1].Data["meta.span_link_count"], "child span metadata should NOT be populated with span link count")
	assert.Equal(t, nil, childSpans[1].Data["meta.event_count"], "child span metadata should NOT be populated with event count")
	trace := coll.getFromCache(traceID)
	assert.Nil(t, trace, "trace should have been sent although the root span hasn't arrived")
>>>>>>> 21a8449f

	// now we add the root span and verify that both got sent and that the root span had the span count
	rootSpan := &types.Span{
		TraceID: traceID,
		Event: types.Event{
			Dataset: "aoeu",
			Data:    map[string]interface{}{},
			APIKey:  legacyAPIKey,
		},
		IsRoot: true,
	}
	coll.AddSpan(rootSpan)

<<<<<<< HEAD
	assert.EventuallyWithT(t, func(collect *assert.CollectT) {
		transmission.Mux.RLock()
		defer transmission.Mux.RUnlock()
		assert.Equal(t, 4, len(transmission.Events), "adding a root span should send all spans in the trace")
		assert.Equal(t, nil, transmission.Events[0].Data["meta.span_count"], "child span metadata should NOT be populated with span count")
		assert.Equal(t, nil, transmission.Events[1].Data["meta.span_count"], "child span metadata should NOT be populated with span count")
		assert.Equal(t, nil, transmission.Events[1].Data["meta.span_event_count"], "child span metadata should NOT be populated with span event count")
		assert.Equal(t, nil, transmission.Events[1].Data["meta.span_link_count"], "child span metadata should NOT be populated with span link count")
		assert.Equal(t, nil, transmission.Events[1].Data["meta.event_count"], "child span metadata should NOT be populated with event count")
		assert.Equal(t, int64(2), transmission.Events[3].Data["meta.span_count"], "root span metadata should be populated with span count")
		assert.Equal(t, int64(2), transmission.Events[3].Data["meta.span_event_count"], "root span metadata should be populated with span event count")
		assert.Equal(t, int64(1), transmission.Events[3].Data["meta.span_link_count"], "root span metadata should be populated with span link count")
		assert.Equal(t, int64(5), transmission.Events[3].Data["meta.event_count"], "root span metadata should be populated with event count")
		assert.Equal(t, "deterministic/always - late arriving span", transmission.Events[3].Data["meta.refinery.reason"], "late spans should have meta.refinery.reason set to rules + late arriving span.")
	}, conf.GetTracesConfig().GetSendTickerValue()*6, conf.GetTracesConfig().GetSendTickerValue()*2)
=======
	event := transmission.GetBlock(1)
	assert.Equal(t, 1, len(event), "adding a root span should send all spans in the trace")
	assert.Equal(t, int64(2), event[0].Data["meta.span_count"], "root span metadata should be populated with span count")
	assert.Equal(t, int64(2), event[0].Data["meta.span_event_count"], "root span metadata should be populated with span event count")
	assert.Equal(t, int64(1), event[0].Data["meta.span_link_count"], "root span metadata should be populated with span link count")
	assert.Equal(t, int64(5), event[0].Data["meta.event_count"], "root span metadata should be populated with event count")
	assert.Equal(t, "deterministic/always - late arriving span", event[0].Data["meta.refinery.reason"], "late spans should have meta.refinery.reason set to rules + late arriving span.")
	assert.Nil(t, coll.getFromCache(traceID), "after adding a leaf and root span, it should be removed from the cache")
>>>>>>> 21a8449f

	assert.Nil(t, coll.getFromCache(traceID), "after adding a leaf and root span, it should be removed from the cache")
}

// TestAddSpanCount tests that adding a root span winds up with a trace object in
// the cache and that that trace gets span count added to it
func TestAddSpanCount(t *testing.T) {
	conf := &config.MockConfig{
		GetTracesConfigVal: config.TracesConfig{
			SendTicker:   config.Duration(2 * time.Millisecond),
			SendDelay:    config.Duration(1 * time.Millisecond),
			TraceTimeout: config.Duration(60 * time.Second),
			MaxBatchSize: 500,
		},
		GetSamplerTypeVal:  &config.DeterministicSamplerConfig{SampleRate: 1},
		AddSpanCountToRoot: true,
		ParentIdFieldNames: []string{"trace.parent_id", "parentId"},
		GetCollectionConfigVal: config.CollectionConfig{
			ShutdownDelay: config.Duration(1 * time.Millisecond),
		},
	}
	transmission := &transmit.MockTransmission{}
	transmission.Start()
	defer transmission.Stop()
	peerTransmission := &transmit.MockTransmission{}
	peerTransmission.Start()
	defer peerTransmission.Stop()
	coll := newTestCollector(conf, transmission, peerTransmission)

	c := cache.NewInMemCache(3, &metrics.NullMetrics{}, &logger.NullLogger{})
	coll.cache = c
	stc, err := newCache()
	assert.NoError(t, err, "lru cache should start")
	coll.sampleTraceCache = stc

	coll.incoming = make(chan *types.Span, 5)
	coll.fromPeer = make(chan *types.Span, 5)
	coll.outgoingTraces = make(chan sendableTrace, 5)
	coll.datasetSamplers = make(map[string]sample.Sampler)
	go coll.collect()
	go coll.sendTraces()

	defer coll.Stop()

	var traceID = "mytrace"

	span := &types.Span{
		TraceID: traceID,
		Event: types.Event{
			Dataset: "aoeu",
			Data: map[string]interface{}{
				"trace.parent_id": "unused",
			},
			APIKey: legacyAPIKey,
		},
	}
	decisionSpan := &types.Span{
		TraceID: traceID,
		Event: types.Event{
			Dataset: "aoeu",
			Data: map[string]interface{}{
				"trace.parent_id":        "unused",
				"meta.refinery.min_span": true,
			},
			APIKey: legacyAPIKey,
		},
	}
	coll.AddSpanFromPeer(span)
	coll.AddSpanFromPeer(decisionSpan)

	assert.EventuallyWithT(t, func(collect *assert.CollectT) {
		assert.Equal(collect, traceID, coll.getFromCache(traceID).TraceID, "after adding the span, we should have a trace in the cache with the right trace ID")
	}, conf.GetTracesConfig().GetSendTickerValue()*6, conf.GetTracesConfig().GetSendTickerValue()*2)
	assert.Equal(t, 0, len(transmission.GetBlock(0)), "adding a non-root span should not yet send the span")

	// ok now let's add the root span and verify that both got sent
	rootSpan := &types.Span{
		TraceID: traceID,
		Event: types.Event{
			Dataset: "aoeu",
			Data:    map[string]interface{}{},
			APIKey:  legacyAPIKey,
		},
		IsRoot: true,
	}
	coll.AddSpan(rootSpan)

<<<<<<< HEAD
	assert.EventuallyWithT(t, func(collect *assert.CollectT) {
		assert.Nil(collect, coll.getFromCache(traceID), "after adding a leaf and root span, it should be removed from the cache")
		transmission.Mux.RLock()
		defer transmission.Mux.RUnlock()
		assert.Equal(collect, 2, len(transmission.Events), "adding a root span should send all spans in the trace")
		assert.Equal(collect, nil, transmission.Events[0].Data["meta.span_count"], "child span metadata should NOT be populated with span count")
		assert.Equal(collect, int64(3), transmission.Events[1].Data["meta.span_count"], "root span metadata should be populated with span count")
	}, conf.GetTracesConfig().GetSendTickerValue()*6, conf.GetTracesConfig().GetSendTickerValue()*2)
=======
	events := transmission.GetBlock(2)
	assert.Equal(t, 2, len(events), "adding a root span should send all spans in the trace")
	assert.Equal(t, nil, events[0].Data["meta.span_count"], "child span metadata should NOT be populated with span count")
	assert.Equal(t, int64(3), events[1].Data["meta.span_count"], "root span metadata should be populated with span count")
	assert.Nil(t, coll.getFromCache(traceID), "after adding a leaf and root span, it should be removed from the cache")

>>>>>>> 21a8449f
}

// TestLateRootGetsSpanCount tests that the root span gets decorated with the right span count
// even if the trace had already been sent
func TestLateRootGetsSpanCount(t *testing.T) {
	conf := &config.MockConfig{
		GetTracesConfigVal: config.TracesConfig{
			SendTicker:   config.Duration(2 * time.Millisecond),
			SendDelay:    config.Duration(1 * time.Millisecond),
			TraceTimeout: config.Duration(5 * time.Millisecond),
			MaxBatchSize: 500,
		},
		GetSamplerTypeVal:    &config.DeterministicSamplerConfig{SampleRate: 1},
		AddSpanCountToRoot:   true,
		ParentIdFieldNames:   []string{"trace.parent_id", "parentId"},
		AddRuleReasonToTrace: true,
		GetCollectionConfigVal: config.CollectionConfig{
			ShutdownDelay: config.Duration(1 * time.Millisecond),
		},
	}
	transmission := &transmit.MockTransmission{}
	transmission.Start()
	defer transmission.Stop()
	peerTransmission := &transmit.MockTransmission{}
	peerTransmission.Start()
	defer peerTransmission.Stop()
	coll := newTestCollector(conf, transmission, peerTransmission)

	c := cache.NewInMemCache(3, &metrics.NullMetrics{}, &logger.NullLogger{})
	coll.cache = c
	stc, err := newCache()
	assert.NoError(t, err, "lru cache should start")
	coll.sampleTraceCache = stc

	coll.incoming = make(chan *types.Span, 5)
	coll.fromPeer = make(chan *types.Span, 5)
	coll.outgoingTraces = make(chan sendableTrace, 5)
	coll.datasetSamplers = make(map[string]sample.Sampler)
	go coll.collect()
	go coll.sendTraces()

	defer coll.Stop()

	var traceID = "mytrace"

	span := &types.Span{
		TraceID: traceID,
		Event: types.Event{
			Dataset: "aoeu",
			Data: map[string]interface{}{
				"trace.parent_id": "unused",
			},
			APIKey: legacyAPIKey,
		},
	}
	coll.AddSpanFromPeer(span)

	childSpans := transmission.GetBlock(1)
	assert.Equal(t, 1, len(childSpans), "adding a non-root span and waiting should send the span")
	assert.Equal(t, nil, childSpans[0].Data["meta.span_count"], "child span metadata should NOT be populated with span count")

	// now we add the root span and verify that both got sent and that the root span had the span count
	rootSpan := &types.Span{
		TraceID: traceID,
		Event: types.Event{
			Dataset: "aoeu",
			Data:    map[string]interface{}{},
			APIKey:  legacyAPIKey,
		},
		IsRoot: true,
	}
	coll.AddSpan(rootSpan)

	events := transmission.GetBlock(1)
	assert.Equal(t, 1, len(events), "adding a root span should send all spans in the trace")
	assert.Equal(t, int64(2), events[0].Data["meta.span_count"], "root span metadata should be populated with span count")
	assert.Equal(t, "deterministic/always - late arriving span", events[0].Data["meta.refinery.reason"], "late spans should have meta.refinery.reason set to late.")

	assert.Nil(t, coll.getFromCache(traceID), "after adding a leaf and root span, it should be removed from the cache")
}

// TestLateRootNotDecorated tests that spans do not get decorated with 'meta.refinery.reason' meta field
// if the AddRuleReasonToTrace attribute not set in config
func TestLateSpanNotDecorated(t *testing.T) {
	conf := &config.MockConfig{
		GetTracesConfigVal: config.TracesConfig{
			SendTicker:   config.Duration(2 * time.Millisecond),
			SendDelay:    config.Duration(1 * time.Millisecond),
			TraceTimeout: config.Duration(5 * time.Minute),
			MaxBatchSize: 500,
		},
		GetSamplerTypeVal:  &config.DeterministicSamplerConfig{SampleRate: 1},
		ParentIdFieldNames: []string{"trace.parent_id", "parentId"},
		GetCollectionConfigVal: config.CollectionConfig{
			ShutdownDelay: config.Duration(1 * time.Millisecond),
		},
	}

	transmission := &transmit.MockTransmission{}
	transmission.Start()
	defer transmission.Stop()
	peerTransmission := &transmit.MockTransmission{}
	peerTransmission.Start()
	defer peerTransmission.Stop()
	coll := newTestCollector(conf, transmission, peerTransmission)

	c := cache.NewInMemCache(3, &metrics.NullMetrics{}, &logger.NullLogger{})
	coll.cache = c
	stc, err := newCache()
	assert.NoError(t, err, "lru cache should start")
	coll.sampleTraceCache = stc

	coll.incoming = make(chan *types.Span, 5)
	coll.fromPeer = make(chan *types.Span, 5)
	coll.outgoingTraces = make(chan sendableTrace, 5)
	coll.datasetSamplers = make(map[string]sample.Sampler)
	go coll.collect()
	go coll.sendTraces()

	defer coll.Stop()

	var traceID = "traceABC"

	span := &types.Span{
		TraceID: traceID,
		Event: types.Event{
			Dataset: "aoeu",
			Data: map[string]interface{}{
				"trace.parent_id": "unused",
			},
			APIKey: legacyAPIKey,
		},
	}
	coll.AddSpanFromPeer(span)

	rootSpan := &types.Span{
		TraceID: traceID,
		Event: types.Event{
			Dataset: "aoeu",
			Data:    map[string]interface{}{},
			APIKey:  legacyAPIKey,
		},
		IsRoot: true,
	}
	coll.AddSpan(rootSpan)

<<<<<<< HEAD
	assert.EventuallyWithT(t, func(c *assert.CollectT) {
		transmission.Mux.RLock()
		defer transmission.Mux.RUnlock()

		assert.Equal(c, 2, len(transmission.Events), "adding a root span should send all spans in the trace")
		if len(transmission.Events) == 2 {
			assert.Equal(c, nil, transmission.Events[1].Data["meta.refinery.reason"], "late span should not have meta.refinery.reason set to late")
		}
	}, 5*time.Second, conf.GetTracesConfig().GetSendTickerValue())
=======
	events := transmission.GetBlock(2)
	assert.Equal(t, 2, len(events), "adding a root span should send all spans in the trace")
	if len(events) == 2 {
		assert.Equal(t, nil, events[1].Data["meta.refinery.reason"], "late span should not have meta.refinery.reason set to late")
	}
>>>>>>> 21a8449f
}

func TestAddAdditionalAttributes(t *testing.T) {
	conf := &config.MockConfig{
		GetTracesConfigVal: config.TracesConfig{
			SendTicker:   config.Duration(2 * time.Millisecond),
			SendDelay:    config.Duration(1 * time.Millisecond),
			TraceTimeout: config.Duration(60 * time.Second),
			MaxBatchSize: 500,
		},
		GetSamplerTypeVal: &config.DeterministicSamplerConfig{SampleRate: 1},
		AdditionalAttributes: map[string]string{
			"name":  "foo",
			"other": "bar",
		},
		GetCollectionConfigVal: config.CollectionConfig{
			ShutdownDelay: config.Duration(1 * time.Millisecond),
		},
	}
	transmission := &transmit.MockTransmission{}
	transmission.Start()
	defer transmission.Stop()
	peerTransmission := &transmit.MockTransmission{}
	peerTransmission.Start()
	defer transmission.Stop()
	coll := newTestCollector(conf, transmission, peerTransmission)

	c := cache.NewInMemCache(3, &metrics.NullMetrics{}, &logger.NullLogger{})
	coll.cache = c
	stc, err := newCache()
	assert.NoError(t, err, "lru cache should start")
	coll.sampleTraceCache = stc

	coll.incoming = make(chan *types.Span, 5)
	coll.fromPeer = make(chan *types.Span, 5)
	coll.outgoingTraces = make(chan sendableTrace, 5)
	coll.datasetSamplers = make(map[string]sample.Sampler)
	go coll.collect()
	go coll.sendTraces()

	defer coll.Stop()

	var traceID = "trace123"

	span := &types.Span{
		TraceID: traceID,
		Event: types.Event{
			Dataset: "aoeu",
			Data: map[string]interface{}{
				"trace.parent_id": "unused",
			},
			APIKey: legacyAPIKey,
		},
	}
	coll.AddSpanFromPeer(span)
	time.Sleep(conf.GetTracesConfig().GetSendTickerValue() * 3)

	rootSpan := &types.Span{
		TraceID: traceID,
		Event: types.Event{
			Dataset: "aoeu",
			Data:    map[string]interface{}{},
			APIKey:  legacyAPIKey,
		},
		IsRoot: true,
	}
	coll.AddSpan(rootSpan)

	events := transmission.GetBlock(2)
	assert.Equal(t, 2, len(events), "should be some events transmitted")
	assert.Equal(t, "foo", events[0].Data["name"], "new attribute should appear in data")
	assert.Equal(t, "bar", events[0].Data["other"], "new attribute should appear in data")

	assert.EventuallyWithT(t, func(collect *assert.CollectT) {
		transmission.Mux.RLock()
		defer transmission.Mux.RUnlock()
		assert.Equal(t, 2, len(transmission.Events), "should be some events transmitted")
		assert.Equal(t, "foo", transmission.Events[0].Data["name"], "new attribute should appear in data")
		assert.Equal(t, "bar", transmission.Events[0].Data["other"], "new attribute should appear in data")

	}, 8*conf.GetTracesConfig().GetSendTickerValue(), conf.GetTracesConfig().GetSendTickerValue()*2)
}

func TestStressReliefSampleRate(t *testing.T) {
	conf := &config.MockConfig{
		GetTracesConfigVal: config.TracesConfig{
			SendTicker:   config.Duration(2 * time.Millisecond),
			SendDelay:    config.Duration(1 * time.Millisecond),
			TraceTimeout: config.Duration(5 * time.Minute),
			MaxBatchSize: 500,
		},
		GetSamplerTypeVal:  &config.DeterministicSamplerConfig{SampleRate: 1},
		ParentIdFieldNames: []string{"trace.parent_id", "parentId"},
		GetCollectionConfigVal: config.CollectionConfig{
			ShutdownDelay: config.Duration(1 * time.Millisecond),
		},
	}

	transmission := &transmit.MockTransmission{}
	transmission.Start()
	defer transmission.Stop()
	peerTransmission := &transmit.MockTransmission{}
	peerTransmission.Start()
	defer peerTransmission.Stop()
	coll := newTestCollector(conf, transmission, peerTransmission)

	stc, err := newCache()
	assert.NoError(t, err, "lru cache should start")
	coll.sampleTraceCache = stc

	var traceID = "traceABC"

	span := &types.Span{
		TraceID: traceID,
		Event: types.Event{
			Dataset: "aoeu",
			Data: map[string]interface{}{
				"trace.parent_id": "unused",
			},
			APIKey: legacyAPIKey,
		},
	}
	coll.StressRelief = &MockStressReliever{
		IsStressed:              true,
		SampleDeterministically: true,
		ShouldKeep:              true,
		SampleRate:              100,
	}
	processed, kept := coll.ProcessSpanImmediately(span)
	require.True(t, processed)
	require.True(t, kept)

	tr, _, found := coll.sampleTraceCache.CheckTrace(traceID)
	require.True(t, found)
	require.NotNil(t, tr)
	assert.Equal(t, uint(100), tr.Rate())

	events := transmission.GetBlock(1)
	assert.Equal(t, 1, len(events), "span should immediately be sent during stress relief")
	assert.Equal(t, uint(100), events[0].SampleRate)

	rootSpan := &types.Span{
		TraceID: traceID,
		Event: types.Event{
			Dataset:    "aoeu",
			Data:       map[string]interface{}{},
			APIKey:     legacyAPIKey,
			SampleRate: 10,
		},
		IsRoot: true,
	}

	processed2, kept2 := coll.ProcessSpanImmediately(rootSpan)
	require.True(t, processed2)
	require.True(t, kept2)

	tr2, _, found2 := coll.sampleTraceCache.CheckTrace(traceID)
	require.True(t, found2)
	require.NotNil(t, tr2)
	assert.Equal(t, uint(100), tr2.Rate())
	eventsWithRoot := transmission.GetBlock(1)
	assert.Equal(t, 1, len(eventsWithRoot), "span should immediately be sent during stress relief")
	assert.Equal(t, uint(1000), eventsWithRoot[0].SampleRate)
}

// TestStressReliefDecorateHostname tests that the span gets decorated with hostname if
// StressReliefMode is active
func TestStressReliefDecorateHostname(t *testing.T) {
	conf := &config.MockConfig{
		GetTracesConfigVal: config.TracesConfig{
			SendTicker:   config.Duration(2 * time.Millisecond),
			SendDelay:    config.Duration(1 * time.Millisecond),
			TraceTimeout: config.Duration(5 * time.Minute),
			MaxBatchSize: 500,
		},
		GetSamplerTypeVal:  &config.DeterministicSamplerConfig{SampleRate: 1},
		ParentIdFieldNames: []string{"trace.parent_id", "parentId"},
		StressRelief: config.StressReliefConfig{
			Mode:              "monitor",
			ActivationLevel:   75,
			DeactivationLevel: 25,
			SamplingRate:      100,
		},
		GetCollectionConfigVal: config.CollectionConfig{
			ShutdownDelay: config.Duration(1 * time.Millisecond),
		},
	}

	transmission := &transmit.MockTransmission{}
	transmission.Start()
	defer transmission.Stop()
	peerTransmission := &transmit.MockTransmission{}
	peerTransmission.Start()
	defer peerTransmission.Stop()
	coll := newTestCollector(conf, transmission, peerTransmission)

	coll.hostname = "host123"
	c := cache.NewInMemCache(3, &metrics.NullMetrics{}, &logger.NullLogger{})
	coll.cache = c
	stc, err := newCache()
	assert.NoError(t, err, "lru cache should start")
	coll.sampleTraceCache = stc

	coll.incoming = make(chan *types.Span, 5)
	coll.fromPeer = make(chan *types.Span, 5)
	coll.outgoingTraces = make(chan sendableTrace, 5)
	coll.datasetSamplers = make(map[string]sample.Sampler)
	go coll.collect()
	go coll.sendTraces()

	defer coll.Stop()

	var traceID = "traceABC"

	span := &types.Span{
		TraceID: traceID,
		Event: types.Event{
			Dataset: "aoeu",
			Data: map[string]interface{}{
				"trace.parent_id": "unused",
			},
			APIKey: legacyAPIKey,
		},
	}
	coll.AddSpanFromPeer(span)

	rootSpan := &types.Span{
		TraceID: traceID,
		Event: types.Event{
			Dataset: "aoeu",
			Data:    map[string]interface{}{},
			APIKey:  legacyAPIKey,
		},
		IsRoot: true,
	}
	coll.AddSpan(rootSpan)

	events := transmission.GetBlock(2)
	assert.Equal(t, 2, len(events), "adding a root span should send all spans in the trace")
	assert.Equal(t, "host123", events[1].Data["meta.refinery.local_hostname"])

}

func TestSpanWithRuleReasons(t *testing.T) {
	conf := &config.MockConfig{
		GetTracesConfigVal: config.TracesConfig{
			SendTicker:   config.Duration(2 * time.Millisecond),
			SendDelay:    config.Duration(1 * time.Millisecond),
			TraceTimeout: config.Duration(5 * time.Millisecond),
			MaxBatchSize: 500,
		},
		GetSamplerTypeVal: &config.RulesBasedSamplerConfig{
			Rules: []*config.RulesBasedSamplerRule{
				{
					Name:       "rule 1",
					Scope:      "trace",
					SampleRate: 1,
					Conditions: []*config.RulesBasedSamplerCondition{
						{
							Field:    "test",
							Operator: config.EQ,
							Value:    int64(1),
						},
					},
					Sampler: &config.RulesBasedDownstreamSampler{
						DynamicSampler: &config.DynamicSamplerConfig{
							SampleRate: 1,
							FieldList:  []string{"http.status_code"},
						},
					},
				},
				{
					Name:  "rule 2",
					Scope: "span",
					Conditions: []*config.RulesBasedSamplerCondition{
						{
							Field:    "test",
							Operator: config.EQ,
							Value:    int64(2),
						},
					},
					Sampler: &config.RulesBasedDownstreamSampler{
						EMADynamicSampler: &config.EMADynamicSamplerConfig{
							GoalSampleRate: 1,
							FieldList:      []string{"http.status_code"},
						},
					},
				},
			}},
		ParentIdFieldNames:   []string{"trace.parent_id", "parentId"},
		AddRuleReasonToTrace: true,
		GetCollectionConfigVal: config.CollectionConfig{
			ShutdownDelay: config.Duration(1 * time.Millisecond),
		},
	}

	transmission := &transmit.MockTransmission{}
	transmission.Start()
	defer transmission.Stop()
	peerTransmission := &transmit.MockTransmission{}
	peerTransmission.Start()
	defer peerTransmission.Stop()
	coll := newTestCollector(conf, transmission, peerTransmission)

	c := cache.NewInMemCache(3, &metrics.NullMetrics{}, &logger.NullLogger{})
	coll.cache = c
	stc, err := newCache()
	assert.NoError(t, err, "lru cache should start")
	coll.sampleTraceCache = stc

	coll.incoming = make(chan *types.Span, 5)
	coll.fromPeer = make(chan *types.Span, 5)
	coll.outgoingTraces = make(chan sendableTrace, 5)
	coll.datasetSamplers = make(map[string]sample.Sampler)
	go coll.collect()
	go coll.sendTraces()

	defer coll.Stop()

	traceIDs := []string{"trace1", "trace2"}

	for i := 0; i < 4; i++ {
		span := &types.Span{
			Event: types.Event{
				Dataset: "aoeu",
				Data: map[string]interface{}{
					"trace.parent_id":  "unused",
					"http.status_code": 200,
				},
				APIKey: legacyAPIKey,
			},
		}
		switch i {
		case 0, 1:
			span.TraceID = traceIDs[0]
			span.Data["test"] = int64(1)
		case 2, 3:
			span.TraceID = traceIDs[1]
			span.Data["test"] = int64(2)
		}
		coll.AddSpanFromPeer(span)
	}

	eventsWithoutRoot := transmission.GetBlock(4)
	assert.Equal(t, 4, len(eventsWithoutRoot), "traces should have been sent due to trace timeout")
	for _, event := range eventsWithoutRoot {
		reason := event.Data["meta.refinery.reason"]
		if event.Data["test"] == int64(1) {
			assert.Equal(t, "rules/trace/rule 1:dynamic", reason, event.Data)
		} else {
			assert.Equal(t, "rules/span/rule 2:emadynamic", reason, event.Data)
		}
	}

	for i, traceID := range traceIDs {
		assert.Nil(t, coll.getFromCache(traceID), "trace should have been sent although the root span hasn't arrived")
		rootSpan := &types.Span{
			TraceID: traceID,
			Event: types.Event{
				Dataset: "aoeu",
				Data: map[string]interface{}{
					"http.status_code": 200,
				},
				APIKey: legacyAPIKey,
			},
			IsRoot: true,
		}
		if i == 0 {
			rootSpan.Data["test"] = int64(1)
		} else {
			rootSpan.Data["test"] = int64(2)
		}

		coll.AddSpan(rootSpan)
	}
	// now we add the root span and verify that both got sent and that the root span had the span count

	roots := transmission.GetBlock(2)
	assert.Equal(t, 2, len(roots), "root span should be sent immediately")
	for _, event := range roots {
		reason := event.Data["meta.refinery.reason"]
		if event.Data["test"] == int64(1) {
			assert.Equal(t, "rules/trace/rule 1:dynamic - late arriving span", reason, event.Data)
		} else {
			assert.Equal(t, "rules/span/rule 2:emadynamic - late arriving span", reason, event.Data)
		}
	}

}

func TestRedistributeTraces(t *testing.T) {
	conf := &config.MockConfig{
		GetTracesConfigVal: config.TracesConfig{
			SendDelay:    config.Duration(1 * time.Millisecond),
			TraceTimeout: config.Duration(1 * time.Second),
			SendTicker:   config.Duration(2 * time.Millisecond),
		},
		GetSamplerTypeVal:      &config.DeterministicSamplerConfig{SampleRate: 1},
		ParentIdFieldNames:     []string{"trace.parent_id", "parentId"},
		GetCollectionConfigVal: config.CollectionConfig{CacheCapacity: 10},
		SampleCache: config.SampleCacheConfig{
			KeptSize:          100,
			DroppedSize:       100,
			SizeCheckInterval: config.Duration(1 * time.Second),
		},
	}

	transmission := &transmit.MockTransmission{}
	transmission.Start()
	defer transmission.Stop()
	peerTransmission := &transmit.MockTransmission{}
	peerTransmission.Start()
	defer peerTransmission.Stop()
	coll := newTestCollector(conf, transmission, peerTransmission)

	s := &sharder.MockSharder{
		Self: &sharder.TestShard{Addr: "api1"},
	}

	coll.Sharder = s

	err := coll.Start()
	assert.NoError(t, err)
	defer coll.Stop()

	dataset := "aoeu"

	span := &types.Span{
		TraceID: "1",
		Event: types.Event{
			Dataset: dataset,
			APIKey:  legacyAPIKey,
			APIHost: "api1",
			Data:    make(map[string]interface{}),
		},
	}

	coll.AddSpan(span)

	events := transmission.GetBlock(1)
	assert.Len(t, events, 1)
	assert.Equal(t, "api1", events[0].APIHost)

	s.Other = &sharder.TestShard{Addr: "api2", TraceIDs: []string{"11"}}
	acutalSpan := &types.Span{
		TraceID: "11",
		Event: types.Event{
			Dataset: dataset,
			APIKey:  legacyAPIKey,
			Data:    make(map[string]interface{}),
		},
	}
	// decision span should not be forwarded
	decisionSpan := &types.Span{
		TraceID: "11",
		Event: types.Event{
			Dataset: dataset,
			APIKey:  legacyAPIKey,
			Data: map[string]interface {
			}{
				"meta.refinery.min_span": true,
			},
		},
	}
	trace := &types.Trace{
		TraceID: acutalSpan.TraceID,
		Dataset: dataset,
		SendBy:  coll.Clock.Now().Add(5 * time.Second),
	}
	trace.AddSpan(acutalSpan)
	trace.AddSpan(decisionSpan)

	coll.mutex.Lock()
	coll.cache.Set(trace)
	coll.mutex.Unlock()
	coll.Peers.RegisterUpdatedPeersCallback(coll.redistributeTimer.Reset)

	peerEvents := peerTransmission.GetBlock(1)
	assert.Len(t, peerEvents, 1)
	assert.Equal(t, "api2", peerEvents[0].APIHost)
}

func TestDrainTracesOnShutdown(t *testing.T) {
	// Set up common configuration and test collector
	conf := &config.MockConfig{
		GetTracesConfigVal: config.TracesConfig{
			SendTicker:   config.Duration(2 * time.Millisecond),
			SendDelay:    config.Duration(1 * time.Millisecond),
			TraceTimeout: config.Duration(60 * time.Second),
			MaxBatchSize: 500,
		},
		GetSamplerTypeVal:  &config.DeterministicSamplerConfig{SampleRate: 1},
		ParentIdFieldNames: []string{"trace.parent_id", "parentId"},
		GetCollectionConfigVal: config.CollectionConfig{
			ShutdownDelay: config.Duration(100 * time.Millisecond),
			CacheCapacity: 3,
		},
	}
	transmission := &transmit.MockTransmission{}
	transmission.Start()
	defer transmission.Stop()
	peerTransmission := &transmit.MockTransmission{}
	peerTransmission.Start()
	defer peerTransmission.Stop()
	coll := newTestCollector(conf, transmission, peerTransmission)

	coll.hostname = "host123"
	coll.Sharder = &sharder.MockSharder{
		Self:  &sharder.TestShard{Addr: "api1"},
		Other: &sharder.TestShard{Addr: "api2", TraceIDs: []string{"traceID1", "traceID2"}},
	}

	c := cache.NewInMemCache(3, &metrics.NullMetrics{}, &logger.NullLogger{})
	coll.cache = c
	stc, err := newCache()
	assert.NoError(t, err, "lru cache should start")
	coll.sampleTraceCache = stc

	coll.incoming = make(chan *types.Span, 5)
	coll.fromPeer = make(chan *types.Span, 5)

	coll.outgoingTraces = make(chan sendableTrace, 5)
	coll.datasetSamplers = make(map[string]sample.Sampler)

	sentTraceChan := make(chan sentRecord, 1)
	forwardTraceChan := make(chan *types.Span, 1)

	// Define test cases
	tests := []struct {
		name                 string
		traceID              string
		span                 *types.Span
		preRecordTrace       bool
		expectedSent         int
		expectedForwarded    int
		expectedTransmission *transmit.MockTransmission
		expectedAPIHost      string
	}{
		{
			name:                 "Trace already has decision, should be sent",
			traceID:              "traceID1",
			span:                 &types.Span{TraceID: "traceID1", Event: types.Event{Dataset: "aoeu", Data: make(map[string]interface{})}},
			preRecordTrace:       true,
			expectedSent:         1,
			expectedForwarded:    0,
			expectedTransmission: transmission,
		},
		{
			name:                 "Trace cannot be decided yet, should be forwarded",
			traceID:              "traceID2",
			span:                 &types.Span{TraceID: "traceID2", Event: types.Event{Dataset: "test2", Data: make(map[string]interface{})}},
			preRecordTrace:       false,
			expectedSent:         0,
			expectedForwarded:    1,
			expectedTransmission: peerTransmission,
			expectedAPIHost:      "api2",
		},
		{
			name:    "decision spans that already has decision should be ignored and discarded",
			traceID: "traceID3",
			span: &types.Span{TraceID: "traceID3", Event: types.Event{Dataset: "test3", Data: map[string]interface{}{
				"meta.refinery.min_span": true,
			}}},
			preRecordTrace:       true,
			expectedSent:         0,
			expectedForwarded:    0,
			expectedTransmission: transmission,
		},
		{
			name:    "decision spans that belongs to other peers should be ignored and discarded",
			traceID: "traceID2",
			span: &types.Span{TraceID: "traceID2", Event: types.Event{Dataset: "test4", Data: map[string]interface{}{
				"meta.refinery.min_span": true,
			}}},
			preRecordTrace:       false,
			expectedSent:         0,
			expectedForwarded:    0,
			expectedTransmission: peerTransmission,
		},
	}

	// Run test cases
	for _, tt := range tests {
		t.Run(tt.name, func(t *testing.T) {
			// Optionally record the trace decision beforehand
			if tt.preRecordTrace {
				trace := &types.Trace{TraceID: tt.traceID}
				stc.Record(trace, true, "test")
			}

			// Call distributeSpansOnShutdown
			coll.distributeSpansOnShutdown(sentTraceChan, forwardTraceChan, tt.span)
			require.Len(t, sentTraceChan, tt.expectedSent)
			require.Len(t, forwardTraceChan, tt.expectedForwarded)

<<<<<<< HEAD
			// if the span should be ignored, we don't need to send it
			if tt.expectedForwarded == 0 && tt.expectedSent == 0 {
				return
			}
=======
	ctx1, cancel1 := context.WithCancel(context.Background())
	go coll.sendSpansOnShutdown(ctx1, sentTraceChan, forwardTraceChan)
	events := transmission.GetBlock(1)
	require.Len(t, events, 1)
	require.Equal(t, span1.Dataset, events[0].Dataset)

	cancel1()
	transmission.Flush()

	// test 2
	// we can't make a decision for the trace yet, let's
	// forward it to its new home
	span2 := &types.Span{
		TraceID: "traceID2",
		Event: types.Event{
			Dataset: "test2",
			Data:    make(map[string]interface{}),
		},
	}
>>>>>>> 21a8449f

			// Send the spans on shutdown
			ctx, cancel := context.WithCancel(context.Background())
			go coll.sendSpansOnShutdown(ctx, sentTraceChan, forwardTraceChan)

			// Check transmission or forwarding
			require.EventuallyWithT(t, func(collect *assert.CollectT) {
				tt.expectedTransmission.Mux.Lock()
				defer tt.expectedTransmission.Mux.Unlock()
				require.Len(collect, tt.expectedTransmission.Events, 1)
				require.Equal(collect, tt.span.Dataset, tt.expectedTransmission.Events[0].Dataset)
				if tt.expectedAPIHost != "" {
					require.Equal(collect, tt.expectedAPIHost, tt.expectedTransmission.Events[0].APIHost)
				}
			}, 2*time.Second, 100*time.Millisecond)

<<<<<<< HEAD
			// Cancel and flush transmissions
			cancel()
			tt.expectedTransmission.Flush()
		})
	}
=======
	ctx2, cancel2 := context.WithCancel(context.Background())
	go coll.sendSpansOnShutdown(ctx2, sentTraceChan, forwardTraceChan)
	peerEvents := peerTransmission.GetBlock(1)
	require.Len(t, peerEvents, 1)
	require.Equal(t, span2.Dataset, peerEvents[0].Dataset)
	require.Equal(t, "api2", peerEvents[0].APIHost)
	cancel2()
>>>>>>> 21a8449f
}

func TestBigTracesGoEarly(t *testing.T) {
	spanlimit := 200
	conf := &config.MockConfig{
		GetTracesConfigVal: config.TracesConfig{
			SendTicker:   config.Duration(2 * time.Millisecond),
			SendDelay:    config.Duration(10 * time.Millisecond),
			TraceTimeout: config.Duration(500 * time.Millisecond),
			SpanLimit:    uint(spanlimit - 1),
			MaxBatchSize: 1500,
		},
		GetSamplerTypeVal:    &config.DeterministicSamplerConfig{SampleRate: 2},
		AddSpanCountToRoot:   true,
		AddCountsToRoot:      true,
		ParentIdFieldNames:   []string{"trace.parent_id", "parentId"},
		AddRuleReasonToTrace: true,
	}

	transmission := &transmit.MockTransmission{}
	transmission.Start()
	defer transmission.Stop()
	peerTransmission := &transmit.MockTransmission{}
	peerTransmission.Start()
	defer peerTransmission.Stop()
	coll := newTestCollector(conf, transmission, peerTransmission)

	c := cache.NewInMemCache(3, &metrics.NullMetrics{}, &logger.NullLogger{})
	coll.cache = c
	stc, err := newCache()
	assert.NoError(t, err, "lru cache should start")
	coll.sampleTraceCache = stc

	coll.incoming = make(chan *types.Span, 500)
	coll.fromPeer = make(chan *types.Span, 500)
	coll.outgoingTraces = make(chan sendableTrace, 500)
	coll.datasetSamplers = make(map[string]sample.Sampler)
	go coll.collect()
	go coll.sendTraces()

	defer coll.Stop()

	// this name was chosen to be Kept with the deterministic/2 sampler
	var traceID = "myTrace"

	for i := 0; i < spanlimit; i++ {
		span := &types.Span{
			TraceID: traceID,
			Event: types.Event{
				Dataset: "aoeu",
				Data: map[string]interface{}{
					"trace.parent_id": "unused",
					"index":           i,
				},
				APIKey: legacyAPIKey,
			},
		}
		coll.AddSpanFromPeer(span)
	}

	// wait for all the events to be transmitted
	childEvents := transmission.GetBlock(spanlimit)
	assert.Equal(t, spanlimit, len(childEvents), "hitting the spanlimit should send the trace")

	// now we add the root span and verify that it got sent and that the root span had the span count
	rootSpan := &types.Span{
		TraceID: traceID,
		Event: types.Event{
			Dataset: "aoeu",
			Data:    map[string]interface{}{},
			APIKey:  legacyAPIKey,
		},
		IsRoot: true,
	}
	coll.AddSpan(rootSpan)

	rootEvents := transmission.GetBlock(1)
	assert.Equal(t, 1, len(rootEvents), "hitting the spanlimit should send the trace")
	assert.Equal(t, nil, childEvents[0].Data["meta.span_count"], "child span metadata should NOT be populated with span count")
	assert.Equal(t, "trace_send_span_limit", childEvents[0].Data["meta.refinery.send_reason"], "child span metadata should set to trace_send_span_limit")
	assert.EqualValues(t, spanlimit+1, rootEvents[0].Data["meta.span_count"], "root span metadata should be populated with span count")
	assert.EqualValues(t, spanlimit+1, rootEvents[0].Data["meta.event_count"], "root span metadata should be populated with event count")
	assert.Equal(t, "deterministic/chance - late arriving span", rootEvents[0].Data["meta.refinery.reason"], "the late root span should have meta.refinery.reason set to rules + late arriving span.")
	assert.EqualValues(t, 2, rootEvents[0].SampleRate, "the late root span should sample rate set")
	assert.Equal(t, "trace_send_late_span", rootEvents[0].Data["meta.refinery.send_reason"], "send reason should indicate span count exceeded")

}

func TestCreateDecisionSpan(t *testing.T) {
	conf := &config.MockConfig{
		GetTracesConfigVal: config.TracesConfig{
			SendTicker:   config.Duration(2 * time.Millisecond),
			SendDelay:    config.Duration(1 * time.Millisecond),
			TraceTimeout: config.Duration(5 * time.Millisecond),
			MaxBatchSize: 500,
		},
	}

	transmission := &transmit.MockTransmission{}
	transmission.Start()
	defer transmission.Stop()
	peerTransmission := &transmit.MockTransmission{}
	peerTransmission.Start()
	defer peerTransmission.Stop()
	coll := newTestCollector(conf, transmission, peerTransmission)

	mockSampler := &sample.DynamicSampler{
		Config: &config.DynamicSamplerConfig{
			SampleRate: 1,
			FieldList:  []string{"http.status_code", "test"},
		}, Logger: coll.Logger, Metrics: coll.Metrics,
	}
	mockSampler.Start()

	coll.datasetSamplers = map[string]sample.Sampler{
		"aoeu": mockSampler,
	}

	traceID1 := "trace1"
	peerShard := &sharder.TestShard{Addr: "peer-address"}

	nonrootSpan := &types.Span{
		TraceID: traceID1,
		Event: types.Event{
			Dataset: "aoeu",
			Data: map[string]interface{}{
				"trace.parent_id":        "unused",
				"http.status_code":       200,
				"test":                   1,
				"should-not-be-included": 123,
			},
			APIKey: legacyAPIKey,
		},
	}

	trace := &types.Trace{
		TraceID: traceID1,
		Dataset: "aoeu",
		APIKey:  legacyAPIKey,
	}
	ds := coll.createDecisionSpan(nonrootSpan, trace, peerShard)

	expected := &types.Event{
		Dataset: "aoeu",
		APIHost: peerShard.Addr,
		APIKey:  legacyAPIKey,
		Data: map[string]interface{}{
			"meta.annotation_type":         types.SpanAnnotationTypeUnknown,
			"meta.refinery.min_span":       true,
			"meta.refinery.root":           false,
			"meta.refinery.span_data_size": 30,
			"trace_id":                     traceID1,

			"http.status_code": 200,
			"test":             1,
		},
	}

	assert.EqualValues(t, expected, ds)

	rootSpan := nonrootSpan
	rootSpan.IsRoot = true

	ds = coll.createDecisionSpan(rootSpan, trace, peerShard)
	expected.Data["meta.refinery.root"] = true
	assert.EqualValues(t, expected, ds)
}<|MERGE_RESOLUTION|>--- conflicted
+++ resolved
@@ -154,23 +154,11 @@
 	// * create the trace in the cache
 	// * send the trace
 	// * remove the trace from the cache
-<<<<<<< HEAD
-	assert.EventuallyWithT(t, func(collect *assert.CollectT) {
-		transmission.Mux.RLock()
-		defer transmission.Mux.RUnlock()
-=======
-	// * remove the trace from the cache
->>>>>>> 21a8449f
 
 	events := transmission.GetBlock(1)
 	require.Equal(t, 1, len(events), "adding a root span should send the span")
 	assert.Equal(t, "aoeu", events[0].Dataset, "sending a root span should immediately send that span via transmission")
 
-<<<<<<< HEAD
-	}, conf.GetTracesConfig().GetSendTickerValue()*8, conf.GetTracesConfig().GetSendTickerValue()*2)
-
-=======
->>>>>>> 21a8449f
 	assert.Nil(t, coll.getFromCache(traceID1), "after sending the span, it should be removed from the cache")
 
 	span = &types.Span{
@@ -210,13 +198,12 @@
 	// * create the trace in the cache
 	// * send the trace
 	// * remove the trace from the cache
-
-<<<<<<< HEAD
-	assert.Nil(t, coll.getFromCache(decisionSpanTraceID), "after sending the span, it should be removed from the cache")
-
-	transmission.Mux.RLock()
-	assert.Equal(t, 2, len(transmission.Events), "adding a root decision span should send the trace but not the decision span itself")
-	transmission.Mux.RUnlock()
+	events = transmission.GetBlock(0)
+	assert.Equal(t, 0, len(events), "adding a root decision span should send the trace but not the decision span itself")
+
+	assert.Eventually(t, func() bool {
+		return coll.getFromCache(decisionSpanTraceID) == nil
+	}, conf.GetTracesConfig().GetSendDelay()*8, conf.GetTracesConfig().GetSendDelay()*2, "after sending the span, it should be removed from the cache")
 
 	peerSpan := &types.Span{
 		TraceID: peerTraceIDs[0],
@@ -227,25 +214,14 @@
 		IsRoot: true,
 	}
 	coll.AddSpan(peerSpan)
-	time.Sleep(conf.GetTracesConfig().GetSendTickerValue() * 2)
 
 	// adding one span that belongs to peer with no parent ID should:
 	// * create the trace in the cache
 	// * a decision span is forwarded to peer
-	assert.NotNil(t, coll.getFromCache(peerTraceIDs[0]), "after sending the span, it should be removed from the cache")
-	transmission.Mux.RLock()
-	assert.Equal(t, 1, len(peerTransmission.Events), "adding a root span should send the span")
-	assert.Equal(t, "aoeu", peerTransmission.Events[0].Dataset, "sending a root span should immediately send that span via transmission")
-	transmission.Mux.RUnlock()
-=======
-	events = transmission.GetBlock(0)
-	assert.Equal(t, 0, len(events), "adding a root decision span should send the trace but not the decision span itself")
-
-	assert.Eventually(t, func() bool {
-		return coll.getFromCache(decisionSpanTraceID) == nil
-	}, conf.GetTracesConfig().GetSendDelay()*8, conf.GetTracesConfig().GetSendDelay()*2, "after sending the span, it should be removed from the cache")
-
->>>>>>> 21a8449f
+	peerEvents := peerTransmission.GetBlock(1)
+	assert.Equal(t, 1, len(peerEvents), "adding a root span should send the span")
+	assert.Equal(t, "aoeu", peerEvents[0].Dataset, "sending a root span should immediately send that span via transmission")
+	assert.NotNil(t, coll.getFromCache(peerTraceIDs[0]), "trace belongs to peers should stay in current node cache")
 }
 
 // #490, SampleRate getting stomped could cause confusion if sampling was
@@ -503,18 +479,8 @@
 	}
 	coll.AddSpan(rootSpan)
 
-<<<<<<< HEAD
-	assert.EventuallyWithT(t, func(collect *assert.CollectT) {
-		assert.Nil(collect, coll.getFromCache(traceID), "after adding a leaf and root span, it should be removed from the cache")
-		transmission.Mux.RLock()
-		defer transmission.Mux.RUnlock()
-		assert.Equal(collect, 2, len(transmission.Events), "adding a root span should send all spans in the trace")
-	}, conf.GetTracesConfig().GetSendTickerValue()*5, conf.GetTracesConfig().GetSendTickerValue())
-=======
 	assert.Equal(t, 2, len(transmission.GetBlock(2)), "adding a root span should send all spans in the trace")
 	assert.Nil(t, coll.getFromCache(traceID), "after adding a leaf and root span, it should be removed from the cache")
-
->>>>>>> 21a8449f
 }
 
 // TestDryRunMode tests that all traces are sent, regardless of sampling decision, and that the
@@ -1094,57 +1060,18 @@
 		IsRoot: true,
 	}
 	coll.AddSpan(rootSpan)
-<<<<<<< HEAD
-	assert.EventuallyWithT(t, func(collect *assert.CollectT) {
-		assert.Nil(collect, coll.getFromCache(traceID), "after adding a leaf and root span, it should be removed from the cache")
-		transmission.Mux.RLock()
-		defer transmission.Mux.RUnlock()
-		for _, event := range transmission.Events {
-			fmt.Printf("event: %+v\n", event)
-		}
-		assert.Equal(collect, 3, len(transmission.Events), "adding a root span should send all spans in the trace")
-		assert.Equal(collect, nil, transmission.Events[0].Data["meta.span_count"], "child span metadata should NOT be populated with span count")
-		assert.Equal(collect, nil, transmission.Events[1].Data["meta.span_count"], "child span metadata should NOT be populated with span count")
-		assert.Equal(collect, nil, transmission.Events[1].Data["meta.span_event_count"], "child span metadata should NOT be populated with span event count")
-		assert.Equal(collect, nil, transmission.Events[1].Data["meta.span_link_count"], "child span metadata should NOT be populated with span link count")
-		assert.Equal(collect, nil, transmission.Events[1].Data["meta.event_count"], "child span metadata should NOT be populated with event count")
-		assert.Equal(collect, int64(2), transmission.Events[2].Data["meta.span_count"], "root span metadata should be populated with span count")
-		assert.Equal(collect, int64(2), transmission.Events[2].Data["meta.span_event_count"], "root span metadata should be populated with span event count")
-		assert.Equal(collect, int64(1), transmission.Events[2].Data["meta.span_link_count"], "root span metadata should be populated with span link count")
-		assert.Equal(collect, int64(5), transmission.Events[2].Data["meta.event_count"], "root span metadata should be populated with event count")
-	}, conf.GetTracesConfig().GetSendTickerValue()*6, conf.GetTracesConfig().GetSendTickerValue()*2)
-=======
-	events := transmission.GetBlock(5)
-	assert.Equal(t, 5, len(events), "adding a root span should send all spans in the trace")
+	events := transmission.GetBlock(3)
+	assert.Equal(t, 3, len(events), "adding a root span should send all spans in the trace")
 	assert.Equal(t, nil, events[0].Data["meta.span_count"], "child span metadata should NOT be populated with span count")
 	assert.Equal(t, nil, events[1].Data["meta.span_count"], "child span metadata should NOT be populated with span count")
 	assert.Equal(t, nil, events[1].Data["meta.span_event_count"], "child span metadata should NOT be populated with span event count")
 	assert.Equal(t, nil, events[1].Data["meta.span_link_count"], "child span metadata should NOT be populated with span link count")
 	assert.Equal(t, nil, events[1].Data["meta.event_count"], "child span metadata should NOT be populated with event count")
-	assert.Equal(t, int64(2), events[4].Data["meta.span_count"], "root span metadata should be populated with span count")
-	assert.Equal(t, int64(2), events[4].Data["meta.span_event_count"], "root span metadata should be populated with span event count")
-	assert.Equal(t, int64(1), events[4].Data["meta.span_link_count"], "root span metadata should be populated with span link count")
-	assert.Equal(t, int64(5), events[4].Data["meta.event_count"], "root span metadata should be populated with event count")
+	assert.Equal(t, int64(2), events[2].Data["meta.span_count"], "root span metadata should be populated with span count")
+	assert.Equal(t, int64(2), events[2].Data["meta.span_event_count"], "root span metadata should be populated with span event count")
+	assert.Equal(t, int64(1), events[2].Data["meta.span_link_count"], "root span metadata should be populated with span link count")
+	assert.Equal(t, int64(5), events[2].Data["meta.event_count"], "root span metadata should be populated with event count")
 	assert.Nil(t, coll.getFromCache(traceID), "after adding a leaf and root span, it should be removed from the cache")
->>>>>>> 21a8449f
-
-	assert.Nil(t, coll.getFromCache(traceID), "after adding a leaf and root span, it should be removed from the cache")
-
-	// we need to put the assertions in a closure to make sure that the lock is released even if the assertions fail before coll.Stop()
-	func() {
-		transmission.Mux.RLock()
-		defer transmission.Mux.RUnlock()
-		assert.Equal(t, 3, len(transmission.Events), "adding a root span should send all spans in the trace")
-		assert.Equal(t, nil, transmission.Events[0].Data["meta.span_count"], "child span metadata should NOT be populated with span count")
-		assert.Equal(t, nil, transmission.Events[1].Data["meta.span_count"], "child span metadata should NOT be populated with span count")
-		assert.Equal(t, nil, transmission.Events[1].Data["meta.span_event_count"], "child span metadata should NOT be populated with span event count")
-		assert.Equal(t, nil, transmission.Events[1].Data["meta.span_link_count"], "child span metadata should NOT be populated with span link count")
-		assert.Equal(t, nil, transmission.Events[1].Data["meta.event_count"], "child span metadata should NOT be populated with event count")
-		assert.Equal(t, int64(2), transmission.Events[2].Data["meta.span_count"], "root span metadata should be populated with span count")
-		assert.Equal(t, int64(2), transmission.Events[2].Data["meta.span_event_count"], "root span metadata should be populated with span event count")
-		assert.Equal(t, int64(1), transmission.Events[2].Data["meta.span_link_count"], "root span metadata should be populated with span link count")
-		assert.Equal(t, int64(5), transmission.Events[2].Data["meta.event_count"], "root span metadata should be populated with event count")
-	}()
 }
 
 // TestLateRootGetsCounts tests that the root span gets decorated with the right counts
@@ -1212,17 +1139,8 @@
 		coll.AddSpanFromPeer(span)
 	}
 
-<<<<<<< HEAD
-	assert.EventuallyWithT(t, func(collect *assert.CollectT) {
-		trace := coll.getFromCache(traceID)
-		assert.Nil(collect, trace, "trace should have been sent although the root span hasn't arrived")
-		transmission.Mux.RLock()
-		assert.Equal(collect, 3, len(transmission.Events), "adding a non-root span and waiting should send the span")
-		transmission.Mux.RUnlock()
-	}, conf.GetTracesConfig().GetSendTickerValue()*12, conf.GetTracesConfig().GetSendTickerValue()*3)
-=======
-	childSpans := transmission.GetBlock(4)
-	assert.Equal(t, 4, len(childSpans), "adding a non-root span and waiting should send the span")
+	childSpans := transmission.GetBlock(3)
+	assert.Equal(t, 3, len(childSpans), "adding a non-root span and waiting should send the span")
 	assert.Equal(t, nil, childSpans[0].Data["meta.span_count"], "child span metadata should NOT be populated with span count")
 	assert.Equal(t, nil, childSpans[1].Data["meta.span_count"], "child span metadata should NOT be populated with span count")
 	assert.Equal(t, nil, childSpans[1].Data["meta.span_event_count"], "child span metadata should NOT be populated with span event count")
@@ -1230,7 +1148,6 @@
 	assert.Equal(t, nil, childSpans[1].Data["meta.event_count"], "child span metadata should NOT be populated with event count")
 	trace := coll.getFromCache(traceID)
 	assert.Nil(t, trace, "trace should have been sent although the root span hasn't arrived")
->>>>>>> 21a8449f
 
 	// now we add the root span and verify that both got sent and that the root span had the span count
 	rootSpan := &types.Span{
@@ -1244,23 +1161,6 @@
 	}
 	coll.AddSpan(rootSpan)
 
-<<<<<<< HEAD
-	assert.EventuallyWithT(t, func(collect *assert.CollectT) {
-		transmission.Mux.RLock()
-		defer transmission.Mux.RUnlock()
-		assert.Equal(t, 4, len(transmission.Events), "adding a root span should send all spans in the trace")
-		assert.Equal(t, nil, transmission.Events[0].Data["meta.span_count"], "child span metadata should NOT be populated with span count")
-		assert.Equal(t, nil, transmission.Events[1].Data["meta.span_count"], "child span metadata should NOT be populated with span count")
-		assert.Equal(t, nil, transmission.Events[1].Data["meta.span_event_count"], "child span metadata should NOT be populated with span event count")
-		assert.Equal(t, nil, transmission.Events[1].Data["meta.span_link_count"], "child span metadata should NOT be populated with span link count")
-		assert.Equal(t, nil, transmission.Events[1].Data["meta.event_count"], "child span metadata should NOT be populated with event count")
-		assert.Equal(t, int64(2), transmission.Events[3].Data["meta.span_count"], "root span metadata should be populated with span count")
-		assert.Equal(t, int64(2), transmission.Events[3].Data["meta.span_event_count"], "root span metadata should be populated with span event count")
-		assert.Equal(t, int64(1), transmission.Events[3].Data["meta.span_link_count"], "root span metadata should be populated with span link count")
-		assert.Equal(t, int64(5), transmission.Events[3].Data["meta.event_count"], "root span metadata should be populated with event count")
-		assert.Equal(t, "deterministic/always - late arriving span", transmission.Events[3].Data["meta.refinery.reason"], "late spans should have meta.refinery.reason set to rules + late arriving span.")
-	}, conf.GetTracesConfig().GetSendTickerValue()*6, conf.GetTracesConfig().GetSendTickerValue()*2)
-=======
 	event := transmission.GetBlock(1)
 	assert.Equal(t, 1, len(event), "adding a root span should send all spans in the trace")
 	assert.Equal(t, int64(2), event[0].Data["meta.span_count"], "root span metadata should be populated with span count")
@@ -1268,9 +1168,6 @@
 	assert.Equal(t, int64(1), event[0].Data["meta.span_link_count"], "root span metadata should be populated with span link count")
 	assert.Equal(t, int64(5), event[0].Data["meta.event_count"], "root span metadata should be populated with event count")
 	assert.Equal(t, "deterministic/always - late arriving span", event[0].Data["meta.refinery.reason"], "late spans should have meta.refinery.reason set to rules + late arriving span.")
-	assert.Nil(t, coll.getFromCache(traceID), "after adding a leaf and root span, it should be removed from the cache")
->>>>>>> 21a8449f
-
 	assert.Nil(t, coll.getFromCache(traceID), "after adding a leaf and root span, it should be removed from the cache")
 }
 
@@ -1357,23 +1254,11 @@
 	}
 	coll.AddSpan(rootSpan)
 
-<<<<<<< HEAD
-	assert.EventuallyWithT(t, func(collect *assert.CollectT) {
-		assert.Nil(collect, coll.getFromCache(traceID), "after adding a leaf and root span, it should be removed from the cache")
-		transmission.Mux.RLock()
-		defer transmission.Mux.RUnlock()
-		assert.Equal(collect, 2, len(transmission.Events), "adding a root span should send all spans in the trace")
-		assert.Equal(collect, nil, transmission.Events[0].Data["meta.span_count"], "child span metadata should NOT be populated with span count")
-		assert.Equal(collect, int64(3), transmission.Events[1].Data["meta.span_count"], "root span metadata should be populated with span count")
-	}, conf.GetTracesConfig().GetSendTickerValue()*6, conf.GetTracesConfig().GetSendTickerValue()*2)
-=======
 	events := transmission.GetBlock(2)
 	assert.Equal(t, 2, len(events), "adding a root span should send all spans in the trace")
 	assert.Equal(t, nil, events[0].Data["meta.span_count"], "child span metadata should NOT be populated with span count")
 	assert.Equal(t, int64(3), events[1].Data["meta.span_count"], "root span metadata should be populated with span count")
 	assert.Nil(t, coll.getFromCache(traceID), "after adding a leaf and root span, it should be removed from the cache")
-
->>>>>>> 21a8449f
 }
 
 // TestLateRootGetsSpanCount tests that the root span gets decorated with the right span count
@@ -1520,23 +1405,11 @@
 	}
 	coll.AddSpan(rootSpan)
 
-<<<<<<< HEAD
-	assert.EventuallyWithT(t, func(c *assert.CollectT) {
-		transmission.Mux.RLock()
-		defer transmission.Mux.RUnlock()
-
-		assert.Equal(c, 2, len(transmission.Events), "adding a root span should send all spans in the trace")
-		if len(transmission.Events) == 2 {
-			assert.Equal(c, nil, transmission.Events[1].Data["meta.refinery.reason"], "late span should not have meta.refinery.reason set to late")
-		}
-	}, 5*time.Second, conf.GetTracesConfig().GetSendTickerValue())
-=======
 	events := transmission.GetBlock(2)
 	assert.Equal(t, 2, len(events), "adding a root span should send all spans in the trace")
 	if len(events) == 2 {
 		assert.Equal(t, nil, events[1].Data["meta.refinery.reason"], "late span should not have meta.refinery.reason set to late")
 	}
->>>>>>> 21a8449f
 }
 
 func TestAddAdditionalAttributes(t *testing.T) {
@@ -1609,15 +1482,6 @@
 	assert.Equal(t, 2, len(events), "should be some events transmitted")
 	assert.Equal(t, "foo", events[0].Data["name"], "new attribute should appear in data")
 	assert.Equal(t, "bar", events[0].Data["other"], "new attribute should appear in data")
-
-	assert.EventuallyWithT(t, func(collect *assert.CollectT) {
-		transmission.Mux.RLock()
-		defer transmission.Mux.RUnlock()
-		assert.Equal(t, 2, len(transmission.Events), "should be some events transmitted")
-		assert.Equal(t, "foo", transmission.Events[0].Data["name"], "new attribute should appear in data")
-		assert.Equal(t, "bar", transmission.Events[0].Data["other"], "new attribute should appear in data")
-
-	}, 8*conf.GetTracesConfig().GetSendTickerValue(), conf.GetTracesConfig().GetSendTickerValue()*2)
 }
 
 func TestStressReliefSampleRate(t *testing.T) {
@@ -2132,63 +1996,27 @@
 			require.Len(t, sentTraceChan, tt.expectedSent)
 			require.Len(t, forwardTraceChan, tt.expectedForwarded)
 
-<<<<<<< HEAD
 			// if the span should be ignored, we don't need to send it
 			if tt.expectedForwarded == 0 && tt.expectedSent == 0 {
 				return
 			}
-=======
-	ctx1, cancel1 := context.WithCancel(context.Background())
-	go coll.sendSpansOnShutdown(ctx1, sentTraceChan, forwardTraceChan)
-	events := transmission.GetBlock(1)
-	require.Len(t, events, 1)
-	require.Equal(t, span1.Dataset, events[0].Dataset)
-
-	cancel1()
-	transmission.Flush()
-
-	// test 2
-	// we can't make a decision for the trace yet, let's
-	// forward it to its new home
-	span2 := &types.Span{
-		TraceID: "traceID2",
-		Event: types.Event{
-			Dataset: "test2",
-			Data:    make(map[string]interface{}),
-		},
-	}
->>>>>>> 21a8449f
 
 			// Send the spans on shutdown
 			ctx, cancel := context.WithCancel(context.Background())
 			go coll.sendSpansOnShutdown(ctx, sentTraceChan, forwardTraceChan)
 
 			// Check transmission or forwarding
-			require.EventuallyWithT(t, func(collect *assert.CollectT) {
-				tt.expectedTransmission.Mux.Lock()
-				defer tt.expectedTransmission.Mux.Unlock()
-				require.Len(collect, tt.expectedTransmission.Events, 1)
-				require.Equal(collect, tt.span.Dataset, tt.expectedTransmission.Events[0].Dataset)
-				if tt.expectedAPIHost != "" {
-					require.Equal(collect, tt.expectedAPIHost, tt.expectedTransmission.Events[0].APIHost)
-				}
-			}, 2*time.Second, 100*time.Millisecond)
-
-<<<<<<< HEAD
+			events := tt.expectedTransmission.GetBlock(1)
+			require.Len(t, events, 1)
+			require.Equal(t, tt.span.Dataset, events[0].Dataset)
+			if tt.expectedAPIHost != "" {
+				require.Equal(t, tt.expectedAPIHost, events[0].APIHost)
+			}
+
 			// Cancel and flush transmissions
 			cancel()
-			tt.expectedTransmission.Flush()
 		})
 	}
-=======
-	ctx2, cancel2 := context.WithCancel(context.Background())
-	go coll.sendSpansOnShutdown(ctx2, sentTraceChan, forwardTraceChan)
-	peerEvents := peerTransmission.GetBlock(1)
-	require.Len(t, peerEvents, 1)
-	require.Equal(t, span2.Dataset, peerEvents[0].Dataset)
-	require.Equal(t, "api2", peerEvents[0].APIHost)
-	cancel2()
->>>>>>> 21a8449f
 }
 
 func TestBigTracesGoEarly(t *testing.T) {
