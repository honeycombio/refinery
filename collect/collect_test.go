package collect

import (
	"context"
	"fmt"
	"math/rand"
	"runtime"
	"strconv"
	"strings"
	"testing"
	"time"

	"github.com/facebookgo/inject"
	"github.com/jonboulle/clockwork"
	"github.com/stretchr/testify/assert"
	"github.com/stretchr/testify/require"
	"go.opentelemetry.io/otel/trace/noop"

	"github.com/honeycombio/refinery/collect/cache"
	"github.com/honeycombio/refinery/config"
	"github.com/honeycombio/refinery/internal/health"
	"github.com/honeycombio/refinery/internal/peer"
	"github.com/honeycombio/refinery/logger"
	"github.com/honeycombio/refinery/metrics"
	"github.com/honeycombio/refinery/sample"
	"github.com/honeycombio/refinery/sharder"
	"github.com/honeycombio/refinery/transmit"
	"github.com/honeycombio/refinery/types"
)

const legacyAPIKey = "c9945edf5d245834089a1bd6cc9ad01e"

func newCache() (cache.TraceSentCache, error) {
	cfg := config.SampleCacheConfig{
		KeptSize:          100,
		DroppedSize:       100,
		SizeCheckInterval: config.Duration(1 * time.Second),
	}

	return cache.NewCuckooSentCache(cfg, &metrics.NullMetrics{})
}

func newTestCollector(conf config.Config, transmission transmit.Transmission, peerTransmission transmit.Transmission) *InMemCollector {
	s := &metrics.MockMetrics{}
	s.Start()
	clock := clockwork.NewRealClock()
	healthReporter := &health.Health{
		Clock: clock,
	}
	healthReporter.Start()

	return &InMemCollector{
		Config:           conf,
		Clock:            clock,
		Logger:           &logger.NullLogger{},
		Tracer:           noop.NewTracerProvider().Tracer("test"),
		Health:           healthReporter,
		Transmission:     transmission,
		PeerTransmission: peerTransmission,
		Metrics:          &metrics.NullMetrics{},
		StressRelief:     &MockStressReliever{},
		SamplerFactory: &sample.SamplerFactory{
			Config:  conf,
			Metrics: s,
			Logger:  &logger.NullLogger{},
		},
		done: make(chan struct{}),
		Peers: &peer.MockPeers{
			Peers: []string{"api1", "api2"},
		},
		Sharder: &sharder.MockSharder{
			Self: &sharder.TestShard{
				Addr: "api1",
			},
		},
		redistributeTimer: newRedistributeNotifier(&logger.NullLogger{}, &metrics.NullMetrics{}, clock),
	}
}

// TestAddRootSpan tests that adding a root span winds up with a trace object in
// the cache and that that trace gets sent
func TestAddRootSpan(t *testing.T) {
	conf := &config.MockConfig{
		GetTracesConfigVal: config.TracesConfig{
			SendTicker:   config.Duration(2 * time.Millisecond),
			SendDelay:    config.Duration(1 * time.Millisecond),
			TraceTimeout: config.Duration(60 * time.Second),
			MaxBatchSize: 500,
		},
		GetSamplerTypeVal:  &config.DeterministicSamplerConfig{SampleRate: 1},
		ParentIdFieldNames: []string{"trace.parent_id", "parentId"},
		GetCollectionConfigVal: config.CollectionConfig{
			ShutdownDelay: config.Duration(1 * time.Millisecond),
		},
	}
	transmission := &transmit.MockTransmission{}
	transmission.Start()
	defer transmission.Stop()
	peerTransmission := &transmit.MockTransmission{}
	peerTransmission.Start()
	defer peerTransmission.Stop()
	coll := newTestCollector(conf, transmission, peerTransmission)

	c := cache.NewInMemCache(3, &metrics.NullMetrics{}, &logger.NullLogger{})
	coll.cache = c
	stc, err := newCache()
	assert.NoError(t, err, "lru cache should start")
	coll.sampleTraceCache = stc

	coll.incoming = make(chan *types.Span, 5)
	coll.fromPeer = make(chan *types.Span, 5)
	coll.outgoingTraces = make(chan sendableTrace, 5)
	coll.datasetSamplers = make(map[string]sample.Sampler)
	go coll.collect()
	go coll.sendTraces()

	defer coll.Stop()

	var traceID1 = "mytrace"
	var traceID2 = "mytraess"

	span := &types.Span{
		TraceID: traceID1,
		Event: types.Event{
			Dataset: "aoeu",
			APIKey:  legacyAPIKey,
		},
		IsRoot: true,
	}
	coll.AddSpan(span)

	// adding one span with no parent ID should:
	// * create the trace in the cache
	// * send the trace
	// * remove the trace from the cache
<<<<<<< HEAD
=======
	// * remove the trace from the cache
>>>>>>> 21a8449f

	events := transmission.GetBlock(1)
	require.Equal(t, 1, len(events), "adding a root span should send the span")
	assert.Equal(t, "aoeu", events[0].Dataset, "sending a root span should immediately send that span via transmission")

	assert.Nil(t, coll.getFromCache(traceID1), "after sending the span, it should be removed from the cache")

	span = &types.Span{
		TraceID: traceID2,
		Event: types.Event{
			Dataset: "aoeu",
			APIKey:  legacyAPIKey,
		},
		IsRoot: true,
	}
	coll.AddSpanFromPeer(span)
	// adding one span with no parent ID should:
	// * create the trace in the cache
	// * send the trace
	// * remove the trace from the cache
	events = transmission.GetBlock(1)
	require.Equal(t, 1, len(events), "adding another root span should send the span")
	assert.Equal(t, "aoeu", events[0].Dataset, "sending a root span should immediately send that span via transmission")

	assert.Nil(t, coll.getFromCache(traceID1), "after sending the span, it should be removed from the cache")

	decisionSpanTraceID := "decision_root_span"
	span = &types.Span{
		TraceID: decisionSpanTraceID,
		Event: types.Event{
			Dataset: "aoeu",
			APIKey:  legacyAPIKey,
			Data: map[string]interface{}{
				"meta.refinery.min_span": true,
			},
		},
		IsRoot: true,
	}

	coll.AddSpanFromPeer(span)
	// adding one root decision span with no parent ID should:
	// * create the trace in the cache
	// * send the trace
	// * remove the trace from the cache

	events = transmission.GetBlock(0)
	assert.Equal(t, 0, len(events), "adding a root decision span should send the trace but not the decision span itself")

	assert.Eventually(t, func() bool {
		return coll.getFromCache(decisionSpanTraceID) == nil
	}, conf.GetTracesConfig().GetSendDelay()*8, conf.GetTracesConfig().GetSendDelay()*2, "after sending the span, it should be removed from the cache")

}

// #490, SampleRate getting stomped could cause confusion if sampling was
// happening upstream of refinery. Writing down what got sent to refinery
// will help people figure out what is going on.
func TestOriginalSampleRateIsNotedInMetaField(t *testing.T) {
	// The sample rate applied by Refinery in this test's config.
	const expectedDeterministicSampleRate = int(2)
	// The sample rate happening upstream of Refinery.
	const originalSampleRate = uint(50)

	conf := &config.MockConfig{
		GetTracesConfigVal: config.TracesConfig{
			SendTicker:   config.Duration(2 * time.Millisecond),
			SendDelay:    config.Duration(1 * time.Millisecond),
			TraceTimeout: config.Duration(60 * time.Second),
			MaxBatchSize: 500,
		},
		GetSamplerTypeVal:  &config.DeterministicSamplerConfig{SampleRate: expectedDeterministicSampleRate},
		ParentIdFieldNames: []string{"trace.parent_id", "parentId"},
		GetCollectionConfigVal: config.CollectionConfig{
			ShutdownDelay: config.Duration(1 * time.Millisecond),
		},
	}
	transmission := &transmit.MockTransmission{}
	transmission.Start()
	defer transmission.Stop()
	peerTransmission := &transmit.MockTransmission{}
	peerTransmission.Start()
	defer peerTransmission.Stop()
	coll := newTestCollector(conf, transmission, peerTransmission)

	c := cache.NewInMemCache(3, &metrics.NullMetrics{}, &logger.NullLogger{})
	coll.cache = c
	stc, err := newCache()
	assert.NoError(t, err, "lru cache should start")
	coll.sampleTraceCache = stc

	coll.incoming = make(chan *types.Span, 5)
	coll.fromPeer = make(chan *types.Span, 5)
	coll.outgoingTraces = make(chan sendableTrace, 5)
	coll.datasetSamplers = make(map[string]sample.Sampler)
	go coll.collect()
	go coll.sendTraces()

	defer coll.Stop()

	// Generate events until one is sampled and appears on the transmission queue for sending.
	sendAttemptCount := 0
	for len(transmission.Events) < 1 {
		sendAttemptCount++
		span := &types.Span{
			TraceID: fmt.Sprintf("trace-%v", sendAttemptCount),
			Event: types.Event{
				Dataset:    "aoeu",
				APIKey:     legacyAPIKey,
				SampleRate: originalSampleRate,
				Data:       make(map[string]interface{}),
			},
			IsRoot: true,
		}
		err := coll.AddSpan(span)
		require.NoError(t, err, "must be able to add the span")
		time.Sleep(conf.GetTracesConfig().GetSendTickerValue() * 5)
	}

	events := transmission.GetBlock(1)
	require.Equal(t, 1, len(events), "adding another root span should send the span")
	upstreamSampledEvent := events[0]

	assert.NotNil(t, upstreamSampledEvent)
	assert.Equal(t, originalSampleRate, upstreamSampledEvent.Data["meta.refinery.original_sample_rate"],
		"metadata should be populated with original sample rate")
	assert.Equal(t, originalSampleRate*uint(expectedDeterministicSampleRate), upstreamSampledEvent.SampleRate,
		"sample rate for the event should be the original sample rate multiplied by the deterministic sample rate")

	// Generate one more event with no upstream sampling applied.
	err = coll.AddSpan(&types.Span{
		TraceID: fmt.Sprintf("trace-%v", 1000),
		Event: types.Event{
			Dataset:    "no-upstream-sampling",
			APIKey:     legacyAPIKey,
			SampleRate: 0, // no upstream sampling
			Data:       make(map[string]interface{}),
		},
		IsRoot: true,
	})
	require.NoError(t, err, "must be able to add the span")

	// Find the Refinery-sampled-and-sent event that had no upstream sampling which
	// should be the last event on the transmission queue.
	events = transmission.GetBlock(1)
	require.Equal(t, 1, len(events), "adding another root span should send the span")
	var noUpstreamSampleRateEvent *types.Event
	for _, event := range events {
		if event.Dataset == "no-upstream-sampling" {
			noUpstreamSampleRateEvent = event
			break
		}
	}

	require.NotNil(t, noUpstreamSampleRateEvent)
	assert.Equal(t, "no-upstream-sampling", noUpstreamSampleRateEvent.Dataset)
	assert.Nil(t, noUpstreamSampleRateEvent.Data["meta.refinery.original_sample_rate"],
		"original sample rate should not be set in metadata when original sample rate is zero")
}

// HoneyComb treats a missing or 0 SampleRate the same as 1, but
// behaves better/more consistently if the SampleRate is explicitly
// set instead of inferred
func TestTransmittedSpansShouldHaveASampleRateOfAtLeastOne(t *testing.T) {
	conf := &config.MockConfig{
		GetTracesConfigVal: config.TracesConfig{
			SendTicker:   config.Duration(2 * time.Millisecond),
			SendDelay:    config.Duration(1 * time.Millisecond),
			TraceTimeout: config.Duration(60 * time.Second),
			MaxBatchSize: 500,
		},
		GetSamplerTypeVal:  &config.DeterministicSamplerConfig{SampleRate: 1},
		ParentIdFieldNames: []string{"trace.parent_id", "parentId"},
		GetCollectionConfigVal: config.CollectionConfig{
			ShutdownDelay: config.Duration(1 * time.Millisecond),
		},
	}
	transmission := &transmit.MockTransmission{}
	transmission.Start()
	defer transmission.Stop()
	peerTransmission := &transmit.MockTransmission{}
	peerTransmission.Start()
	defer peerTransmission.Stop()
	coll := newTestCollector(conf, transmission, peerTransmission)

	c := cache.NewInMemCache(3, &metrics.NullMetrics{}, &logger.NullLogger{})
	coll.cache = c
	stc, err := newCache()
	assert.NoError(t, err, "lru cache should start")
	coll.sampleTraceCache = stc

	coll.incoming = make(chan *types.Span, 5)
	coll.fromPeer = make(chan *types.Span, 5)
	coll.outgoingTraces = make(chan sendableTrace, 5)
	coll.datasetSamplers = make(map[string]sample.Sampler)
	go coll.collect()
	go coll.sendTraces()

	defer coll.Stop()

	span := &types.Span{
		TraceID: fmt.Sprintf("trace-%v", 1),
		Event: types.Event{
			Dataset:    "aoeu",
			APIKey:     legacyAPIKey,
			SampleRate: 0, // This should get lifted to 1
			Data:       make(map[string]interface{}),
		},
		IsRoot: true,
	}

	coll.AddSpan(span)

	events := transmission.GetBlock(1)
	assert.Equal(t, uint(1), events[0].SampleRate,
		"SampleRate should be reset to one after starting at zero")
}

// TestAddSpan tests that adding a span winds up with a trace object in the
// cache
func TestAddSpan(t *testing.T) {
	conf := &config.MockConfig{
		GetTracesConfigVal: config.TracesConfig{
			SendTicker:   config.Duration(2 * time.Millisecond),
			SendDelay:    config.Duration(1 * time.Millisecond),
			TraceTimeout: config.Duration(60 * time.Second),
			MaxBatchSize: 500,
		},
		GetSamplerTypeVal:  &config.DeterministicSamplerConfig{SampleRate: 1},
		ParentIdFieldNames: []string{"trace.parent_id", "parentId"},
		GetCollectionConfigVal: config.CollectionConfig{
			ShutdownDelay: config.Duration(1 * time.Millisecond),
		},
	}
	transmission := &transmit.MockTransmission{}
	transmission.Start()
	defer transmission.Stop()
	peerTransmission := &transmit.MockTransmission{}
	peerTransmission.Start()
	defer peerTransmission.Stop()
	coll := newTestCollector(conf, transmission, peerTransmission)

	c := cache.NewInMemCache(3, &metrics.NullMetrics{}, &logger.NullLogger{})
	coll.cache = c
	stc, err := newCache()
	assert.NoError(t, err, "lru cache should start")
	coll.sampleTraceCache = stc

	coll.incoming = make(chan *types.Span, 5)
	coll.fromPeer = make(chan *types.Span, 5)
	coll.outgoingTraces = make(chan sendableTrace, 5)
	coll.datasetSamplers = make(map[string]sample.Sampler)
	go coll.collect()
	go coll.sendTraces()

	defer coll.Stop()

	var traceID = "mytrace"

	span := &types.Span{
		TraceID: traceID,
		Event: types.Event{
			Dataset: "aoeu",
			Data: map[string]interface{}{
				"trace.parent_id": "unused",
			},
			APIKey: legacyAPIKey,
		},
	}
	coll.AddSpanFromPeer(span)

	assert.EventuallyWithT(t, func(collect *assert.CollectT) {
		trace := coll.getFromCache(traceID)
		require.NotNil(t, trace)
		assert.Equal(t, traceID, trace.TraceID, "after adding the span, we should have a trace in the cache with the right trace ID")
	}, conf.GetTracesConfig().GetSendDelay()*8, conf.GetTracesConfig().GetSendDelay()*2)
	assert.Equal(t, 0, len(transmission.GetBlock(0)), "adding a non-root span should not yet send the span")

	// ok now let's add the root span and verify that both got sent
	rootSpan := &types.Span{
		TraceID: traceID,
		Event: types.Event{
			Dataset: "aoeu",
			Data:    map[string]interface{}{},
			APIKey:  legacyAPIKey,
		},
		IsRoot: true,
	}
	coll.AddSpan(rootSpan)

	assert.Equal(t, 2, len(transmission.GetBlock(2)), "adding a root span should send all spans in the trace")
	assert.Nil(t, coll.getFromCache(traceID), "after adding a leaf and root span, it should be removed from the cache")

}

// TestDryRunMode tests that all traces are sent, regardless of sampling decision, and that the
// sampling decision is marked on each span in the trace
func TestDryRunMode(t *testing.T) {
	conf := &config.MockConfig{
		GetTracesConfigVal: config.TracesConfig{
			SendTicker:   config.Duration(20 * time.Millisecond),
			SendDelay:    config.Duration(1 * time.Millisecond),
			TraceTimeout: config.Duration(60 * time.Second),
			MaxBatchSize: 500,
		},
		GetSamplerTypeVal: &config.DeterministicSamplerConfig{
			SampleRate: 10,
		},
		DryRun:             true,
		ParentIdFieldNames: []string{"trace.parent_id", "parentId"},
		GetCollectionConfigVal: config.CollectionConfig{
			ShutdownDelay: config.Duration(1 * time.Millisecond),
		},
	}
	transmission := &transmit.MockTransmission{}
	transmission.Start()
	defer transmission.Stop()
	peerTransmission := &transmit.MockTransmission{}
	peerTransmission.Start()
	defer peerTransmission.Stop()
	coll := newTestCollector(conf, transmission, peerTransmission)

	samplerFactory := &sample.SamplerFactory{
		Config: conf,
		Logger: &logger.NullLogger{},
	}
	sampler := samplerFactory.GetSamplerImplementationForKey("test", true)
	coll.SamplerFactory = samplerFactory
	c := cache.NewInMemCache(3, &metrics.NullMetrics{}, &logger.NullLogger{})
	coll.cache = c
	stc, err := newCache()
	assert.NoError(t, err, "lru cache should start")
	coll.sampleTraceCache = stc

	coll.incoming = make(chan *types.Span, 5)
	coll.fromPeer = make(chan *types.Span, 5)
	coll.outgoingTraces = make(chan sendableTrace, 5)
	coll.datasetSamplers = make(map[string]sample.Sampler)
	go coll.collect()
	go coll.sendTraces()

	defer coll.Stop()

	var traceID1 = "abc123"
	var traceID2 = "def456"
	var traceID3 = "ghi789"
	// sampling decisions based on trace ID
	sampleRate1, keepTraceID1, _, _ := sampler.GetSampleRate(&types.Trace{TraceID: traceID1})
	// would be dropped if dry run mode was not enabled
	assert.False(t, keepTraceID1)
	assert.Equal(t, uint(10), sampleRate1)
	sampleRate2, keepTraceID2, _, _ := sampler.GetSampleRate(&types.Trace{TraceID: traceID2})
	assert.True(t, keepTraceID2)
	assert.Equal(t, uint(10), sampleRate2)
	sampleRate3, keepTraceID3, _, _ := sampler.GetSampleRate(&types.Trace{TraceID: traceID3})
	// would be dropped if dry run mode was not enabled
	assert.False(t, keepTraceID3)
	assert.Equal(t, uint(10), sampleRate3)

	span := &types.Span{
		TraceID: traceID1,
		Event: types.Event{
			Data:   map[string]interface{}{},
			APIKey: legacyAPIKey,
		},
		IsRoot: true,
	}
	coll.AddSpan(span)

	// adding one span with no parent ID should:
	// * create the trace in the cache
	// * send the trace
	// * remove the trace from the cache
	events := transmission.GetBlock(1)
	require.Equal(t, 1, len(events), "adding a root span should send the span")
	assert.Equal(t, keepTraceID1, events[0].Data[config.DryRunFieldName], "config.DryRunFieldName should match sampling decision for its trace ID")
	assert.Nil(t, coll.getFromCache(traceID1), "after sending the span, it should be removed from the cache")

	// add a non-root span, create the trace in the cache
	span = &types.Span{
		TraceID: traceID2,
		Event: types.Event{
			Dataset: "aoeu",
			Data: map[string]interface{}{
				"trace.parent_id": "unused",
			},
			APIKey: legacyAPIKey,
		},
	}
	coll.AddSpanFromPeer(span)

	assert.Eventually(t, func() bool {
		return traceID2 == coll.getFromCache(traceID2).TraceID
	}, conf.GetTracesConfig().GetSendTickerValue()*6, conf.GetTracesConfig().GetSendTickerValue()*2, "after adding the span, we should have a trace in the cache with the right trace ID")

	span = &types.Span{
		TraceID: traceID2,
		Event: types.Event{
			Data:   map[string]interface{}{},
			APIKey: legacyAPIKey,
		},
		IsRoot: true,
	}
	coll.AddSpanFromPeer(span)

	// adding root span to send the trace
	events = transmission.GetBlock(2)
	require.Equal(t, 2, len(events), "adding another root span should send the span")
	// both spanscollectshould be marked with the sampling decision
	assert.Equal(t, keepTraceID2, events[0].Data[config.DryRunFieldName], "config.DryRunFieldName should match sampling decision for its trace ID")
	assert.Equal(t, keepTraceID2, events[1].Data[config.DryRunFieldName], "config.DryRunFieldName should match sampling decision for its trace ID")
	// check that meta value associated with dry run mode is properly applied
	assert.Equal(t, uint(10), events[0].Data["meta.dryrun.sample_rate"])
	// check expected sampleRate against span data
	assert.Equal(t, sampleRate1, events[0].Data["meta.dryrun.sample_rate"])
	assert.Equal(t, sampleRate2, events[1].Data["meta.dryrun.sample_rate"])

	span = &types.Span{
		TraceID: traceID3,
		Event: types.Event{
			Data:   map[string]interface{}{},
			APIKey: legacyAPIKey,
		},
		IsRoot: true,
	}
	coll.AddSpan(span)

	// adding one span with no parent ID should:
	// * create the trace in the cache
	// * send the trace
	// * remove the trace from the cache
	events = transmission.GetBlock(1)
	require.Equal(t, 1, len(events), "adding a root span should send the span")
	assert.Equal(t, keepTraceID3, events[0].Data[config.DryRunFieldName], "field should match sampling decision for its trace ID")
	assert.Nil(t, coll.getFromCache(traceID3), "after sending the span, it should be removed from the cache")
<<<<<<< HEAD

=======

}

func TestCacheSizeReload(t *testing.T) {
	conf := &config.MockConfig{
		GetTracesConfigVal: config.TracesConfig{
			SendTicker:   config.Duration(2 * time.Millisecond),
			SendDelay:    config.Duration(1 * time.Millisecond),
			TraceTimeout: config.Duration(10 * time.Minute),
			MaxBatchSize: 500,
		},
		GetSamplerTypeVal: &config.DeterministicSamplerConfig{SampleRate: 1},
		GetCollectionConfigVal: config.CollectionConfig{
			CacheCapacity: 1,
			ShutdownDelay: config.Duration(1 * time.Millisecond),
		},
		ParentIdFieldNames: []string{"trace.parent_id", "parentId"},
		SampleCache: config.SampleCacheConfig{
			KeptSize:          100,
			DroppedSize:       100,
			SizeCheckInterval: config.Duration(1 * time.Second),
		},
	}

	transmission := &transmit.MockTransmission{}
	transmission.Start()
	defer transmission.Stop()
	peerTransmission := &transmit.MockTransmission{}
	peerTransmission.Start()
	defer peerTransmission.Stop()
	coll := newTestCollector(conf, transmission, peerTransmission)
	coll.Peers = &peer.MockPeers{}

	err := coll.Start()
	assert.NoError(t, err)
	defer coll.Stop()

	event := types.Event{
		Dataset: "dataset",
		Data: map[string]interface{}{
			"trace.parent_id": "1",
		},
		APIKey: legacyAPIKey,
	}

	err = coll.AddSpan(&types.Span{TraceID: "1", Event: event})
	assert.NoError(t, err)
	err = coll.AddSpan(&types.Span{TraceID: "2", Event: event})
	assert.NoError(t, err)

	assert.Len(t, transmission.GetBlock(1), 1, "expected one trace to be sent")

	conf.Mux.Lock()
	conf.GetCollectionConfigVal.CacheCapacity = 2
	conf.Mux.Unlock()
	conf.Reload()

	assert.Eventually(t, func() bool {
		coll.mutex.RLock()
		defer coll.mutex.RUnlock()
		return coll.cache.GetCacheCapacity() == 2
	}, 6*conf.GetTracesConfig().GetSendTickerValue(), conf.GetTracesConfig().GetSendTickerValue()*2, "cache size to change")

	err = coll.AddSpan(&types.Span{TraceID: "3", Event: event})
	assert.NoError(t, err)

	assert.Len(t, transmission.GetBlock(0), 0, "expected one trace to be sent")

	conf.Mux.Lock()
	conf.GetCollectionConfigVal.CacheCapacity = 1
	conf.Mux.Unlock()
	conf.Reload()

	assert.Len(t, transmission.GetBlock(1), 1, "expected another trace evicted and sent")
>>>>>>> 21a8449f
}

func TestSampleConfigReload(t *testing.T) {
	conf := &config.MockConfig{
		GetTracesConfigVal: config.TracesConfig{
			SendTicker:   config.Duration(2 * time.Millisecond),
			SendDelay:    config.Duration(1 * time.Millisecond),
			TraceTimeout: config.Duration(60 * time.Second),
			MaxBatchSize: 500,
		},
		GetSamplerTypeVal:      &config.DeterministicSamplerConfig{SampleRate: 1},
		ParentIdFieldNames:     []string{"trace.parent_id", "parentId"},
		GetCollectionConfigVal: config.CollectionConfig{CacheCapacity: 10, ShutdownDelay: config.Duration(1 * time.Millisecond)},
		SampleCache: config.SampleCacheConfig{
			KeptSize:          100,
			DroppedSize:       100,
			SizeCheckInterval: config.Duration(1 * time.Second),
		},
	}

	transmission := &transmit.MockTransmission{}
	transmission.Start()
	defer transmission.Stop()
	peerTransmission := &transmit.MockTransmission{}
	peerTransmission.Start()
	defer peerTransmission.Stop()
	coll := newTestCollector(conf, transmission, peerTransmission)

	err := coll.Start()
	assert.NoError(t, err)
	defer coll.Stop()

	dataset := "aoeu"

	span := &types.Span{
		TraceID: "1",
		Event: types.Event{
			Dataset: dataset,
			APIKey:  legacyAPIKey,
		},
		IsRoot: true,
	}

	coll.AddSpan(span)

	assert.Eventually(t, func() bool {
		coll.mutex.Lock()
		_, ok := coll.datasetSamplers[dataset]
		coll.mutex.Unlock()

		return ok
	}, conf.GetTracesConfig().GetTraceTimeout()*2, conf.GetTracesConfig().GetSendTickerValue())

	conf.Reload()

	assert.Eventually(t, func() bool {
		coll.mutex.Lock()
		_, ok := coll.datasetSamplers[dataset]
		coll.mutex.Unlock()
		return !ok
	}, conf.GetTracesConfig().GetTraceTimeout()*2, conf.GetTracesConfig().GetSendTickerValue())

	span = &types.Span{
		TraceID: "2",
		Event: types.Event{
			Dataset: dataset,
			APIKey:  legacyAPIKey,
		},
		IsRoot: true,
	}

	coll.AddSpan(span)

	assert.Eventually(t, func() bool {
		coll.mutex.Lock()
		_, ok := coll.datasetSamplers[dataset]
		coll.mutex.Unlock()
		return ok
	}, conf.GetTracesConfig().GetTraceTimeout()*2, conf.GetTracesConfig().GetSendTickerValue())
}

func TestStableMaxAlloc(t *testing.T) {
	conf := &config.MockConfig{
		GetTracesConfigVal: config.TracesConfig{
			SendTicker:   config.Duration(2 * time.Millisecond),
			SendDelay:    config.Duration(1 * time.Millisecond),
			TraceTimeout: config.Duration(10 * time.Minute),
			MaxBatchSize: 500,
		},
		GetSamplerTypeVal:  &config.DeterministicSamplerConfig{SampleRate: 1},
		ParentIdFieldNames: []string{"trace.parent_id", "parentId"},
		GetCollectionConfigVal: config.CollectionConfig{
			ShutdownDelay: config.Duration(1 * time.Millisecond),
		},
	}

	transmission := &transmit.MockTransmission{
		Capacity: 1000,
	}
	transmission.Start()
	defer transmission.Stop()
	peerTransmission := &transmit.MockTransmission{
		Capacity: 1000,
	}
	peerTransmission.Start()
	defer peerTransmission.Stop()
	coll := newTestCollector(conf, transmission, peerTransmission)

	spandata := make([]map[string]interface{}, 500)
	for i := 0; i < 500; i++ {
		spandata[i] = map[string]interface{}{
			"trace.parent_id": "unused",
			"id":              i,
			"str1":            strings.Repeat("abc", rand.Intn(100)+1),
			"str2":            strings.Repeat("def", rand.Intn(100)+1),
		}
	}

	c := cache.NewInMemCache(1000, &metrics.NullMetrics{}, &logger.NullLogger{})
	coll.cache = c
	stc, err := newCache()
	assert.NoError(t, err, "lru cache should start")
	coll.sampleTraceCache = stc

	coll.incoming = make(chan *types.Span, 1000)
	coll.fromPeer = make(chan *types.Span, 5)
<<<<<<< HEAD
	coll.outgoingTraces = make(chan sendableTrace, 1000)
=======
	coll.outgoingTraces = make(chan sendableTrace, 500)
>>>>>>> 21a8449f
	coll.datasetSamplers = make(map[string]sample.Sampler)
	go coll.collect()
	go coll.sendTraces()

	defer coll.Stop()

	for i := 0; i < 500; i++ {
		span := &types.Span{
			TraceID: strconv.Itoa(i),
			Event: types.Event{
				Dataset: "aoeu",
				Data:    spandata[i],
				APIKey:  legacyAPIKey,
			},
		}
		coll.AddSpan(span)
	}

	for len(coll.incoming) > 0 {
		time.Sleep(conf.GetTracesConfig().GetSendTickerValue())
	}

	// Now there should be 500 traces in the cache.
	coll.mutex.Lock()
	assert.Equal(t, 500, len(coll.cache.GetAll()))

	// We want to induce an eviction event, so set MaxAlloc a bit below
	// our current post-GC alloc.
	runtime.GC()
	var mem runtime.MemStats
	runtime.ReadMemStats(&mem)
	// Set MaxAlloc, which should cause cache evictions.
	conf.GetCollectionConfigVal.MaxAlloc = config.MemorySize(mem.Alloc * 99 / 100)
	coll.mutex.Unlock()
	// wait for the cache to take some action
	var traces []*types.Trace
	for {
		coll.mutex.Lock()
		traces = coll.cache.GetAll()
		if len(traces) < 500 {
			break
		}
		coll.mutex.Unlock()

		time.Sleep(conf.GetTracesConfig().GetSendTickerValue())
	}

	tracesLeft := len(traces)
	assert.Less(t, tracesLeft, 480, "should have sent some traces")
	assert.Greater(t, tracesLeft, 100, "should have NOT sent some traces")
	coll.mutex.Unlock()

	// We discarded the most costly spans, and sent them.
	assert.Equal(t, 500-len(traces), len(transmission.GetBlock(500-len(traces))), "should have sent traces that weren't kept")
}

func TestAddSpanNoBlock(t *testing.T) {
	conf := &config.MockConfig{
		GetTracesConfigVal: config.TracesConfig{
			SendTicker:   config.Duration(2 * time.Millisecond),
			SendDelay:    config.Duration(1 * time.Millisecond),
			TraceTimeout: config.Duration(10 * time.Minute),
			MaxBatchSize: 500,
		},
		GetSamplerTypeVal:  &config.DeterministicSamplerConfig{},
		ParentIdFieldNames: []string{"trace.parent_id", "parentId"},
		GetCollectionConfigVal: config.CollectionConfig{
			ShutdownDelay: config.Duration(1 * time.Millisecond),
			CacheCapacity: 10,
		},
	}

	transmission := &transmit.MockTransmission{}
	transmission.Start()
	defer transmission.Stop()
	peerTransmission := &transmit.MockTransmission{}
	peerTransmission.Start()
	defer peerTransmission.Stop()
	coll := newTestCollector(conf, transmission, peerTransmission)

	c := cache.NewInMemCache(10, &metrics.NullMetrics{}, &logger.NullLogger{})
	coll.cache = c
	stc, err := newCache()
	assert.NoError(t, err, "lru cache should start")
	coll.sampleTraceCache = stc

	coll.incoming = make(chan *types.Span, 3)
	coll.fromPeer = make(chan *types.Span, 3)
	coll.datasetSamplers = make(map[string]sample.Sampler)

	// Don't start collect(), so the queues are never drained
	span := &types.Span{
		TraceID: "1",
		Event: types.Event{
			Dataset: "aoeu",
			APIKey:  legacyAPIKey,
		},
	}

	for i := 0; i < 3; i++ {
		err := coll.AddSpan(span)
		assert.NoError(t, err)
		err = coll.AddSpanFromPeer(span)
		assert.NoError(t, err)
	}

	err = coll.AddSpan(span)
	assert.Error(t, err)
	err = coll.AddSpanFromPeer(span)
	assert.Error(t, err)
}

func TestDependencyInjection(t *testing.T) {
	var g inject.Graph
	err := g.Provide(
		&inject.Object{Value: &InMemCollector{}},
		&inject.Object{Value: &config.MockConfig{}},
		&inject.Object{Value: &logger.NullLogger{}},
		&inject.Object{Value: noop.NewTracerProvider().Tracer("test"), Name: "tracer"},
		&inject.Object{Value: clockwork.NewRealClock()},
		&inject.Object{Value: &health.Health{}},
		&inject.Object{Value: &sharder.SingleServerSharder{}},
		&inject.Object{Value: &transmit.MockTransmission{}, Name: "upstreamTransmission"},
		&inject.Object{Value: &transmit.MockTransmission{}, Name: "peerTransmission"},
		&inject.Object{Value: &metrics.NullMetrics{}, Name: "genericMetrics"},
		&inject.Object{Value: &sample.SamplerFactory{}},
		&inject.Object{Value: &MockStressReliever{}, Name: "stressRelief"},
		&inject.Object{Value: &peer.MockPeers{}},
	)
	if err != nil {
		t.Error(err)
	}
	if err := g.Populate(); err != nil {
		t.Error(err)
	}
}

// TestAddCountsToRoot tests that adding a root span winds up with a trace object in
// the cache and that that trace gets span count, span event count, span link count, and event count added to it
// This test also makes sure that AddCountsToRoot overrides the AddSpanCountToRoot config.
func TestAddCountsToRoot(t *testing.T) {
	conf := &config.MockConfig{
		GetTracesConfigVal: config.TracesConfig{
			SendTicker:   config.Duration(2 * time.Millisecond),
			SendDelay:    config.Duration(1 * time.Millisecond),
			TraceTimeout: config.Duration(60 * time.Second),
			MaxBatchSize: 500,
		},
		GetSamplerTypeVal:  &config.DeterministicSamplerConfig{SampleRate: 1},
		AddSpanCountToRoot: true,
		AddCountsToRoot:    true,
		ParentIdFieldNames: []string{"trace.parent_id", "parentId"},
		GetCollectionConfigVal: config.CollectionConfig{
			ShutdownDelay: config.Duration(1 * time.Millisecond),
			CacheCapacity: 3,
		},
	}

	transmission := &transmit.MockTransmission{}
	transmission.Start()
	defer transmission.Stop()
	peerTransmission := &transmit.MockTransmission{}
	peerTransmission.Start()
	defer peerTransmission.Stop()
	coll := newTestCollector(conf, transmission, peerTransmission)

	c := cache.NewInMemCache(3, &metrics.NullMetrics{}, &logger.NullLogger{})
	coll.cache = c
	stc, err := newCache()
	assert.NoError(t, err, "lru cache should start")
	coll.sampleTraceCache = stc

	coll.incoming = make(chan *types.Span, 5)
	coll.fromPeer = make(chan *types.Span, 5)
	coll.outgoingTraces = make(chan sendableTrace, 5)
	coll.datasetSamplers = make(map[string]sample.Sampler)
	go coll.collect()
	go coll.sendTraces()

	defer coll.Stop()

	var traceID = "mytrace"
	for i := 0; i < 4; i++ {
		span := &types.Span{
			TraceID: traceID,
			Event: types.Event{
				Dataset: "aoeu",
				Data: map[string]interface{}{
					"trace.parent_id": "unused",
				},
				APIKey: legacyAPIKey,
			},
		}
		switch i {
		case 0, 1:
			span.Data["meta.annotation_type"] = "span_event"
		case 2:
			span.Data["meta.annotation_type"] = "link"
		}
		coll.AddSpanFromPeer(span)
	}

	// ok now let's add the root span and verify that both got sent
	rootSpan := &types.Span{
		TraceID: traceID,
		Event: types.Event{
			Dataset: "aoeu",
			Data:    map[string]interface{}{},
			APIKey:  legacyAPIKey,
		},
		IsRoot: true,
	}
	coll.AddSpan(rootSpan)
	events := transmission.GetBlock(5)
	assert.Equal(t, 5, len(events), "adding a root span should send all spans in the trace")
	assert.Equal(t, nil, events[0].Data["meta.span_count"], "child span metadata should NOT be populated with span count")
	assert.Equal(t, nil, events[1].Data["meta.span_count"], "child span metadata should NOT be populated with span count")
	assert.Equal(t, nil, events[1].Data["meta.span_event_count"], "child span metadata should NOT be populated with span event count")
	assert.Equal(t, nil, events[1].Data["meta.span_link_count"], "child span metadata should NOT be populated with span link count")
	assert.Equal(t, nil, events[1].Data["meta.event_count"], "child span metadata should NOT be populated with event count")
	assert.Equal(t, int64(2), events[4].Data["meta.span_count"], "root span metadata should be populated with span count")
	assert.Equal(t, int64(2), events[4].Data["meta.span_event_count"], "root span metadata should be populated with span event count")
	assert.Equal(t, int64(1), events[4].Data["meta.span_link_count"], "root span metadata should be populated with span link count")
	assert.Equal(t, int64(5), events[4].Data["meta.event_count"], "root span metadata should be populated with event count")
	assert.Nil(t, coll.getFromCache(traceID), "after adding a leaf and root span, it should be removed from the cache")

}

// TestLateRootGetsCounts tests that the root span gets decorated with the right counts
// even if the trace had already been sent
func TestLateRootGetsCounts(t *testing.T) {
	conf := &config.MockConfig{
		GetTracesConfigVal: config.TracesConfig{
			SendTicker:   config.Duration(2 * time.Millisecond),
			SendDelay:    config.Duration(1 * time.Millisecond),
			TraceTimeout: config.Duration(5 * time.Millisecond),
			MaxBatchSize: 500,
		},
		GetSamplerTypeVal:    &config.DeterministicSamplerConfig{SampleRate: 1},
		AddSpanCountToRoot:   true,
		AddCountsToRoot:      true,
		ParentIdFieldNames:   []string{"trace.parent_id", "parentId"},
		AddRuleReasonToTrace: true,
		GetCollectionConfigVal: config.CollectionConfig{
			ShutdownDelay: config.Duration(1 * time.Millisecond),
		},
	}

	transmission := &transmit.MockTransmission{}
	transmission.Start()
	defer transmission.Stop()
	peerTransmission := &transmit.MockTransmission{}
	peerTransmission.Start()
	defer peerTransmission.Stop()
	coll := newTestCollector(conf, transmission, peerTransmission)

	c := cache.NewInMemCache(3, &metrics.NullMetrics{}, &logger.NullLogger{})
	coll.cache = c
	stc, err := newCache()
	assert.NoError(t, err, "lru cache should start")
	coll.sampleTraceCache = stc

	coll.incoming = make(chan *types.Span, 5)
	coll.fromPeer = make(chan *types.Span, 5)
	coll.outgoingTraces = make(chan sendableTrace, 5)
	coll.datasetSamplers = make(map[string]sample.Sampler)
	go coll.collect()
	go coll.sendTraces()
	defer coll.Stop()

	var traceID = "mytrace"

	for i := 0; i < 4; i++ {
		span := &types.Span{
			TraceID: traceID,
			Event: types.Event{
				Dataset: "aoeu",
				Data: map[string]interface{}{
					"trace.parent_id": "unused",
				},
				APIKey: legacyAPIKey,
			},
		}
		switch i {
		case 0, 1:
			span.Data["meta.annotation_type"] = "span_event"
		case 2:
			span.Data["meta.annotation_type"] = "link"
		}
		coll.AddSpanFromPeer(span)
	}

	childSpans := transmission.GetBlock(4)
	assert.Equal(t, 4, len(childSpans), "adding a non-root span and waiting should send the span")
	assert.Equal(t, nil, childSpans[0].Data["meta.span_count"], "child span metadata should NOT be populated with span count")
	assert.Equal(t, nil, childSpans[1].Data["meta.span_count"], "child span metadata should NOT be populated with span count")
	assert.Equal(t, nil, childSpans[1].Data["meta.span_event_count"], "child span metadata should NOT be populated with span event count")
	assert.Equal(t, nil, childSpans[1].Data["meta.span_link_count"], "child span metadata should NOT be populated with span link count")
	assert.Equal(t, nil, childSpans[1].Data["meta.event_count"], "child span metadata should NOT be populated with event count")
	trace := coll.getFromCache(traceID)
	assert.Nil(t, trace, "trace should have been sent although the root span hasn't arrived")

	// now we add the root span and verify that both got sent and that the root span had the span count
	rootSpan := &types.Span{
		TraceID: traceID,
		Event: types.Event{
			Dataset: "aoeu",
			Data:    map[string]interface{}{},
			APIKey:  legacyAPIKey,
		},
		IsRoot: true,
	}
	coll.AddSpan(rootSpan)

	event := transmission.GetBlock(1)
	assert.Equal(t, 1, len(event), "adding a root span should send all spans in the trace")
	assert.Equal(t, int64(2), event[0].Data["meta.span_count"], "root span metadata should be populated with span count")
	assert.Equal(t, int64(2), event[0].Data["meta.span_event_count"], "root span metadata should be populated with span event count")
	assert.Equal(t, int64(1), event[0].Data["meta.span_link_count"], "root span metadata should be populated with span link count")
	assert.Equal(t, int64(5), event[0].Data["meta.event_count"], "root span metadata should be populated with event count")
	assert.Equal(t, "deterministic/always - late arriving span", event[0].Data["meta.refinery.reason"], "late spans should have meta.refinery.reason set to rules + late arriving span.")
	assert.Nil(t, coll.getFromCache(traceID), "after adding a leaf and root span, it should be removed from the cache")

}

// TestAddSpanCount tests that adding a root span winds up with a trace object in
// the cache and that that trace gets span count added to it
func TestAddSpanCount(t *testing.T) {
	conf := &config.MockConfig{
		GetTracesConfigVal: config.TracesConfig{
			SendTicker:   config.Duration(2 * time.Millisecond),
			SendDelay:    config.Duration(1 * time.Millisecond),
			TraceTimeout: config.Duration(60 * time.Second),
			MaxBatchSize: 500,
		},
		GetSamplerTypeVal:  &config.DeterministicSamplerConfig{SampleRate: 1},
		AddSpanCountToRoot: true,
		ParentIdFieldNames: []string{"trace.parent_id", "parentId"},
		GetCollectionConfigVal: config.CollectionConfig{
			ShutdownDelay: config.Duration(1 * time.Millisecond),
		},
	}
	transmission := &transmit.MockTransmission{}
	transmission.Start()
	defer transmission.Stop()
	peerTransmission := &transmit.MockTransmission{}
	peerTransmission.Start()
	defer peerTransmission.Stop()
	coll := newTestCollector(conf, transmission, peerTransmission)

	c := cache.NewInMemCache(3, &metrics.NullMetrics{}, &logger.NullLogger{})
	coll.cache = c
	stc, err := newCache()
	assert.NoError(t, err, "lru cache should start")
	coll.sampleTraceCache = stc

	coll.incoming = make(chan *types.Span, 5)
	coll.fromPeer = make(chan *types.Span, 5)
	coll.outgoingTraces = make(chan sendableTrace, 5)
	coll.datasetSamplers = make(map[string]sample.Sampler)
	go coll.collect()
	go coll.sendTraces()

	defer coll.Stop()

	var traceID = "mytrace"

	span := &types.Span{
		TraceID: traceID,
		Event: types.Event{
			Dataset: "aoeu",
			Data: map[string]interface{}{
				"trace.parent_id": "unused",
			},
			APIKey: legacyAPIKey,
		},
	}
	decisionSpan := &types.Span{
		TraceID: traceID,
		Event: types.Event{
			Dataset: "aoeu",
			Data: map[string]interface{}{
				"trace.parent_id":        "unused",
				"meta.refinery.min_span": true,
			},
			APIKey: legacyAPIKey,
		},
	}
	coll.AddSpanFromPeer(span)
	coll.AddSpanFromPeer(decisionSpan)

	assert.EventuallyWithT(t, func(collect *assert.CollectT) {
		assert.Equal(collect, traceID, coll.getFromCache(traceID).TraceID, "after adding the span, we should have a trace in the cache with the right trace ID")
	}, conf.GetTracesConfig().GetSendTickerValue()*6, conf.GetTracesConfig().GetSendTickerValue()*2)
	assert.Equal(t, 0, len(transmission.GetBlock(0)), "adding a non-root span should not yet send the span")

	// ok now let's add the root span and verify that both got sent
	rootSpan := &types.Span{
		TraceID: traceID,
		Event: types.Event{
			Dataset: "aoeu",
			Data:    map[string]interface{}{},
			APIKey:  legacyAPIKey,
		},
		IsRoot: true,
	}
	coll.AddSpan(rootSpan)

	events := transmission.GetBlock(2)
	assert.Equal(t, 2, len(events), "adding a root span should send all spans in the trace")
	assert.Equal(t, nil, events[0].Data["meta.span_count"], "child span metadata should NOT be populated with span count")
	assert.Equal(t, int64(3), events[1].Data["meta.span_count"], "root span metadata should be populated with span count")
	assert.Nil(t, coll.getFromCache(traceID), "after adding a leaf and root span, it should be removed from the cache")

}

// TestLateRootGetsSpanCount tests that the root span gets decorated with the right span count
// even if the trace had already been sent
func TestLateRootGetsSpanCount(t *testing.T) {
	conf := &config.MockConfig{
		GetTracesConfigVal: config.TracesConfig{
			SendTicker:   config.Duration(2 * time.Millisecond),
			SendDelay:    config.Duration(1 * time.Millisecond),
			TraceTimeout: config.Duration(5 * time.Millisecond),
			MaxBatchSize: 500,
		},
		GetSamplerTypeVal:    &config.DeterministicSamplerConfig{SampleRate: 1},
		AddSpanCountToRoot:   true,
		ParentIdFieldNames:   []string{"trace.parent_id", "parentId"},
		AddRuleReasonToTrace: true,
		GetCollectionConfigVal: config.CollectionConfig{
			ShutdownDelay: config.Duration(1 * time.Millisecond),
		},
	}
	transmission := &transmit.MockTransmission{}
	transmission.Start()
	defer transmission.Stop()
	peerTransmission := &transmit.MockTransmission{}
	peerTransmission.Start()
	defer peerTransmission.Stop()
	coll := newTestCollector(conf, transmission, peerTransmission)

	c := cache.NewInMemCache(3, &metrics.NullMetrics{}, &logger.NullLogger{})
	coll.cache = c
	stc, err := newCache()
	assert.NoError(t, err, "lru cache should start")
	coll.sampleTraceCache = stc

	coll.incoming = make(chan *types.Span, 5)
	coll.fromPeer = make(chan *types.Span, 5)
	coll.outgoingTraces = make(chan sendableTrace, 5)
	coll.datasetSamplers = make(map[string]sample.Sampler)
	go coll.collect()
	go coll.sendTraces()

	defer coll.Stop()

	var traceID = "mytrace"

	span := &types.Span{
		TraceID: traceID,
		Event: types.Event{
			Dataset: "aoeu",
			Data: map[string]interface{}{
				"trace.parent_id": "unused",
			},
			APIKey: legacyAPIKey,
		},
	}
	coll.AddSpanFromPeer(span)

	childSpans := transmission.GetBlock(1)
	assert.Equal(t, 1, len(childSpans), "adding a non-root span and waiting should send the span")
	assert.Equal(t, nil, childSpans[0].Data["meta.span_count"], "child span metadata should NOT be populated with span count")

	// now we add the root span and verify that both got sent and that the root span had the span count
	rootSpan := &types.Span{
		TraceID: traceID,
		Event: types.Event{
			Dataset: "aoeu",
			Data:    map[string]interface{}{},
			APIKey:  legacyAPIKey,
		},
		IsRoot: true,
	}
	coll.AddSpan(rootSpan)

	events := transmission.GetBlock(1)
	assert.Equal(t, 1, len(events), "adding a root span should send all spans in the trace")
	assert.Equal(t, int64(2), events[0].Data["meta.span_count"], "root span metadata should be populated with span count")
	assert.Equal(t, "deterministic/always - late arriving span", events[0].Data["meta.refinery.reason"], "late spans should have meta.refinery.reason set to late.")

	assert.Nil(t, coll.getFromCache(traceID), "after adding a leaf and root span, it should be removed from the cache")
}

// TestLateRootNotDecorated tests that spans do not get decorated with 'meta.refinery.reason' meta field
// if the AddRuleReasonToTrace attribute not set in config
func TestLateSpanNotDecorated(t *testing.T) {
	conf := &config.MockConfig{
		GetTracesConfigVal: config.TracesConfig{
			SendTicker:   config.Duration(2 * time.Millisecond),
			SendDelay:    config.Duration(1 * time.Millisecond),
			TraceTimeout: config.Duration(5 * time.Minute),
			MaxBatchSize: 500,
		},
		GetSamplerTypeVal:  &config.DeterministicSamplerConfig{SampleRate: 1},
		ParentIdFieldNames: []string{"trace.parent_id", "parentId"},
		GetCollectionConfigVal: config.CollectionConfig{
			ShutdownDelay: config.Duration(1 * time.Millisecond),
		},
	}

	transmission := &transmit.MockTransmission{}
	transmission.Start()
	defer transmission.Stop()
	peerTransmission := &transmit.MockTransmission{}
	peerTransmission.Start()
	defer peerTransmission.Stop()
	coll := newTestCollector(conf, transmission, peerTransmission)

	c := cache.NewInMemCache(3, &metrics.NullMetrics{}, &logger.NullLogger{})
	coll.cache = c
	stc, err := newCache()
	assert.NoError(t, err, "lru cache should start")
	coll.sampleTraceCache = stc

	coll.incoming = make(chan *types.Span, 5)
	coll.fromPeer = make(chan *types.Span, 5)
	coll.outgoingTraces = make(chan sendableTrace, 5)
	coll.datasetSamplers = make(map[string]sample.Sampler)
	go coll.collect()
	go coll.sendTraces()

	defer coll.Stop()

	var traceID = "traceABC"

	span := &types.Span{
		TraceID: traceID,
		Event: types.Event{
			Dataset: "aoeu",
			Data: map[string]interface{}{
				"trace.parent_id": "unused",
			},
			APIKey: legacyAPIKey,
		},
	}
	coll.AddSpanFromPeer(span)

	rootSpan := &types.Span{
		TraceID: traceID,
		Event: types.Event{
			Dataset: "aoeu",
			Data:    map[string]interface{}{},
			APIKey:  legacyAPIKey,
		},
		IsRoot: true,
	}
	coll.AddSpan(rootSpan)

	events := transmission.GetBlock(2)
	assert.Equal(t, 2, len(events), "adding a root span should send all spans in the trace")
	if len(events) == 2 {
		assert.Equal(t, nil, events[1].Data["meta.refinery.reason"], "late span should not have meta.refinery.reason set to late")
	}
}

func TestAddAdditionalAttributes(t *testing.T) {
	conf := &config.MockConfig{
		GetTracesConfigVal: config.TracesConfig{
			SendTicker:   config.Duration(2 * time.Millisecond),
			SendDelay:    config.Duration(1 * time.Millisecond),
			TraceTimeout: config.Duration(60 * time.Second),
			MaxBatchSize: 500,
		},
		GetSamplerTypeVal: &config.DeterministicSamplerConfig{SampleRate: 1},
		AdditionalAttributes: map[string]string{
			"name":  "foo",
			"other": "bar",
		},
		GetCollectionConfigVal: config.CollectionConfig{
			ShutdownDelay: config.Duration(1 * time.Millisecond),
		},
	}
	transmission := &transmit.MockTransmission{}
	transmission.Start()
	defer transmission.Stop()
	peerTransmission := &transmit.MockTransmission{}
	peerTransmission.Start()
	defer transmission.Stop()
	coll := newTestCollector(conf, transmission, peerTransmission)

	c := cache.NewInMemCache(3, &metrics.NullMetrics{}, &logger.NullLogger{})
	coll.cache = c
	stc, err := newCache()
	assert.NoError(t, err, "lru cache should start")
	coll.sampleTraceCache = stc

	coll.incoming = make(chan *types.Span, 5)
	coll.fromPeer = make(chan *types.Span, 5)
	coll.outgoingTraces = make(chan sendableTrace, 5)
	coll.datasetSamplers = make(map[string]sample.Sampler)
	go coll.collect()
	go coll.sendTraces()

	defer coll.Stop()

	var traceID = "trace123"

	span := &types.Span{
		TraceID: traceID,
		Event: types.Event{
			Dataset: "aoeu",
			Data: map[string]interface{}{
				"trace.parent_id": "unused",
			},
			APIKey: legacyAPIKey,
		},
	}
	coll.AddSpanFromPeer(span)
	time.Sleep(conf.GetTracesConfig().GetSendTickerValue() * 3)

	rootSpan := &types.Span{
		TraceID: traceID,
		Event: types.Event{
			Dataset: "aoeu",
			Data:    map[string]interface{}{},
			APIKey:  legacyAPIKey,
		},
		IsRoot: true,
	}
	coll.AddSpan(rootSpan)

	events := transmission.GetBlock(2)
	assert.Equal(t, 2, len(events), "should be some events transmitted")
	assert.Equal(t, "foo", events[0].Data["name"], "new attribute should appear in data")
	assert.Equal(t, "bar", events[0].Data["other"], "new attribute should appear in data")

}

func TestStressReliefSampleRate(t *testing.T) {
	conf := &config.MockConfig{
		GetTracesConfigVal: config.TracesConfig{
			SendTicker:   config.Duration(2 * time.Millisecond),
			SendDelay:    config.Duration(1 * time.Millisecond),
			TraceTimeout: config.Duration(5 * time.Minute),
			MaxBatchSize: 500,
		},
		GetSamplerTypeVal:  &config.DeterministicSamplerConfig{SampleRate: 1},
		ParentIdFieldNames: []string{"trace.parent_id", "parentId"},
		GetCollectionConfigVal: config.CollectionConfig{
			ShutdownDelay: config.Duration(1 * time.Millisecond),
		},
	}

	transmission := &transmit.MockTransmission{}
	transmission.Start()
	defer transmission.Stop()
	peerTransmission := &transmit.MockTransmission{}
	peerTransmission.Start()
	defer peerTransmission.Stop()
	coll := newTestCollector(conf, transmission, peerTransmission)

	stc, err := newCache()
	assert.NoError(t, err, "lru cache should start")
	coll.sampleTraceCache = stc

	var traceID = "traceABC"

	span := &types.Span{
		TraceID: traceID,
		Event: types.Event{
			Dataset: "aoeu",
			Data: map[string]interface{}{
				"trace.parent_id": "unused",
			},
			APIKey: legacyAPIKey,
		},
	}
	coll.StressRelief = &MockStressReliever{
		IsStressed:              true,
		SampleDeterministically: true,
		ShouldKeep:              true,
		SampleRate:              100,
	}
	processed, kept := coll.ProcessSpanImmediately(span)
	require.True(t, processed)
	require.True(t, kept)

	tr, _, found := coll.sampleTraceCache.CheckTrace(traceID)
	require.True(t, found)
	require.NotNil(t, tr)
	assert.Equal(t, uint(100), tr.Rate())

	events := transmission.GetBlock(1)
	assert.Equal(t, 1, len(events), "span should immediately be sent during stress relief")
	assert.Equal(t, uint(100), events[0].SampleRate)

	rootSpan := &types.Span{
		TraceID: traceID,
		Event: types.Event{
			Dataset:    "aoeu",
			Data:       map[string]interface{}{},
			APIKey:     legacyAPIKey,
			SampleRate: 10,
		},
		IsRoot: true,
	}

	processed2, kept2 := coll.ProcessSpanImmediately(rootSpan)
	require.True(t, processed2)
	require.True(t, kept2)

	tr2, _, found2 := coll.sampleTraceCache.CheckTrace(traceID)
	require.True(t, found2)
	require.NotNil(t, tr2)
	assert.Equal(t, uint(100), tr2.Rate())
	eventsWithRoot := transmission.GetBlock(1)
	assert.Equal(t, 1, len(eventsWithRoot), "span should immediately be sent during stress relief")
	assert.Equal(t, uint(1000), eventsWithRoot[0].SampleRate)
}

// TestStressReliefDecorateHostname tests that the span gets decorated with hostname if
// StressReliefMode is active
func TestStressReliefDecorateHostname(t *testing.T) {
	conf := &config.MockConfig{
		GetTracesConfigVal: config.TracesConfig{
			SendTicker:   config.Duration(2 * time.Millisecond),
			SendDelay:    config.Duration(1 * time.Millisecond),
			TraceTimeout: config.Duration(5 * time.Minute),
			MaxBatchSize: 500,
		},
		GetSamplerTypeVal:  &config.DeterministicSamplerConfig{SampleRate: 1},
		ParentIdFieldNames: []string{"trace.parent_id", "parentId"},
		StressRelief: config.StressReliefConfig{
			Mode:              "monitor",
			ActivationLevel:   75,
			DeactivationLevel: 25,
			SamplingRate:      100,
		},
		GetCollectionConfigVal: config.CollectionConfig{
			ShutdownDelay: config.Duration(1 * time.Millisecond),
		},
	}

	transmission := &transmit.MockTransmission{}
	transmission.Start()
	defer transmission.Stop()
	peerTransmission := &transmit.MockTransmission{}
	peerTransmission.Start()
	defer peerTransmission.Stop()
	coll := newTestCollector(conf, transmission, peerTransmission)

	coll.hostname = "host123"
	c := cache.NewInMemCache(3, &metrics.NullMetrics{}, &logger.NullLogger{})
	coll.cache = c
	stc, err := newCache()
	assert.NoError(t, err, "lru cache should start")
	coll.sampleTraceCache = stc

	coll.incoming = make(chan *types.Span, 5)
	coll.fromPeer = make(chan *types.Span, 5)
	coll.outgoingTraces = make(chan sendableTrace, 5)
	coll.datasetSamplers = make(map[string]sample.Sampler)
	go coll.collect()
	go coll.sendTraces()

	defer coll.Stop()

	var traceID = "traceABC"

	span := &types.Span{
		TraceID: traceID,
		Event: types.Event{
			Dataset: "aoeu",
			Data: map[string]interface{}{
				"trace.parent_id": "unused",
			},
			APIKey: legacyAPIKey,
		},
	}
	coll.AddSpanFromPeer(span)

	rootSpan := &types.Span{
		TraceID: traceID,
		Event: types.Event{
			Dataset: "aoeu",
			Data:    map[string]interface{}{},
			APIKey:  legacyAPIKey,
		},
		IsRoot: true,
	}
	coll.AddSpan(rootSpan)

	events := transmission.GetBlock(2)
	assert.Equal(t, 2, len(events), "adding a root span should send all spans in the trace")
	assert.Equal(t, "host123", events[1].Data["meta.refinery.local_hostname"])

}

func TestSpanWithRuleReasons(t *testing.T) {
	conf := &config.MockConfig{
		GetTracesConfigVal: config.TracesConfig{
			SendTicker:   config.Duration(2 * time.Millisecond),
			SendDelay:    config.Duration(1 * time.Millisecond),
			TraceTimeout: config.Duration(5 * time.Millisecond),
			MaxBatchSize: 500,
		},
		GetSamplerTypeVal: &config.RulesBasedSamplerConfig{
			Rules: []*config.RulesBasedSamplerRule{
				{
					Name:       "rule 1",
					Scope:      "trace",
					SampleRate: 1,
					Conditions: []*config.RulesBasedSamplerCondition{
						{
							Field:    "test",
							Operator: config.EQ,
							Value:    int64(1),
						},
					},
					Sampler: &config.RulesBasedDownstreamSampler{
						DynamicSampler: &config.DynamicSamplerConfig{
							SampleRate: 1,
							FieldList:  []string{"http.status_code"},
						},
					},
				},
				{
					Name:  "rule 2",
					Scope: "span",
					Conditions: []*config.RulesBasedSamplerCondition{
						{
							Field:    "test",
							Operator: config.EQ,
							Value:    int64(2),
						},
					},
					Sampler: &config.RulesBasedDownstreamSampler{
						EMADynamicSampler: &config.EMADynamicSamplerConfig{
							GoalSampleRate: 1,
							FieldList:      []string{"http.status_code"},
						},
					},
				},
			}},
		ParentIdFieldNames:   []string{"trace.parent_id", "parentId"},
		AddRuleReasonToTrace: true,
		GetCollectionConfigVal: config.CollectionConfig{
			ShutdownDelay: config.Duration(1 * time.Millisecond),
		},
	}

	transmission := &transmit.MockTransmission{}
	transmission.Start()
	defer transmission.Stop()
	peerTransmission := &transmit.MockTransmission{}
	peerTransmission.Start()
	defer peerTransmission.Stop()
	coll := newTestCollector(conf, transmission, peerTransmission)

	c := cache.NewInMemCache(3, &metrics.NullMetrics{}, &logger.NullLogger{})
	coll.cache = c
	stc, err := newCache()
	assert.NoError(t, err, "lru cache should start")
	coll.sampleTraceCache = stc

	coll.incoming = make(chan *types.Span, 5)
	coll.fromPeer = make(chan *types.Span, 5)
	coll.outgoingTraces = make(chan sendableTrace, 5)
	coll.datasetSamplers = make(map[string]sample.Sampler)
	go coll.collect()
	go coll.sendTraces()

	defer coll.Stop()

	traceIDs := []string{"trace1", "trace2"}

	for i := 0; i < 4; i++ {
		span := &types.Span{
			Event: types.Event{
				Dataset: "aoeu",
				Data: map[string]interface{}{
					"trace.parent_id":  "unused",
					"http.status_code": 200,
				},
				APIKey: legacyAPIKey,
			},
		}
		switch i {
		case 0, 1:
			span.TraceID = traceIDs[0]
			span.Data["test"] = int64(1)
		case 2, 3:
			span.TraceID = traceIDs[1]
			span.Data["test"] = int64(2)
		}
		coll.AddSpanFromPeer(span)
	}

	eventsWithoutRoot := transmission.GetBlock(4)
	assert.Equal(t, 4, len(eventsWithoutRoot), "traces should have been sent due to trace timeout")
	for _, event := range eventsWithoutRoot {
		reason := event.Data["meta.refinery.reason"]
		if event.Data["test"] == int64(1) {
			assert.Equal(t, "rules/trace/rule 1:dynamic", reason, event.Data)
		} else {
			assert.Equal(t, "rules/span/rule 2:emadynamic", reason, event.Data)
		}
	}

	for i, traceID := range traceIDs {
		assert.Nil(t, coll.getFromCache(traceID), "trace should have been sent although the root span hasn't arrived")
		rootSpan := &types.Span{
			TraceID: traceID,
			Event: types.Event{
				Dataset: "aoeu",
				Data: map[string]interface{}{
					"http.status_code": 200,
				},
				APIKey: legacyAPIKey,
			},
			IsRoot: true,
		}
		if i == 0 {
			rootSpan.Data["test"] = int64(1)
		} else {
			rootSpan.Data["test"] = int64(2)
		}

		coll.AddSpan(rootSpan)
	}
	// now we add the root span and verify that both got sent and that the root span had the span count

	roots := transmission.GetBlock(2)
	assert.Equal(t, 2, len(roots), "root span should be sent immediately")
	for _, event := range roots {
		reason := event.Data["meta.refinery.reason"]
		if event.Data["test"] == int64(1) {
			assert.Equal(t, "rules/trace/rule 1:dynamic - late arriving span", reason, event.Data)
		} else {
			assert.Equal(t, "rules/span/rule 2:emadynamic - late arriving span", reason, event.Data)
		}
	}

}

func TestRedistributeTraces(t *testing.T) {
	conf := &config.MockConfig{
		GetTracesConfigVal: config.TracesConfig{
			SendDelay:    config.Duration(1 * time.Millisecond),
			TraceTimeout: config.Duration(1 * time.Second),
			SendTicker:   config.Duration(2 * time.Millisecond),
		},
		GetSamplerTypeVal:      &config.DeterministicSamplerConfig{SampleRate: 1},
		ParentIdFieldNames:     []string{"trace.parent_id", "parentId"},
		GetCollectionConfigVal: config.CollectionConfig{CacheCapacity: 10},
		SampleCache: config.SampleCacheConfig{
			KeptSize:          100,
			DroppedSize:       100,
			SizeCheckInterval: config.Duration(1 * time.Second),
		},
	}

	transmission := &transmit.MockTransmission{}
	transmission.Start()
	defer transmission.Stop()
	peerTransmission := &transmit.MockTransmission{}
	peerTransmission.Start()
	defer peerTransmission.Stop()
	coll := newTestCollector(conf, transmission, peerTransmission)

	s := &sharder.MockSharder{
		Self: &sharder.TestShard{Addr: "api1"},
	}

	coll.Sharder = s

	err := coll.Start()
	assert.NoError(t, err)
	defer coll.Stop()

	dataset := "aoeu"

	span := &types.Span{
		TraceID: "1",
		Event: types.Event{
			Dataset: dataset,
			APIKey:  legacyAPIKey,
			APIHost: "api1",
			Data:    make(map[string]interface{}),
		},
	}

	coll.AddSpan(span)

	events := transmission.GetBlock(1)
	assert.Len(t, events, 1)
	assert.Equal(t, "api1", events[0].APIHost)

	s.Other = &sharder.TestShard{Addr: "api2"}
	span = &types.Span{
		TraceID: "11",
		Event: types.Event{
			Dataset: dataset,
			APIKey:  legacyAPIKey,
			Data:    make(map[string]interface{}),
		},
	}
	trace := &types.Trace{
		TraceID: span.TraceID,
		Dataset: dataset,
		SendBy:  coll.Clock.Now().Add(5 * time.Second),
	}
	trace.AddSpan(span)

	coll.mutex.Lock()
	coll.cache.Set(trace)
	coll.mutex.Unlock()
	coll.Peers.RegisterUpdatedPeersCallback(coll.redistributeTimer.Reset)

	peerEvents := peerTransmission.GetBlock(1)
	assert.Len(t, peerEvents, 1)
	assert.Equal(t, "api2", peerEvents[0].APIHost)
}

func TestDrainTracesOnShutdown(t *testing.T) {
	// set up the trace cache
	conf := &config.MockConfig{
		GetTracesConfigVal: config.TracesConfig{
			SendTicker:   config.Duration(2 * time.Millisecond),
			SendDelay:    config.Duration(1 * time.Millisecond),
			TraceTimeout: config.Duration(60 * time.Second),
			MaxBatchSize: 500,
		},
		GetSamplerTypeVal:  &config.DeterministicSamplerConfig{SampleRate: 1},
		ParentIdFieldNames: []string{"trace.parent_id", "parentId"},
		GetCollectionConfigVal: config.CollectionConfig{
			ShutdownDelay: config.Duration(100 * time.Millisecond),
			CacheCapacity: 3,
		},
	}
	transmission := &transmit.MockTransmission{}
	transmission.Start()
	defer transmission.Stop()
	peerTransmission := &transmit.MockTransmission{}
	peerTransmission.Start()
	defer peerTransmission.Stop()
	coll := newTestCollector(conf, transmission, peerTransmission)

	coll.hostname = "host123"
	coll.Sharder = &sharder.MockSharder{
		Self:  &sharder.TestShard{Addr: "api1"},
		Other: &sharder.TestShard{Addr: "api2"},
	}

	c := cache.NewInMemCache(3, &metrics.NullMetrics{}, &logger.NullLogger{})
	coll.cache = c
	stc, err := newCache()
	assert.NoError(t, err, "lru cache should start")
	coll.sampleTraceCache = stc

	coll.incoming = make(chan *types.Span, 5)
	coll.fromPeer = make(chan *types.Span, 5)

	coll.outgoingTraces = make(chan sendableTrace, 5)
	coll.datasetSamplers = make(map[string]sample.Sampler)

	sentTraceChan := make(chan sentRecord, 1)
	forwardTraceChan := make(chan *types.Span, 1)

	// test 1
	// the trace in cache already has decision made
	trace1 := &types.Trace{
		TraceID: "traceID1",
	}
	span1 := &types.Span{
		TraceID: "traceID1",
		Event: types.Event{
			Dataset: "aoeu",
			Data:    make(map[string]interface{}),
		},
	}

	stc.Record(trace1, true, "test")

	coll.distributeSpansOnShutdown(sentTraceChan, forwardTraceChan, span1)
	require.Len(t, sentTraceChan, 1)
	require.Len(t, forwardTraceChan, 0)

	ctx1, cancel1 := context.WithCancel(context.Background())
	go coll.sendSpansOnShutdown(ctx1, sentTraceChan, forwardTraceChan)
	events := transmission.GetBlock(1)
	require.Len(t, events, 1)
	require.Equal(t, span1.Dataset, events[0].Dataset)

	cancel1()
	transmission.Flush()

	// test 2
	// we can't make a decision for the trace yet, let's
	// forward it to its new home
	span2 := &types.Span{
		TraceID: "traceID2",
		Event: types.Event{
			Dataset: "test2",
			Data:    make(map[string]interface{}),
		},
	}

	coll.distributeSpansOnShutdown(sentTraceChan, forwardTraceChan, span2)
	require.Len(t, sentTraceChan, 0)
	require.Len(t, forwardTraceChan, 1)

	ctx2, cancel2 := context.WithCancel(context.Background())
	go coll.sendSpansOnShutdown(ctx2, sentTraceChan, forwardTraceChan)
	peerEvents := peerTransmission.GetBlock(1)
	require.Len(t, peerEvents, 1)
	require.Equal(t, span2.Dataset, peerEvents[0].Dataset)
	require.Equal(t, "api2", peerEvents[0].APIHost)
	cancel2()
}

func TestBigTracesGoEarly(t *testing.T) {
	spanlimit := 200
	conf := &config.MockConfig{
		GetTracesConfigVal: config.TracesConfig{
			SendTicker:   config.Duration(2 * time.Millisecond),
			SendDelay:    config.Duration(10 * time.Millisecond),
			TraceTimeout: config.Duration(500 * time.Millisecond),
			SpanLimit:    uint(spanlimit - 1),
			MaxBatchSize: 1500,
		},
		GetSamplerTypeVal:    &config.DeterministicSamplerConfig{SampleRate: 2},
		AddSpanCountToRoot:   true,
		AddCountsToRoot:      true,
		ParentIdFieldNames:   []string{"trace.parent_id", "parentId"},
		AddRuleReasonToTrace: true,
	}

	transmission := &transmit.MockTransmission{}
	transmission.Start()
	defer transmission.Stop()
	peerTransmission := &transmit.MockTransmission{}
	peerTransmission.Start()
	defer peerTransmission.Stop()
	coll := newTestCollector(conf, transmission, peerTransmission)

	c := cache.NewInMemCache(3, &metrics.NullMetrics{}, &logger.NullLogger{})
	coll.cache = c
	stc, err := newCache()
	assert.NoError(t, err, "lru cache should start")
	coll.sampleTraceCache = stc

	coll.incoming = make(chan *types.Span, 500)
	coll.fromPeer = make(chan *types.Span, 500)
	coll.outgoingTraces = make(chan sendableTrace, 500)
	coll.datasetSamplers = make(map[string]sample.Sampler)
	go coll.collect()
	go coll.sendTraces()

	defer coll.Stop()

	// this name was chosen to be Kept with the deterministic/2 sampler
	var traceID = "myTrace"

	for i := 0; i < spanlimit; i++ {
		span := &types.Span{
			TraceID: traceID,
			Event: types.Event{
				Dataset: "aoeu",
				Data: map[string]interface{}{
					"trace.parent_id": "unused",
					"index":           i,
				},
				APIKey: legacyAPIKey,
			},
		}
		coll.AddSpanFromPeer(span)
	}

	// wait for all the events to be transmitted
	childEvents := transmission.GetBlock(spanlimit)
	assert.Equal(t, spanlimit, len(childEvents), "hitting the spanlimit should send the trace")

	// now we add the root span and verify that it got sent and that the root span had the span count
	rootSpan := &types.Span{
		TraceID: traceID,
		Event: types.Event{
			Dataset: "aoeu",
			Data:    map[string]interface{}{},
			APIKey:  legacyAPIKey,
		},
		IsRoot: true,
	}
	coll.AddSpan(rootSpan)

	rootEvents := transmission.GetBlock(1)
	assert.Equal(t, 1, len(rootEvents), "hitting the spanlimit should send the trace")
	assert.Equal(t, nil, childEvents[0].Data["meta.span_count"], "child span metadata should NOT be populated with span count")
	assert.Equal(t, "trace_send_span_limit", childEvents[0].Data["meta.refinery.send_reason"], "child span metadata should set to trace_send_span_limit")
	assert.EqualValues(t, spanlimit+1, rootEvents[0].Data["meta.span_count"], "root span metadata should be populated with span count")
	assert.EqualValues(t, spanlimit+1, rootEvents[0].Data["meta.event_count"], "root span metadata should be populated with event count")
	assert.Equal(t, "deterministic/chance - late arriving span", rootEvents[0].Data["meta.refinery.reason"], "the late root span should have meta.refinery.reason set to rules + late arriving span.")
	assert.EqualValues(t, 2, rootEvents[0].SampleRate, "the late root span should sample rate set")
	assert.Equal(t, "trace_send_late_span", rootEvents[0].Data["meta.refinery.send_reason"], "send reason should indicate span count exceeded")

}

func TestCreateDecisionSpan(t *testing.T) {
	conf := &config.MockConfig{
		GetTracesConfigVal: config.TracesConfig{
			SendTicker:   config.Duration(2 * time.Millisecond),
			SendDelay:    config.Duration(1 * time.Millisecond),
			TraceTimeout: config.Duration(5 * time.Millisecond),
			MaxBatchSize: 500,
		},
	}

	transmission := &transmit.MockTransmission{}
	transmission.Start()
	defer transmission.Stop()
	peerTransmission := &transmit.MockTransmission{}
	peerTransmission.Start()
	defer peerTransmission.Stop()
	coll := newTestCollector(conf, transmission, peerTransmission)

	mockSampler := &sample.DynamicSampler{
		Config: &config.DynamicSamplerConfig{
			SampleRate: 1,
			FieldList:  []string{"http.status_code", "test"},
		}, Logger: coll.Logger, Metrics: coll.Metrics,
	}
	mockSampler.Start()

	coll.datasetSamplers = map[string]sample.Sampler{
		"aoeu": mockSampler,
	}

	traceID1 := "trace1"
	peerShard := &sharder.TestShard{Addr: "peer-address"}

	nonrootSpan := &types.Span{
		TraceID: traceID1,
		Event: types.Event{
			Dataset: "aoeu",
			Data: map[string]interface{}{
				"trace.parent_id":        "unused",
				"http.status_code":       200,
				"test":                   1,
				"should-not-be-included": 123,
			},
			APIKey: legacyAPIKey,
		},
	}

	trace := &types.Trace{
		TraceID: traceID1,
		Dataset: "aoeu",
		APIKey:  legacyAPIKey,
	}
	ds := coll.createDecisionSpan(nonrootSpan, trace, peerShard)

	expected := &types.Event{
		Dataset: "aoeu",
		APIHost: peerShard.Addr,
		APIKey:  legacyAPIKey,
		Data: map[string]interface{}{
			"meta.annotation_type":         types.SpanAnnotationTypeUnknown,
			"meta.refinery.min_span":       true,
			"meta.refinery.root":           false,
			"meta.refinery.span_data_size": 30,
			"trace_id":                     traceID1,

			"http.status_code": 200,
			"test":             1,
		},
	}

	assert.EqualValues(t, expected, ds)

	rootSpan := nonrootSpan
	rootSpan.IsRoot = true

	ds = coll.createDecisionSpan(rootSpan, trace, peerShard)
	expected.Data["meta.refinery.root"] = true
	assert.EqualValues(t, expected, ds)
}<|MERGE_RESOLUTION|>--- conflicted
+++ resolved
@@ -133,10 +133,6 @@
 	// * create the trace in the cache
 	// * send the trace
 	// * remove the trace from the cache
-<<<<<<< HEAD
-=======
-	// * remove the trace from the cache
->>>>>>> 21a8449f
 
 	events := transmission.GetBlock(1)
 	require.Equal(t, 1, len(events), "adding a root span should send the span")
@@ -571,84 +567,7 @@
 	require.Equal(t, 1, len(events), "adding a root span should send the span")
 	assert.Equal(t, keepTraceID3, events[0].Data[config.DryRunFieldName], "field should match sampling decision for its trace ID")
 	assert.Nil(t, coll.getFromCache(traceID3), "after sending the span, it should be removed from the cache")
-<<<<<<< HEAD
-
-=======
-
-}
-
-func TestCacheSizeReload(t *testing.T) {
-	conf := &config.MockConfig{
-		GetTracesConfigVal: config.TracesConfig{
-			SendTicker:   config.Duration(2 * time.Millisecond),
-			SendDelay:    config.Duration(1 * time.Millisecond),
-			TraceTimeout: config.Duration(10 * time.Minute),
-			MaxBatchSize: 500,
-		},
-		GetSamplerTypeVal: &config.DeterministicSamplerConfig{SampleRate: 1},
-		GetCollectionConfigVal: config.CollectionConfig{
-			CacheCapacity: 1,
-			ShutdownDelay: config.Duration(1 * time.Millisecond),
-		},
-		ParentIdFieldNames: []string{"trace.parent_id", "parentId"},
-		SampleCache: config.SampleCacheConfig{
-			KeptSize:          100,
-			DroppedSize:       100,
-			SizeCheckInterval: config.Duration(1 * time.Second),
-		},
-	}
-
-	transmission := &transmit.MockTransmission{}
-	transmission.Start()
-	defer transmission.Stop()
-	peerTransmission := &transmit.MockTransmission{}
-	peerTransmission.Start()
-	defer peerTransmission.Stop()
-	coll := newTestCollector(conf, transmission, peerTransmission)
-	coll.Peers = &peer.MockPeers{}
-
-	err := coll.Start()
-	assert.NoError(t, err)
-	defer coll.Stop()
-
-	event := types.Event{
-		Dataset: "dataset",
-		Data: map[string]interface{}{
-			"trace.parent_id": "1",
-		},
-		APIKey: legacyAPIKey,
-	}
-
-	err = coll.AddSpan(&types.Span{TraceID: "1", Event: event})
-	assert.NoError(t, err)
-	err = coll.AddSpan(&types.Span{TraceID: "2", Event: event})
-	assert.NoError(t, err)
-
-	assert.Len(t, transmission.GetBlock(1), 1, "expected one trace to be sent")
-
-	conf.Mux.Lock()
-	conf.GetCollectionConfigVal.CacheCapacity = 2
-	conf.Mux.Unlock()
-	conf.Reload()
-
-	assert.Eventually(t, func() bool {
-		coll.mutex.RLock()
-		defer coll.mutex.RUnlock()
-		return coll.cache.GetCacheCapacity() == 2
-	}, 6*conf.GetTracesConfig().GetSendTickerValue(), conf.GetTracesConfig().GetSendTickerValue()*2, "cache size to change")
-
-	err = coll.AddSpan(&types.Span{TraceID: "3", Event: event})
-	assert.NoError(t, err)
-
-	assert.Len(t, transmission.GetBlock(0), 0, "expected one trace to be sent")
-
-	conf.Mux.Lock()
-	conf.GetCollectionConfigVal.CacheCapacity = 1
-	conf.Mux.Unlock()
-	conf.Reload()
-
-	assert.Len(t, transmission.GetBlock(1), 1, "expected another trace evicted and sent")
->>>>>>> 21a8449f
+
 }
 
 func TestSampleConfigReload(t *testing.T) {
@@ -775,11 +694,7 @@
 
 	coll.incoming = make(chan *types.Span, 1000)
 	coll.fromPeer = make(chan *types.Span, 5)
-<<<<<<< HEAD
-	coll.outgoingTraces = make(chan sendableTrace, 1000)
-=======
 	coll.outgoingTraces = make(chan sendableTrace, 500)
->>>>>>> 21a8449f
 	coll.datasetSamplers = make(map[string]sample.Sampler)
 	go coll.collect()
 	go coll.sendTraces()
