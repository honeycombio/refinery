--- conflicted
+++ resolved
@@ -356,16 +356,10 @@
 		},
 	}
 	coll.AddSpanFromPeer(span)
-<<<<<<< HEAD
-	time.Sleep(conf.SendTickerVal * 2)
+	time.Sleep(conf.GetTracesConfig().GetSendTickerValue() * 2)
 	trace := coll.getFromCache(traceID)
 	require.NotNil(t, trace)
 	assert.Equal(t, traceID, trace.TraceID, "after adding the span, we should have a trace in the cache with the right trace ID")
-=======
-	time.Sleep(conf.GetTracesConfig().GetSendTickerValue() * 2)
-
-	assert.Equal(t, traceID, coll.getFromCache(traceID).TraceID, "after adding the span, we should have a trace in the cache with the right trace ID")
->>>>>>> 5005bb0e
 	assert.Equal(t, 0, len(transmission.Events), "adding a non-root span should not yet send the span")
 	// ok now let's add the root span and verify that both got sent
 	rootSpan := &types.Span{
@@ -1166,7 +1160,7 @@
 		assert.Equal(collect, int64(2), transmission.Events[1].Data["meta.span_count"], "root span metadata should be populated with span count")
 		assert.Equal(collect, "deterministic/always - late arriving span", transmission.Events[1].Data["meta.refinery.reason"], "late spans should have meta.refinery.reason set to late.")
 		transmission.Mux.RUnlock()
-	}, 2*conf.SendTickerVal, 1*time.Millisecond)
+	}, 2*conf.GetTracesConfig().GetSendTickerValue(), 1*time.Millisecond)
 }
 
 // TestLateRootNotDecorated tests that spans do not get decorated with 'meta.refinery.reason' meta field
@@ -1581,10 +1575,12 @@
 
 func TestRedistributeTraces(t *testing.T) {
 	conf := &config.MockConfig{
-		GetSendDelayVal:        1 * time.Millisecond,
-		GetTraceTimeoutVal:     1 * time.Second,
+		GetTracesConfigVal: config.TracesConfig{
+			SendDelay:    config.Duration(1 * time.Millisecond),
+			TraceTimeout: config.Duration(1 * time.Second),
+			SendTicker:   config.Duration(2 * time.Millisecond),
+		},
 		GetSamplerTypeVal:      &config.DeterministicSamplerConfig{SampleRate: 1},
-		SendTickerVal:          2 * time.Millisecond,
 		ParentIdFieldNames:     []string{"trace.parent_id", "parentId"},
 		GetCollectionConfigVal: config.CollectionConfig{CacheCapacity: 10},
 		SampleCache: config.SampleCacheConfig{
@@ -1626,7 +1622,7 @@
 		defer transmission.Mux.Unlock()
 
 		return len(transmission.Events) == 1 && transmission.Events[0].APIHost == "api1"
-	}, conf.GetTraceTimeoutVal*2, conf.SendTickerVal)
+	}, conf.GetTracesConfig().GetTraceTimeout()*2, conf.GetTracesConfig().GetSendTickerValue())
 	transmission.Flush()
 
 	s.Other = &sharder.TestShard{Addr: "api2"}
@@ -1658,7 +1654,7 @@
 		}
 
 		return len(transmission.Events) == 1 && transmission.Events[0].APIHost == "api2"
-	}, conf.GetTraceTimeoutVal*2, conf.SendTickerVal)
+	}, conf.GetTracesConfig().GetTraceTimeout()*2, conf.GetTracesConfig().GetSendTickerValue())
 }
 
 func TestDrainTracesOnShutdown(t *testing.T) {
@@ -1759,9 +1755,6 @@
 		transmission.Mux.Unlock()
 	}, 2*time.Second, 100*time.Millisecond)
 	cancel2()
-<<<<<<< HEAD
-=======
-
 }
 
 func TestBigTracesGoEarly(t *testing.T) {
@@ -1846,5 +1839,4 @@
 	assert.Equal(t, "deterministic/always - late arriving span", transmission.Events[spanlimit].Data["meta.refinery.reason"], "the late root span should have meta.refinery.reason set to rules + late arriving span.")
 	assert.Equal(t, "trace_send_late_span", transmission.Events[spanlimit].Data["meta.refinery.send_reason"], "send reason should indicate span count exceeded")
 	transmission.Mux.RUnlock()
->>>>>>> 5005bb0e
 }