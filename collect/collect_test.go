--- conflicted
+++ resolved
@@ -627,83 +627,6 @@
 
 }
 
-<<<<<<< HEAD
-func TestCacheSizeReload(t *testing.T) {
-	conf := &config.MockConfig{
-		GetTracesConfigVal: config.TracesConfig{
-			SendTicker:   config.Duration(2 * time.Millisecond),
-			SendDelay:    config.Duration(1 * time.Millisecond),
-			TraceTimeout: config.Duration(10 * time.Minute),
-			MaxBatchSize: 500,
-		},
-		GetSamplerTypeVal: &config.DeterministicSamplerConfig{SampleRate: 1},
-		GetCollectionConfigVal: config.CollectionConfig{
-			CacheCapacity:       1,
-			ShutdownDelay:       config.Duration(1 * time.Millisecond),
-			EnableTraceLocality: true, // TODO: update this test once we decide the cache eviction strategy
-		},
-		ParentIdFieldNames: []string{"trace.parent_id", "parentId"},
-		SampleCache: config.SampleCacheConfig{
-			KeptSize:          100,
-			DroppedSize:       100,
-			SizeCheckInterval: config.Duration(1 * time.Second),
-		},
-	}
-
-	transmission := &transmit.MockTransmission{}
-	transmission.Start()
-	defer transmission.Stop()
-	peerTransmission := &transmit.MockTransmission{}
-	peerTransmission.Start()
-	defer peerTransmission.Stop()
-	coll := newTestCollector(conf, transmission, peerTransmission)
-	coll.Peers = &peer.MockPeers{}
-
-	err := coll.Start()
-	assert.NoError(t, err)
-	defer coll.Stop()
-
-	event := types.Event{
-		Dataset: "dataset",
-		Data: map[string]interface{}{
-			"trace.parent_id": "1",
-		},
-		APIKey: legacyAPIKey,
-	}
-
-	err = coll.AddSpan(&types.Span{TraceID: "1", Event: event})
-	assert.NoError(t, err)
-	err = coll.AddSpan(&types.Span{TraceID: "2", Event: event})
-	assert.NoError(t, err)
-
-	assert.Len(t, transmission.GetBlock(1), 1, "expected one trace to be sent")
-
-	conf.Mux.Lock()
-	conf.GetCollectionConfigVal.CacheCapacity = 2
-	conf.Mux.Unlock()
-	conf.Reload()
-
-	assert.Eventually(t, func() bool {
-		coll.mutex.RLock()
-		defer coll.mutex.RUnlock()
-		return coll.cache.GetCacheCapacity() == 2
-	}, 6*conf.GetTracesConfig().GetSendTickerValue(), conf.GetTracesConfig().GetSendTickerValue()*2, "cache size to change")
-
-	err = coll.AddSpan(&types.Span{TraceID: "3", Event: event})
-	assert.NoError(t, err)
-
-	assert.Len(t, transmission.GetBlock(0), 0, "expected one trace to be sent")
-
-	conf.Mux.Lock()
-	conf.GetCollectionConfigVal.CacheCapacity = 1
-	conf.Mux.Unlock()
-	conf.Reload()
-
-	assert.Len(t, transmission.GetBlock(1), 1, "expected another trace evicted and sent")
-}
-
-=======
->>>>>>> 4e4edbd5
 func TestSampleConfigReload(t *testing.T) {
 	conf := &config.MockConfig{
 		GetTracesConfigVal: config.TracesConfig{
