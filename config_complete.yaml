######################################
## Honeycomb Refinery Configuration ##
######################################
#
<<<<<<< HEAD
# created on 2025-02-07 at 16:45:26 UTC from ../../config.yaml using a template generated on 2025-02-07 at 16:45:22 UTC
=======
# created on 2025-02-13 at 16:52:12 UTC from ../../config.yaml using a template generated on 2025-02-13 at 16:52:04 UTC
>>>>>>> 0318eb1b

# This file contains a configuration for the Honeycomb Refinery. It is in YAML
# format, organized into named groups, each of which contains a set of
# configuration values. Text preceded by two comment characters (##) is
# informational only. Text preceded by a single comment character (#) indicates
# a value that is commented out and not used; it should be uncommented to enable
# it.


###########################
## General Configuration ##
###########################
General:
  ## General contains general configuration options that apply to the
  ## entire Refinery process.
  ####
    ## ConfigurationVersion is the file format of this particular
    ## configuration file.
    ##
    ## This file is version 2.
    ## This field is required. It exists to allow the configuration system to
    ## adapt to future changes in the configuration file format.
    ##
    ## default: 2
    ## Not eligible for live reload.
    ConfigurationVersion: 2

    ## MinRefineryVersion is the minimum version of Refinery that can load
    ## this configuration file.
    ##
    ## This setting specifies the lowest Refinery version capable of loading
    ## all of the features used in this file. If this value is present, then
    ## Refinery will refuse to start if its version is less than this
    ## setting.
    ##
    ## default: v2.0
    ## Not eligible for live reload.
    MinRefineryVersion: v2.0

    ## DatasetPrefix is a prefix that can be used to distinguish a dataset
    ## from an environment in the rules.
    ##
    ## If telemetry is being sent to both a classic dataset and a new
    ## environment called the same thing, such as `production`, then this
    ## parameter can be used to distinguish these cases. When Refinery
    ## receives telemetry using an API key associated with a Honeycomb
    ## Classic dataset, it will then use the prefix in the form `{prefix}.
    ## {dataset}` when trying to resolve the rules definition.
    ##
    ## Not eligible for live reload.
    # DatasetPrefix: ""

    ## ConfigReloadInterval is the average interval between attempts at
    ## reloading the configuration file.
    ##
    ## Refinery will attempt to read its configuration and check for changes
    ## at approximately this interval. This time is varied by a random amount
    ## up to 10% to avoid all instances refreshing together. In installations
    ## where configuration changes are handled by restarting Refinery, which
    ## is often the case when using Kubernetes, disable this feature with a
    ## value of `0s`. As of Refinery v2.7, news of a configuration change is
    ## immediately propagated to all peers, and they will attempt to reload
    ## their configurations. Note that external factors (for example,
    ## Kubernetes ConfigMaps) may cause delays in propagating configuration
    ## changes.
    ##
    ## Accepts a duration string with units, like "15s".
    ## default: 15s
    ## Not eligible for live reload.
    # ConfigReloadInterval: 15s

###########################
## Network Configuration ##
###########################
Network:
  ## Network contains network configuration options.
  ####
    ## ListenAddr is the address where Refinery listens for incoming
    ## requests.
    ##
    ## This setting is the IP and port on which Refinery listens for incoming
    ## HTTP requests. These requests include traffic formatted as Honeycomb
    ## events, proxied requests to the Honeycomb API, and OpenTelemetry data
    ## using the `http` protocol. Incoming traffic is expected to be HTTP, so
    ## if SSL is a requirement, put something like `nginx` in front to do the
    ## decryption.
    ##
    ## Should be an ip:port like "0.0.0.0:8080".
    ## default: 0.0.0.0:8080
    ## Not eligible for live reload.
    # ListenAddr: "0.0.0.0:8080"

    ## PeerListenAddr is the IP and port on which to listen for traffic being
    ## rerouted from a peer.
    ##
    ## Incoming traffic is expected to be HTTP, so if using SSL use something
    ## like nginx or a load balancer to do the decryption.
    ##
    ## Should be an ip:port like "0.0.0.0:8081".
    ## default: 0.0.0.0:8081
    ## Not eligible for live reload.
    # PeerListenAddr: "0.0.0.0:8081"

    ## HTTPIdleTimeout is the duration the http server waits for activity on
    ## the connection.
    ##
    ## This is the amount of time after which if the http server does not see
    ## any activity, then it pings the client to see if the transport is
    ## still alive. "0s" means no timeout.
    ##
    ## Accepts a duration string with units, like "0s".
    ## default: 0s
    ## Not eligible for live reload.
    # HTTPIdleTimeout: 0s

    ## HoneycombAPI is the URL of the upstream Honeycomb API where the data
    ## will be sent.
    ##
    ## This setting is the destination to which Refinery sends all events
    ## that it decides to keep.
    ##
    ## default: https://api.honeycomb.io
    ## Eligible for live reload.
    # HoneycombAPI: "https://api.honeycomb.io"

##############################
## Access Key Configuration ##
##############################
AccessKeys:
  ## AccessKeys contains access keys -- API keys that the proxy will treat
  ## specially, and other flags that control how the proxy handles API
  ## keys.
  ##
  ####
    ## ReceiveKeys is a set of Honeycomb API keys that the proxy will treat
    ## specially.
    ##
    ## This list only applies to span traffic - other Honeycomb API actions
    ## will be proxied through to the upstream API directly without modifying
    ## keys.
    ##
    ## Not eligible for live reload.
    # ReceiveKeys:
      # - your-key-goes-here

    ## AcceptOnlyListedKeys is a boolean flag that causes events arriving
    ## with API keys not in the `ReceiveKeys` list to be rejected.
    ##
    ## If `true`, then only traffic using the keys listed in `ReceiveKeys` is
    ## accepted. Events arriving with API keys not in the `ReceiveKeys` list
    ## will be rejected with an HTTP `401` error.
    ## If `false`, then all traffic is accepted and `ReceiveKeys` is ignored.
    ## This setting is applied **before** the `SendKey` and `SendKeyMode`
    ## settings.
    ##
    ## Eligible for live reload.
    # AcceptOnlyListedKeys: false

    ## SendKey is an optional Honeycomb API key that Refinery can use to send
    ## data to Honeycomb, depending on configuration. Setting this value via
    ## a command line flag may expose credentials - it is recommended to use
    ## the environment variable or a configuration file.
    ##
    ## If `SendKey` is set to a valid Honeycomb key, then Refinery can use
    ## the listed key to send data. The exact behavior depends on the value
    ## of `SendKeyMode`.
    ##
    ## Eligible for live reload.
    # SendKey: ""

    ## SendKeyMode controls how SendKey is used to replace or augment API
    ## keys used in incoming telemetry.
    ##
    ## controls how SendKey is used to replace or supply API keys used in
    ## incoming telemetry. If `AcceptOnlyListedKeys` is `true`, then
    ## `SendKeys` will only be used for events with keys listed in
    ## `ReceiveKeys`.
    ## `none` uses the incoming key for all telemetry (default). `all`
    ## overwrites all keys, even missing ones, with `SendKey`. `nonblank`
    ## overwrites all supplied keys but will not inject `SendKey` if the
    ## incoming key is blank. `listedonly` overwrites only the keys listed in
    ## `ReceiveKeys`. `unlisted` uses the `SendKey` for all events *except*
    ## those with keys listed in `ReceiveKeys`, which use their original
    ## keys. `missingonly` uses the SendKey only to inject keys into events
    ## with blank keys. All other events use their original keys.
    ##
    ## default: none
    ## Eligible for live reload.
    ## Options: none all nonblank listedonly unlisted missingonly
    # SendKeyMode: none

########################
## Refinery Telemetry ##
########################
RefineryTelemetry:
  ## RefineryTelemetry contains configuration information for the telemetry
  ## that Refinery uses to record its own operation.
  ####
    ## AddRuleReasonToTrace controls whether to decorate traces with Refinery
    ## rule evaluation results.
    ##
    ## When enabled, this setting causes traces that are sent to Honeycomb to
    ## include the field `meta.refinery.reason`. This field contains text
    ## indicating which rule was evaluated that caused the trace to be
    ## included.
    ## This setting also includes the field `meta.refinery.send_reason`,
    ## which contains the reason that the trace was sent. Possible values of
    ## this field are `trace_send_got_root`, which means that the root span
    ## arrived; `trace_send_expired`, which means that `TraceTimeout` was
    ## reached; `trace_send_ejected_full`, which means that the trace cache
    ## was full; and `trace_send_ejected_memsize`, which means that Refinery
    ## was out of memory.
    ## These names are also the names of metrics that Refinery tracks.
    ## We recommend enabling this setting whenever a rules-based sampler is
    ## in use, as it is useful for debugging and understanding the behavior
    ## of your Refinery installation.
    ##
    ## Eligible for live reload.
    # AddRuleReasonToTrace: false

    ## AddSpanCountToRoot controls whether to add a metadata field to root
    ## spans that indicates the number of child elements in a trace.
    ##
    ## The added metadata field, `meta.span_count`, indicates the number of
    ## child elements on the trace at the time the sampling decision was
    ## made. This value is available to the rules-based sampler, making it
    ## possible to write rules that are dependent upon the number of spans,
    ## span events, and span links in the trace. If `true` and
    ## `AddCountsToRoot` is set to false, then Refinery will add
    ## `meta.span_count` to the root span.
    ##
    ## default: true
    ## Eligible for live reload.
    # AddSpanCountToRoot: true

    ## AddCountsToRoot controls whether to add metadata fields to root spans
    ## that indicates the number of child spans, span events, span links, and
    ## honeycomb events.
    ##
    ## If `true`, then Refinery will ignore the `AddSpanCountToRoot` setting
    ## and add the following fields to the root span based on the values at
    ## the time the sampling decision was made:
    ## - `meta.span_count`: the number of child spans on the trace
    ## - `meta.span_event_count`: the number of span events on the trace
    ## - `meta.span_link_count`: the number of span links on the trace
    ## - `meta.event_count`: the number of honeycomb events on the trace
    ##
    ## Eligible for live reload.
    # AddCountsToRoot: false

    ## AddHostMetadataToTrace specifies whether to add host metadata to
    ## traces.
    ##
    ## If `true`, then Refinery will add the following tag to all traces: -
    ## `meta.refinery.local_hostname`: the hostname of the Refinery node
    ##
    ## default: true
    ## Eligible for live reload.
    # AddHostMetadataToTrace: true

############
## Traces ##
############
Traces:
  ## Traces contains configuration for how traces are managed.
  ####
    ## SendDelay is the duration to wait after the root span arrives before
    ## sending a trace.
    ##
    ## This setting is a short timer that is triggered when a trace is marked
    ## complete by the arrival of the root span. Refinery waits for this
    ## duration before sending the trace. This setting exists to allow for
    ## asynchronous spans and small network delays to elapse before sending
    ## the trace. `SendDelay` is not applied if the `TraceTimeout` expires or
    ## the `SpanLimit` is reached.
    ##
    ## Accepts a duration string with units, like "2s".
    ## default: 2s
    ## Eligible for live reload.
    # SendDelay: 2s

    ## BatchTimeout is how frequently Refinery sends unfulfilled batches.
    ##
    ## By default, this setting uses the `DefaultBatchTimeout` in `libhoney`
    ## as its value, which is `100ms`.
    ##
    ## Accepts a duration string with units, like "500ms".
    ## Eligible for live reload.
    # BatchTimeout: 500ms

    ## TraceTimeout is the duration to wait before making the trace decision
    ## on an incomplete trace.
    ##
    ## A long timer; it represents the outside boundary of how long to wait
    ## before making the trace decision about an incomplete trace.
    ## Normally trace decisions (send or drop) are made when the root span
    ## arrives. Sometimes the root span never arrives (for example, due to
    ## crashes). Once this timer fires, Refinery will make a trace decision
    ## based on the spans that have arrived so far. This ensures sending a
    ## trace even when the root span never arrives.
    ## After the trace decision has been made, Refinery retains a record of
    ## that decision for a period of time. When additional spans (including
    ## the root span) arrive, they will be kept or dropped based on the
    ## original decision.
    ## If particularly long-lived traces are present in your data, then you
    ## should increase this timer. Note that this increase will also increase
    ## the memory requirements for Refinery.
    ##
    ## Accepts a duration string with units, like "60s".
    ## default: 60s
    ## Eligible for live reload.
    # TraceTimeout: 60s

    ## SpanLimit is the number of spans after which a trace becomes eligible
    ## for a trace decision.
    ##
    ## This setting helps to keep memory usage under control. If a trace has
    ## more than this set number of spans, then it becomes eligible for a
    ## trace decision.
    ## It's most helpful in a situation where a sudden burst of many spans in
    ## a large trace hits Refinery all at once, causing memory usage to spike
    ## and possibly crashing Refinery.
    ##
    ## Eligible for live reload.
    # SpanLimit: 0

    ## MaxBatchSize is the maximum number of events to be included in each
    ## batch for sending.
    ##
    ## This value is used to set the `BatchSize` field in the `libhoney`
    ## library used to send data to Honeycomb.
    ## If you have particularly large traces, then you should increase this
    ## value. Note that this will also increase the memory requirements for
    ## Refinery.
    ##
    ## default: 500
    ## Eligible for live reload.
    # MaxBatchSize: 500

    ## SendTicker is the interval between checks for traces to send.
    ##
    ## A short timer that determines the duration between trace cache review
    ## runs to send. Increasing this will spend more time processing incoming
    ## events to reduce `incoming_` or `peer_router_dropped` spikes.
    ## Decreasing this will check the trace cache for timeouts more
    ## frequently.
    ##
    ## Accepts a duration string with units, like "100ms".
    ## default: 100ms
    ## Eligible for live reload.
    # SendTicker: 100ms

    ## MaxExpiredTraces is the maximum number of expired traces to process.
    ##
    ## This setting controls how many traces are processed when it is time to
    ## make a sampling decision. Up to this many traces will be processed
    ## every `SendTicker` duration. If this number is too small it will mean
    ## Refinery is spending less time calculating sampling decisions,
    ## resulting in data arriving at Honeycomb slower.
    ## If your `collector_collect_loop_duration_ms` is above 3 seconds it is
    ## recommended to reduce this value and the `SendTicker` duration. This
    ## will mean Refinery makes fewer sampling decision calculations each
    ## `SendTicker` tick, but gets the chance to make decisions more often.
    ##
    ## default: 5000
    ## Eligible for live reload.
    # MaxExpiredTraces: 5_000

###############
## Debugging ##
###############
Debugging:
  ## Debugging contains configuration values used when setting up and
  ## debugging Refinery.
  ####
    ## DebugServiceAddr is the IP and port where the debug service runs.
    ##
    ## The debug service is generally only used when debugging Refinery
    ## itself, and will only run if the command line option `-d` is
    ## specified. If this value is not specified, then the debug service runs
    ## on the first open port between `localhost:6060` and `localhost:6069`.
    ##
    ## Should be an ip:port like "localhost:6060".
    ## Not eligible for live reload.
    # DebugServiceAddr: "localhost:6060"

    ## QueryAuthToken is the token that must be specified to access the
    ## `/query` endpoint. Setting this value via a command line flag may
    ## expose credentials - it is recommended to use the environment variable
    ## or a configuration file.
    ##
    ## This token must be specified with the header
    ## "X-Honeycomb-Refinery-Query" in order for a `/query` request to
    ## succeed. These `/query` requests are intended for debugging Refinery
    ## during setup and are not typically needed in normal operation. If not
    ## specified, then the `/query` endpoints are inaccessible.
    ##
    ## Not eligible for live reload.
    # QueryAuthToken: "some-private-value"

    ## AdditionalErrorFields is a list of span fields to include when logging
    ## errors happen during the ingestion of events.
    ##
    ## For example, the span too large error. This is primarily useful in
    ## trying to track down misbehaving senders in a large installation. The
    ## fields `dataset`, `apihost`, and `environment` are always included. If
    ## a field is not present in the span, then it will not be present in the
    ## error log.
    ##
    ## Eligible for live reload.
    # AdditionalErrorFields:
      # - trace.span_id

    ## DryRun controls whether sampling is applied to incoming traces.
    ##
    ## If enabled, then Refinery marks the traces that would be dropped given
    ## the current sampling rules, and sends all traces regardless of the
    ## sampling decision. This is useful for evaluating sampling rules.
    ## When DryRun is enabled, traces is decorated with `meta.refinery.
    ## dryrun.kept` that is set to `true` or `false`, based on whether the
    ## trace would be kept or dropped. In addition, `SampleRate` will be set
    ## to the incoming rate for all traces, and the field
    ## `meta.refinery.dryrun.sample_rate` will be set to the sample rate that
    ## would have been used.
    ## NOTE: This setting is not compatible with `TraceCache=distributed`,
    ## because drop trace decisions shared among peers do not contain all the
    ## relevant information needed to send traces to Honeycomb.
    ##
    ## Eligible for live reload.
    # DryRun: true

#####################
## Refinery Logger ##
#####################
Logger:
  ## Logger contains configuration for logging.
  ####
    ## Type is the type of logger to use.
    ##
    ## The setting specifies where (and if) Refinery sends logs.
    ## `none` means that logs are discarded.
    ## `honeycomb` means that logs will be forwarded to Honeycomb as events
    ## according to the set Logging settings.
    ## `stdout` means that logs will be written to `stdout`.
    ##
    ## default: stdout
    ## Not eligible for live reload.
    ## Options: stdout honeycomb none
    # Type: stdout

    ## Level is the logging level above which Refinery should send a log to
    ## the logger.
    ##
    ## `warn` is the recommended level for production.
    ## `debug` is very verbose, and should not be used in production
    ## environments.
    ##
    ## default: warn
    ## Not eligible for live reload.
    ## Options: debug info warn error panic
    # Level: warn

######################
## Honeycomb Logger ##
######################
HoneycombLogger:
  ## HoneycombLogger contains configuration for logging to Honeycomb. Only
  ## used if `Logger.Type` is "honeycomb".
  ####
    ## APIHost is the URL of the Honeycomb API where Refinery sends its logs.
    ##
    ## Refinery's internal logs will be sent to this host using the standard
    ## Honeycomb Events API.
    ##
    ## default: https://api.honeycomb.io
    ## Not eligible for live reload.
    # APIHost: "https://api.honeycomb.io"

    ## APIKey is the API key used to send Refinery's logs to Honeycomb.
    ## Setting this value via a command line flag may expose credentials - it
    ## is recommended to use the environment variable or a configuration
    ## file.
    ##
    ## It is recommended that you create a separate team and key for Refinery
    ## logs.
    ##
    ## Not eligible for live reload.
    # APIKey: SetThisToAHoneycombKey

    ## Dataset is the dataset to which logs will be sent.
    ##
    ## Only used if `APIKey` is specified.
    ##
    ## default: Refinery Logs
    ## Not eligible for live reload.
    # Dataset: ""

    ## SamplerEnabled controls whether logs are sampled before sending to
    ## Honeycomb.
    ##
    ## The sample rate is controlled by the `SamplerThroughput` setting. The
    ## sampler used throttles the rate of logs sent to Honeycomb from any
    ## given source within Refinery -- it should effectively limit the rate
    ## of redundant messages.
    ##
    ## default: true
    ## Not eligible for live reload.
    # SamplerEnabled: true

    ## SamplerThroughput is the sampling throughput for logs in events per
    ## second.
    ##
    ## The sampling algorithm attempts to make sure that the average
    ## throughput approximates this value, while also ensuring that all
    ## unique logs arrive at Honeycomb at least once per sampling period.
    ##
    ## default: 10
    ## Not eligible for live reload.
    # SamplerThroughput: 10

###################
## Stdout Logger ##
###################
StdoutLogger:
  ## StdoutLogger contains configuration for logging to `stdout`. Only used
  ## if `Logger.Type` is "stdout".
  ####
    ## Structured controls whether to use structured logging.
    ##
    ## `true` generates structured logs (JSON). `false` generates plain text
    ## logs.
    ##
    ## Not eligible for live reload.
    # Structured: false

    ## SamplerEnabled controls whether logs are sampled before sending to
    ## `stdout`.
    ##
    ## The sample rate is controlled by the `SamplerThroughput` setting.
    ##
    ## Not eligible for live reload.
    # SamplerEnabled: false

    ## SamplerThroughput is the sampling throughput for logs in events per
    ## second.
    ##
    ## The sampling algorithm attempts to make sure that the average
    ## throughput approximates this value, while also ensuring that all
    ## unique logs arrive at `stdout` at least once per sampling period.
    ##
    ## default: 10
    ## Not eligible for live reload.
    # SamplerThroughput: 10

########################
## Prometheus Metrics ##
########################
PrometheusMetrics:
  ## PrometheusMetrics contains configuration for Refinery's
  ## internally-generated metrics as made available through Prometheus.
  ####
    ## Enabled controls whether to expose Refinery metrics over the
    ## `PrometheusListenAddr` port.
    ##
    ## Each of the metrics providers can be enabled or disabled
    ## independently. Metrics can be sent to multiple destinations.
    ##
    ## Not eligible for live reload.
    # Enabled: false

    ## ListenAddr is the IP and port the Prometheus Metrics server will run
    ## on.
    ##
    ## Determines the interface and port on which Prometheus will listen for
    ## requests for `/metrics`. Must be different from the main Refinery
    ## listener. Only used if `Enabled` is `true` in `PrometheusMetrics`.
    ##
    ## Should be an ip:port like "localhost:2112".
    ## default: localhost:2112
    ## Not eligible for live reload.
    # ListenAddr: "localhost:2112"

####################
## Legacy Metrics ##
####################
LegacyMetrics:
  ## LegacyMetrics contains configuration for Refinery's legacy metrics.
  ## Version 1.x of Refinery used this format for sending Metrics to
  ## Honeycomb. The metrics generated that way are nonstandard and will be
  ## deprecated in a future release. New installations should prefer
  ## `OTelMetrics`.
  ##
  ####
    ## Enabled controls whether to send legacy-formatted metrics to
    ## Honeycomb.
    ##
    ## Each of the metrics providers can be enabled or disabled
    ## independently. Metrics can be sent to multiple destinations.
    ##
    ## Not eligible for live reload.
    # Enabled: false

    ## APIHost is the URL of the Honeycomb API where legacy metrics are sent.
    ##
    ## Refinery's internal metrics will be sent to this host using the
    ## standard Honeycomb Events API.
    ##
    ## default: https://api.honeycomb.io
    ## Not eligible for live reload.
    # APIHost: "https://api.honeycomb.io"

    ## APIKey is the API key used by Refinery to send its metrics to
    ## Honeycomb. Setting this value via a command line flag may expose
    ## credentials - it is recommended to use the environment variable or a
    ## configuration file.
    ##
    ## It is recommended that you create a separate team and key for Refinery
    ## metrics.
    ##
    ## Not eligible for live reload.
    # APIKey: ""

    ## Dataset is the Honeycomb dataset where Refinery sends its metrics.
    ##
    ## Only used if `APIKey` is specified.
    ##
    ## default: Refinery Metrics
    ## Not eligible for live reload.
    # Dataset: "Refinery Metrics"

    ## ReportingInterval is the interval between sending legacy metrics to
    ## Honeycomb.
    ##
    ## Between 1 and 60 seconds is typical.
    ##
    ## Accepts a duration string with units, like "30s".
    ## default: 30s
    ## Not eligible for live reload.
    # ReportingInterval: ""

#########################
## OpAMP Configuration ##
#########################
OpAMP:
  ## OpAMP contains configuration for the OpAMP protocol.
  ##
  ####
    ## Enabled controls whether to enable OpAMP support.
    ##
    ## OpAMP support is experimental in Refinery.
    ##
    ## Not eligible for live reload.
    # Enabled: false

    ## Endpoint is the URL of the OpAMP server for this client.
    ##
    ## This setting is the URL of the OpAMP server for this client.
    ##
    ## default: wss://127.0.0.1:4320/v1/opamp
    ## Not eligible for live reload.
    Endpoint: wss://127.0.0.1:4320/v1/opamp

###########################
## OpenTelemetry Metrics ##
###########################
OTelMetrics:
  ## OTelMetrics contains configuration for Refinery's OpenTelemetry (OTel)
  ## metrics. This is the preferred way to send metrics to Honeycomb. New
  ## installations should prefer `OTelMetrics`.
  ##
  ####
    ## Enabled controls whether to send metrics via OpenTelemetry.
    ##
    ## Each of the metrics providers can be enabled or disabled
    ## independently. Metrics can be sent to multiple destinations.
    ##
    ## Not eligible for live reload.
    # Enabled: false

    ## APIHost is the URL of the OpenTelemetry API to which metrics will be
    ## sent.
    ##
    ## Refinery's internal metrics will be sent to the `/v1/metrics` endpoint
    ## on this host.
    ##
    ## default: https://api.honeycomb.io
    ## Not eligible for live reload.
    # APIHost: "https://api.honeycomb.io"

    ## APIKey is the API key used to send Honeycomb metrics via
    ## OpenTelemetry. Setting this value via a command line flag may expose
    ## credentials - it is recommended to use the environment variable or a
    ## configuration file.
    ##
    ## It is recommended that you create a separate team and key for Refinery
    ## metrics.
    ## If this is blank, then Refinery will not set the Honeycomb-specific
    ## headers for OpenTelemetry, and your `APIHost` must be set to a valid
    ## OpenTelemetry endpoint.
    ##
    ## Not eligible for live reload.
    # APIKey: ""

    ## Dataset is the Honeycomb dataset that Refinery sends its OpenTelemetry
    ## metrics.
    ##
    ## Only used if `APIKey` is specified.
    ##
    ## default: Refinery Metrics
    ## Not eligible for live reload.
    # Dataset: "Refinery Metrics"

    ## ReportingInterval is the interval between sending OpenTelemetry
    ## metrics to Honeycomb.
    ##
    ## Between `1` and `60` seconds is typical.
    ##
    ## Accepts a duration string with units, like "30s".
    ## default: 30s
    ## Not eligible for live reload.
    # ReportingInterval: ""

    ## Compression is the compression algorithm to use when sending
    ## OpenTelemetry metrics to Honeycomb.
    ##
    ## `gzip` is the default and recommended value. In rare circumstances,
    ## compression costs may outweigh the benefits, in which case `none` may
    ## be used.
    ##
    ## default: gzip
    ## Not eligible for live reload.
    ## Options: none gzip
    # Compression: gzip

###########################
## OpenTelemetry Tracing ##
###########################
OTelTracing:
  ## OTelTracing contains configuration for Refinery's own tracing.
  ####
    ## Enabled controls whether to send Refinery's own OpenTelemetry traces.
    ##
    ## The setting specifies if Refinery sends traces.
    ##
    ## Not eligible for live reload.
    # Enabled: false

    ## APIHost is the URL of the OpenTelemetry API to which traces will be
    ## sent.
    ##
    ## Refinery's internal traces will be sent to the `/v1/traces` endpoint
    ## on this host.
    ##
    ## default: https://api.honeycomb.io
    ## Not eligible for live reload.
    # APIHost: "https://api.honeycomb.io"

    ## APIKey is the API key used to send Refinery's traces to Honeycomb.
    ## Setting this value via a command line flag may expose credentials - it
    ## is recommended to use the environment variable or a configuration
    ## file.
    ##
    ## It is recommended that you create a separate team and key for Refinery
    ## telemetry.
    ## If this value is blank, then Refinery will not set the
    ## Honeycomb-specific headers for OpenTelemetry, and your `APIHost` must
    ## be set to a valid OpenTelemetry endpoint.
    ##
    ## Not eligible for live reload.
    # APIKey: ""

    ## Dataset is the Honeycomb dataset to which Refinery sends its
    ## OpenTelemetry metrics.
    ##
    ## Only used if `APIKey` is specified.
    ##
    ## default: Refinery Traces
    ## Not eligible for live reload.
    # Dataset: "Refinery Traces"

    ## SampleRate is the rate at which Refinery samples its own traces.
    ##
    ## This is the Honeycomb sample rate used to sample traces sent by
    ## Refinery. Since each incoming span generates multiple outgoing spans,
    ## a minimum sample rate of `100` is strongly advised.
    ##
    ## default: 100
    ## Eligible for live reload.
    # SampleRate: 100

    ## Insecure controls whether to send Refinery's own OpenTelemetry traces
    ## via http instead of https.
    ##
    ## When true Refinery will export its internal traces over http instead
    ## of https. Useful if you plan on sending your traces to a different
    ## refinery instance for tail sampling.
    ##
    ## Not eligible for live reload.
    # Insecure: false

#####################
## Peer Management ##
#####################
PeerManagement:
  ## PeerManagement controls how the Refinery cluster communicates between
  ## peers.
  ####
    ## Type is the type of peer management to use.
    ##
    ## Peer management is the mechanism by which Refinery locates its peers.
    ## `file` means that Refinery gets its peer list from the Peers list in
    ## this config file. It also prevents Refinery from using a
    ## publish/subscribe mechanism to propagate peer lists, stress levels,
    ## and configuration changes.
    ## `redis` means that Refinery uses a Publish/Subscribe mechanism,
    ## implemented on Redis, to propagate peer lists, stress levels, and
    ## notification of configuration changes much more quickly than the
    ## legacy mechanism.
    ## The recommended setting is `redis`, especially for new installations.
    ## If `redis` is specified, fields in `RedisPeerManagement` must also be
    ## set.
    ##
    ## default: file
    ## Not eligible for live reload.
    ## Options: redis file
    # Type: file

    ## Identifier specifies the identifier to use when registering itself
    ## with peers.
    ##
    ## By default, when using a peer registry, Refinery will use the local
    ## hostname to identify itself to other peers. If your environment
    ## requires something else, (for example, if peers cannot resolve each
    ## other by name), then you can specify the exact identifier, such as an
    ## IP address, to use here. Overrides `IdentifierInterfaceName`, if both
    ## are set.
    ##
    ## Not eligible for live reload.
    # Identifier: "192.168.1.1"

    ## IdentifierInterfaceName specifies a network interface to use when
    ## finding a local hostname.
    ##
    ## By default, when using a peer registry, Refinery will use the local
    ## hostname to identify itself to other peers. If your environment
    ## requires that you use IPs as identifiers (for example, if peers cannot
    ## resolve each other by name), then you can specify the network
    ## interface that Refinery is listening on here. Refinery will use the
    ## first unicast address that it finds on the specified network interface
    ## as its identifier.
    ##
    ## Not eligible for live reload.
    # IdentifierInterfaceName: eth0

    ## UseIPV6Identifier specifies that Refinery should use an IPV6 address
    ## as its identifier.
    ##
    ## If using `IdentifierInterfaceName`, Refinery will default to the first
    ## IPv4 unicast address it finds for the specified interface. If this
    ## value is specified, then Refinery will use the first IPV6 unicast
    ## address found.
    ##
    ## Not eligible for live reload.
    # UseIPV6Identifier: false

    ## Peers is the list of peers to use when Type is "file", excluding self.
    ##
    ## This list is ignored when Type is "redis". The format is a list of
    ## strings of the form "scheme://host:port".
    ##
    ## Not eligible for live reload.
    # Peers:
      # - http://192.168.1.11:8081
      # - http://192.168.1.12:8081

###########################
## Redis Peer Management ##
###########################
RedisPeerManagement:
  ## RedisPeerManagement controls how the Refinery cluster communicates
  ## between peers when using Redis. Does not apply when
  ## `PeerManagement.Type` is "file".
  ##
  ####
    ## Host is the host and port of the Redis instance to use for peer
    ## cluster membership management.
    ##
    ## Must be in the form `host:port`.
    ##
    ## Should be an ip:port like "localhost:6379".
    ## Not eligible for live reload.
    # Host: "localhost:6379"

    ## ClusterHosts is a list of host and port pairs for the instances in a
    ## Redis Cluster, and used for managing peer cluster membership.
    ##
    ## This configuration enables Refinery to connect to a Redis deployment
    ## setup in Cluster Mode. Each entry in the list should follow the format
    ## `host:port`. If `ClusterHosts` is specified, the `Host` setting will
    ## be ignored.
    ##
    ## Not eligible for live reload.
    # ClusterHosts:
      # - - localhost:6379

    ## Username is the username used to connect to Redis for peer cluster
    ## membership management. Setting this value via a command line flag may
    ## expose credentials - it is recommended to use the environment variable
    ## or a configuration file.
    ##
    ## Many Redis installations do not use this field.
    ##
    ## Not eligible for live reload.
    # Username: ""

    ## Password is the password used to connect to Redis for peer cluster
    ## membership management. Setting this value via a command line flag may
    ## expose credentials - it is recommended to use the environment variable
    ## or a configuration file.
    ##
    ## Many Redis installations do not use this field.
    ##
    ## Not eligible for live reload.
    # Password: ""

    ## AuthCode is the string used to connect to Redis for peer cluster
    ## membership management using an explicit AUTH command. Setting this
    ## value via a command line flag may expose credentials - it is
    ## recommended to use the environment variable or a configuration file.
    ##
    ## Many Redis installations do not use this field.
    ##
    ## Not eligible for live reload.
    # AuthCode: ""

    ## UseTLS enables TLS when connecting to Redis for peer cluster
    ## membership management.
    ##
    ## When enabled, this setting sets the `MinVersion` in the TLS
    ## configuration to `1.2`.
    ##
    ## Not eligible for live reload.
    # UseTLS: false

    ## UseTLSInsecure disables certificate checks when connecting to Redis
    ## for peer cluster membership management.
    ##
    ## This setting is intended for use with self-signed certificates and
    ## sets the `InsecureSkipVerify` flag within Redis.
    ##
    ## Not eligible for live reload.
    # UseTLSInsecure: false

    ## Timeout is the timeout to use when communicating with Redis.
    ##
    ## It is rarely necessary to adjust this value.
    ##
    ## Accepts a duration string with units, like "5s".
    ## default: 5s
    ## Not eligible for live reload.
    # Timeout: 5s

#########################
## Collection Settings ##
#########################
Collection:
  ## Collection contains the settings that are relevant to collecting spans
  ## together to make traces. If none of the memory settings are used, then
  ## Refinery will not attempt to limit its memory usage. This is not
  ## recommended for production use since a burst of traffic could cause
  ## Refinery to run out of memory and crash.
  ##
  ####
    ## CacheCapacity is the number of traces to keep in the cache's circular
    ## buffer.
    ##
    ## The collection cache is used to collect all active spans into traces.
    ## It is organized as a circular buffer. When the buffer wraps around,
    ## Refinery will try a few times to find an empty slot; if it fails, it
    ## starts ejecting traces from the cache earlier than would otherwise be
    ## necessary. Ideally, the size of the cache should be many multiples
    ## (100x to 1000x) of the total number of concurrently active traces
    ## (average trace throughput * average trace duration).
    ## NOTE: This setting is now deprecated and no longer controls the cache
    ## size. Instead the maxmimum memory usage is controlled by
    ## `MaxMemoryPercentage` and `MaxAlloc`.
    ##
    ## default: 10000
    ## Eligible for live reload.
    # CacheCapacity: 10_000

    ## PeerQueueSize is the maximum number of in-flight spans redirected from
    ## other peers stored in the peer span queue.
    ##
    ## The peer span queue serves as a buffer for spans redirected from other
    ## peers before they are processed. In the event that this queue reaches
    ## its capacity, any subsequent spans will be discarded. The size of this
    ## queue is contingent upon the number of peers within the cluster.
    ## Specifically, with N peers, the queue's span capacity is determined by
    ## (N-1)/N of the total number of spans. Its minimum value should be at
    ## least three times the `CacheCapacity`.
    ##
    ## default: 30000
    ## Not eligible for live reload.
    # PeerQueueSize: 30_000

    ## IncomingQueueSize is the number of in-flight spans to keep in the
    ## incoming span queue.
    ##
    ## The incoming span queue is used to buffer spans before they are
    ## processed. If this queue fills up, then subsequent spans will be
    ## dropped. Its minimum value should be at least three times the
    ## `CacheCapacity`.
    ##
    ## default: 30000
    ## Not eligible for live reload.
    # IncomingQueueSize: 30_000

    ## AvailableMemory is the amount of system memory available to the
    ## Refinery process.
    ##
    ## This value will typically be set through an environment variable
    ## controlled by the container or deploy script. If this value is zero or
    ## not set, then `MaxMemoryPercentage` cannot be used to calculate the
    ## maximum allocation and `MaxAlloc` will be used instead. If set, then
    ## this must be a memory size. Sizes with standard unit suffixes (such as
    ## `MB` and `GiB`) and Kubernetes units (such as `M` and `Gi`) are
    ## supported. Fractional values with a suffix are supported. If
    ## `AvailableMemory` is set, `Collections.MaxAlloc` must not be defined.
    ##
    ## Eligible for live reload.
    # AvailableMemory: "4.5Gb"

    ## MaxMemoryPercentage is the maximum percentage of memory that should be
    ## allocated by the span collector.
    ##
    ## If nonzero, then it must be an integer value between 1 and 100,
    ## representing the target maximum percentage of memory that should be
    ## allocated by the span collector. If set to a non-zero value, then once
    ## per tick (see `SendTicker`) the collector will compare total allocated
    ## bytes to this calculated value. If allocation is too high, then traces
    ## will be ejected from the cache early to reduce memory. Useful values
    ## for this setting are generally in the range of 70-90.
    ##
    ## default: 75
    ## Eligible for live reload.
    # MaxMemoryPercentage: 75

    ## MaxAlloc is the maximum number of bytes that should be allocated by
    ## the Collector.
    ##
    ## If set, then this must be a memory size. Sizes with standard unit
    ## suffixes (such as `MB` and `GiB`) and Kubernetes units (such as `M`
    ## and `Gi`) are supported. Fractional values with a suffix are
    ## supported. See `MaxMemoryPercentage` for more details. If set,
    ## `Collections.AvailableMemory` must not be defined.
    ##
    ## Eligible for live reload.
    # MaxAlloc: ""

    ## DisableRedistribution controls whether to transmit traces in cache to
    ## remaining peers during cluster scaling event.
    ##
    ## If `true`, Refinery will NOT forward live traces in its cache to the
    ## rest of the peers when peers join or leave the cluster. By disabling
    ## this behavior, it can help to prevent disruptive bursts of network
    ## traffic when large traces with long `TraceTimeout` are redistributed.
    ##
    ## Eligible for live reload.
    # DisableRedistribution: false

    ## RedistributionDelay controls the amount of time Refinery waits after
    ## each cluster scaling event before redistributing in-memory traces.
    ##
    ## This value should be longer than the amount of time between individual
    ## pod changes in a bulk scaling operation (changing the cluster size by
    ## more than one pod). Each redistribution generates additional traffic
    ## between peers. If this value is too short, multiple consecutive
    ## redistributions will occur and the resulting traffic may overwhelm the
    ## cluster.
    ##
    ## Accepts a duration string with units, like "30s".
    ## default: 30s
    ## Not eligible for live reload.
    # RedistributionDelay: 30s

    ## ShutdownDelay controls the maximum time Refinery can use while
    ## draining traces at shutdown.
    ##
    ## This setting controls the duration that Refinery expects to have to
    ## drain in-process traces before shutting down an instance. When asked
    ## to shut down gracefully, Refinery stops accepting new spans
    ## immediately and drains the remaining traces by sending them to
    ## remaining peers. This value should be set to a bit less than the
    ## normal timeout period for shutting down without forcibly terminating
    ## the process.
    ##
    ## Accepts a duration string with units, like "15s".
    ## default: 15s
    ## Eligible for live reload.
    # ShutdownDelay: 15s

    ## TraceLocalityMode controls how Refinery handles spans that belong to
    ## the same trace in a clustered environment.
    ##
    ## When `concentrated`, Refinery will route all spans that belong to the
    ## same trace to a single peer. This is the default behavior ("Trace
    ## Locality") and the way Refinery has worked in the past. When
    ## `distributed`, Refinery will instead keep spans on the node where they
    ## were received, and forward proxy spans that contain only the key
    ## information needed to make a trace decision. This can reduce the
    ## amount of traffic between peers, and can help avoid a situation where
    ## a single large trace can cause a memory overrun on a single node.
    ## If `distributed`, the amount of traffic between peers will be reduced,
    ## but the amount of traffic between Refinery and Redis will
    ## significantly increase, because Refinery uses Redis to distribute the
    ## trace decisions to all nodes in the cluster. It is important to adjust
    ## the size of the Redis cluster in this case.
    ## The total volume of network traffic in `distributed` mode should be
    ## expected to decrease unless the cluster size is very large (hundreds
    ## of nodes). NOTE: This setting is not compatible with `DryRun` when set
    ## to `distributed`. See `DryRun` for more information.
    ##
    ## default: concentrated
    ## Not eligible for live reload.
    # TraceLocalityMode: concentrated

    ## HealthCheckTimeout controls the maximum duration allowed for
    ## collection health checks to complete.
    ##
    ## The `HealthCheckTimeout` setting specifies the maximum duration
    ## allowed for the health checks of the collection subsystems to
    ## complete. If a subsystem does not respond within this timeout period,
    ## it will be marked as unhealthy. This timeout value should be set
    ## carefully to ensure that transient delays do not lead to unnecessary
    ## failure detection while still allowing for timely identification of
    ## actual health issues.
    ##
    ## Accepts a duration string with units, like "3s".
    ## default: 3s
    ## Not eligible for live reload.
    # HealthCheckTimeout: 3s

##################
## Buffer Sizes ##
##################
BufferSizes:
  ## BufferSizes contains the settings that are relevant to the sizes of
  ## communications buffers.
  ##
  ####
    ## UpstreamBufferSize is the size of the queue used to buffer spans to
    ## send to the upstream Collector.
    ##
    ## The size of the buffer is measured in spans. If the buffer fills up,
    ## then performance will degrade because Refinery will block while
    ## waiting for space to become available. If this happens, then you
    ## should increase the buffer size.
    ##
    ## default: 10000
    ## Eligible for live reload.
    # UpstreamBufferSize: 10_000

    ## PeerBufferSize is the size of the queue used to buffer spans to send
    ## to peer nodes.
    ##
    ## The size of the buffer is measured in spans. If the buffer fills up,
    ## then performance will degrade because Refinery will block while
    ## waiting for space to become available. If this happens, then you
    ## should increase this buffer size.
    ##
    ## default: 100000
    ## Eligible for live reload.
    # PeerBufferSize: 100_000

###############################
## Specialized Configuration ##
###############################
Specialized:
  ## Specialized contains special-purpose configuration options that are
  ## not typically needed.
  ####
    ## EnvironmentCacheTTL is the duration for which environment information
    ## is cached.
    ##
    ## This is the amount of time for which Refinery caches environment
    ## information, which it looks up from Honeycomb for each different
    ## `APIKey`. This information is used when making sampling decisions. If
    ## you have a very large number of environments, then you may want to
    ## increase this value.
    ##
    ## Accepts a duration string with units, like "1h".
    ## default: 1h
    ## Eligible for live reload.
    # EnvironmentCacheTTL: 1h

    ## CompressPeerCommunication determines whether Refinery will compress
    ## span data it forwards to peers.
    ##
    ## If it costs money to transmit data between Refinery instances (for
    ## example, when spread across AWS availability zones), then you almost
    ## certainly want compression enabled to reduce your bill. The option to
    ## disable it is provided as an escape hatch for deployments that value
    ## lower CPU utilization over data transfer costs.
    ##
    ## default: true
    ## Not eligible for live reload.
    # CompressPeerCommunication: true

    ## AdditionalAttributes is a map that can be used for injecting
    ## user-defined attributes into every span.
    ##
    ## For example, it could be used for naming a Refinery cluster. Both keys
    ## and values must be strings.
    ##
    ## Eligible for live reload.
    # AdditionalAttributes:
      #  ClusterName: MyCluster
      #  environment: production

###############
## ID Fields ##
###############
IDFields:
  ## IDFields controls the field names to use for the event ID fields.
  ## These fields are used to identify events that are part of the same
  ## trace.
  ##
  ####
    ## TraceNames is the list of field names to use for the trace ID.
    ##
    ## The first field in the list that is present in an incoming span will
    ## be used as the trace ID. If none of the fields are present, then
    ## Refinery treats the span as not being part of a trace and forwards it
    ## immediately to Honeycomb.
    ##
    ## Eligible for live reload.
    # TraceNames:
      # - trace.trace_id
      # - traceId

    ## ParentNames is the list of field names to use for the parent ID.
    ##
    ## The first field in the list that is present in an event will be used
    ## as the parent ID. A trace without a `parent_id` is assumed to be a
    ## root span.
    ##
    ## Eligible for live reload.
    # ParentNames:
      # - trace.parent_id
      # - parentId

############################
## gRPC Server Parameters ##
############################
GRPCServerParameters:
  ## GRPCServerParameters controls the parameters of the gRPC server used
  ## to receive OpenTelemetry data in gRPC format.
  ##
  ####
    ## Enabled specifies whether the gRPC server is enabled.
    ##
    ## If `false`, then the gRPC server is not started and no gRPC traffic is
    ## accepted.
    ##
    ## default: true
    ## Not eligible for live reload.
    # Enabled: false

    ## ListenAddr is the address Refinery listens to for incoming GRPC
    ## OpenTelemetry events.
    ##
    ## Incoming traffic is expected to be unencrypted, so if using SSL, then
    ## put something like `nginx` in front to do the decryption.
    ##
    ## Should be an ip:port like "".
    ## Not eligible for live reload.
    # ListenAddr: ""

    ## MaxConnectionIdle is the amount of time to permit an idle connection.
    ##
    ## A duration for the amount of time after which an idle connection will
    ## be closed by sending a GoAway. "Idle" means that there are no active
    ## RPCs. "0s" sets duration to infinity, but this is not recommended for
    ## Refinery deployments behind a load balancer, because it will prevent
    ## the load balancer from distributing load evenly among peers.
    ##
    ## Accepts a duration string with units, like "1m".
    ## default: 1m
    ## Not eligible for live reload.
    # MaxConnectionIdle: 1m

    ## MaxConnectionAge is the maximum amount of time a gRPC connection may
    ## exist.
    ##
    ## After this duration, the gRPC connection is closed by sending a
    ## `GoAway`. A random jitter of +/-10% will be added to
    ## `MaxConnectionAge` to spread out connection storms.
    ## `0s` sets duration to infinity; a value measured in low minutes will
    ## help load balancers to distribute load among peers more evenly.
    ##
    ## Accepts a duration string with units, like "3m".
    ## default: 3m
    ## Not eligible for live reload.
    # MaxConnectionAge: 3m

    ## MaxConnectionAgeGrace is the duration beyond `MaxConnectionAge` after
    ## which the connection will be forcibly closed.
    ##
    ## This setting is in case the upstream node ignores the `GoAway`
    ## request. "0s" sets duration to infinity.
    ##
    ## Accepts a duration string with units, like "1m".
    ## default: 1m
    ## Not eligible for live reload.
    # MaxConnectionAgeGrace: 1m

    ## KeepAlive is the duration between keep-alive pings.
    ##
    ## After this amount of time, if the client does not see any activity,
    ## then it pings the server to see if the transport is still alive. "0s"
    ## sets duration to 2 hours.
    ##
    ## Accepts a duration string with units, like "1m".
    ## default: 1m
    ## Not eligible for live reload.
    # KeepAlive: 1m

    ## KeepAliveTimeout is the duration the server waits for activity on the
    ## connection.
    ##
    ## This is the amount of time after which if the server does not see any
    ## activity, then it pings the client to see if the transport is still
    ## alive. "0s" sets duration to 20 seconds.
    ##
    ## Accepts a duration string with units, like "20s".
    ## default: 20s
    ## Not eligible for live reload.
    # KeepAliveTimeout: 20s

    ## MaxSendMsgSize is the maximum message size the server can send.
    ##
    ## The server enforces a maximum message size to avoid exhausting the
    ## memory available to the process by a single request. The size is
    ## expressed in bytes.
    ##
    ## default: 15MB
    ## Not eligible for live reload.
    # MaxSendMsgSize: ""

    ## MaxRecvMsgSize is the maximum message size the server can receive.
    ##
    ## The server enforces a maximum message size to avoid exhausting the
    ## memory available to the process by a single request. The size is
    ## expressed in bytes.
    ##
    ## default: 15MB
    ## Not eligible for live reload.
    # MaxRecvMsgSize: ""

##################
## Sample Cache ##
##################
SampleCache:
  ## SampleCache controls the sample cache used to retain information about
  ## trace status after the sampling decision has been made.
  ##
  ####
    ## KeptSize is the number of traces preserved in the cuckoo kept traces
    ## cache.
    ##
    ## Refinery keeps a record of each trace that was kept and sent to
    ## Honeycomb, along with some statistical information. This is most
    ## useful in cases where the trace was sent before sending the root span,
    ## so that the root span can be decorated with accurate metadata. Default
    ## is `10_000` traces. Each trace in this cache consumes roughly 200
    ## bytes.
    ##
    ## default: 10000
    ## Eligible for live reload.
    # KeptSize: 10_000

    ## DroppedSize is the size of the cuckoo dropped traces cache.
    ##
    ## This cache consumes 4-6 bytes per trace at a scale of millions of
    ## traces. Changing its size with live reload sets a future limit, but
    ## does not have an immediate effect.
    ##
    ## default: 1000000
    ## Eligible for live reload.
    # DroppedSize: 1_000_000

    ## SizeCheckInterval controls how often the cuckoo cache re-evaluates its
    ## remaining capacity.
    ##
    ## This cache is quite resilient so it does not need to happen very
    ## often, but the operation is also inexpensive. Default is 10 seconds.
    ##
    ## Accepts a duration string with units, like "10s".
    ## default: 10s
    ## Eligible for live reload.
    # SizeCheckInterval: 10s

###################
## Stress Relief ##
###################
StressRelief:
  ## StressRelief controls the Stress Relief mechanism, which is used to
  ## prevent Refinery from being overwhelmed by a large number of traces.
  ## There is a metric called `stress_level` that is emitted as part of
  ## Refinery metrics. It is a measure of Refinery's throughput rate
  ## relative to its processing rate, combined with the amount of room in
  ## its internal queues, and ranges from `0` to `100`. `stress_level` is
  ## generally expected to be `0` except under heavy load. When stress
  ## levels reach `100`, there is an increased chance that Refinery will
  ## become unstable.
  ## To avoid this problem, the Stress Relief system can do deterministic
  ## sampling on new trace traffic based solely on `TraceID`, without
  ## having to store traces in the cache or take the time processing
  ## sampling rules. Existing traces in flight will be processed normally,
  ## but when Stress Relief is active, trace decisions are made
  ## deterministically on a per-span basis; all spans will be sampled
  ## according to the `SamplingRate` specified here.
  ## Once Stress Relief activates (by exceeding the `ActivationLevel`), it
  ## will not deactivate until `stress_level` falls below the
  ## `DeactivationLevel`. When it deactivates, normal trace decisions are
  ## made -- and any additional spans that arrive for traces that were
  ## active during Stress Relief will respect the decisions made during
  ## that time.
  ## The measurement of stress is a lagging indicator and is highly
  ## dependent on Refinery configuration and scaling. Other configuration
  ## values should be well tuned first, before adjusting the Stress Relief
  ## Activation parameters.
  ## Stress Relief is not a substitute for proper configuration and
  ## scaling, but it can be used as a safety valve to prevent Refinery from
  ## becoming unstable under heavy load.
  ##
  ####
    ## Mode is a string indicating how to use Stress Relief.
    ##
    ## This setting sets the Stress Relief mode.
    ## "never" means that Stress Relief will never activate.
    ## "monitor" is the recommended setting, and means that Stress Relief
    ## will monitor the status of Refinery and activate according to the
    ## levels set by fields such as `ActivationLevel`.
    ## "always" means that Stress Relief is always on, which may be useful in
    ## an emergency situation.
    ##
    ## default: never
    ## Eligible for live reload.
    # Mode: never

    ## ActivationLevel is the `stress_level` (from 0-100) at which Stress
    ## Relief is triggered.
    ##
    ## This value must be greater than `DeactivationLevel` and should be high
    ## enough that it is not reached in normal operation.
    ##
    ## default: 90
    ## Eligible for live reload.
    # ActivationLevel: 90

    ## DeactivationLevel is the `stress_level` (from 0-100) at which Stress
    ## Relief is turned off.
    ##
    ## This setting is subject to `MinimumActivationDuration`. The value must
    ## be less than `ActivationLevel`.
    ##
    ## default: 75
    ## Eligible for live reload.
    # DeactivationLevel: 75

    ## SamplingRate is the sampling rate to use when Stress Relief is
    ## activated.
    ##
    ## All new traces will be deterministically sampled at this rate based
    ## only on the `traceID`. It should be chosen to be a rate that sends
    ## fewer samples than the average sampling rate Refinery is expected to
    ## generate.
    ## For example, if Refinery is configured to normally sample at a rate of
    ## 1 in 10, then Stress Relief should be configured to sample at a rate
    ## of at least 1 in 30.
    ##
    ## default: 100
    ## Eligible for live reload.
    # SamplingRate: 100

    ## MinimumActivationDuration is the minimum time that Stress Relief will
    ## stay enabled once activated.
    ##
    ## This setting helps to prevent oscillations.
    ##
    ## Accepts a duration string with units, like "10s".
    ## default: 10s
    ## Eligible for live reload.
    # MinimumActivationDuration: 10s

###################################################
## Config values removed by the config converter ##
###################################################
  ## The following configuration options are obsolete and are not included
  ## in the new configuration:
  ##
    ## - PeerManagement.Prefix
    ## - PeerManagement.Database
    ## - PeerManagement.Strategy
    ## - Collector
    ## - InMemCollector.CacheOverrunStrategy
    ## - SampleCacheConfig/SampleCache.Type
    ## - StressRelief.MinimumStartupDuration<|MERGE_RESOLUTION|>--- conflicted
+++ resolved
@@ -2,11 +2,7 @@
 ## Honeycomb Refinery Configuration ##
 ######################################
 #
-<<<<<<< HEAD
-# created on 2025-02-07 at 16:45:26 UTC from ../../config.yaml using a template generated on 2025-02-07 at 16:45:22 UTC
-=======
 # created on 2025-02-13 at 16:52:12 UTC from ../../config.yaml using a template generated on 2025-02-13 at 16:52:04 UTC
->>>>>>> 0318eb1b
 
 # This file contains a configuration for the Honeycomb Refinery. It is in YAML
 # format, organized into named groups, each of which contains a set of
