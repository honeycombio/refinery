--- conflicted
+++ resolved
@@ -2,11 +2,7 @@
 ## Honeycomb Refinery Configuration ##
 ######################################
 #
-<<<<<<< HEAD
-# created on 2025-03-27 at 23:12:22 UTC from ../../config.yaml using a template generated on 2025-03-27 at 23:12:19 UTC
-=======
 # created on 2025-04-07 at 12:49:41 UTC from ../../config.yaml using a template generated on 2025-04-07 at 12:49:36 UTC
->>>>>>> ce585ea8
 
 # This file contains a configuration for the Honeycomb Refinery. It is in YAML
 # format, organized into named groups, each of which contains a set of
