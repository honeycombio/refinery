--- conflicted
+++ resolved
@@ -195,13 +195,8 @@
 		o.counters[name] = ctr
 	case "gauge":
 		var f metric.Float64Callback = func(_ context.Context, result metric.Float64Observer) error {
-<<<<<<< HEAD
-			o.lock.RLock()
-			defer o.lock.RUnlock()
-=======
 			o.lock.Lock()
 			defer o.lock.Unlock()
->>>>>>> b189115a
 			result.Observe(o.values[name])
 			return nil
 		}
