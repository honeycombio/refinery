package gossip

import (
	"errors"
	"sync"

	"github.com/honeycombio/refinery/logger"
	"golang.org/x/sync/errgroup"
)

// InMemoryGossip is a Gossiper that uses an in-memory channel
type InMemoryGossip struct {
	Logger        logger.Logger `inject:""`
	gossipCh      chan []byte
	subscriptions map[Channel][]chan []byte
	channels      map[string]Channel

	done chan struct{}
	mut  sync.RWMutex
	eg   *errgroup.Group
}

var _ Gossiper = &InMemoryGossip{}

func (g *InMemoryGossip) Publish(channel Channel, value []byte) error {
	msg := NewMessage(channel, value)
	select {
	case <-g.done:
		return errors.New("gossip has been stopped")
<<<<<<< HEAD

	case g.gossipCh <- msg.ToBytes():
	default:
		g.Logger.Warn().WithFields(map[string]interface{}{
			"channel": channel,
			"msg":     string(value),
		}).Logf("Unable to publish message")
=======
	case g.gossipCh <- msg.Bytes():
>>>>>>> 5e1e74d8
	}
	return nil
}

func (g *InMemoryGossip) Subscribe(channel Channel, depth int) chan []byte {
	select {
	case <-g.done:
		return nil
	default:
	}

	ch := make(chan []byte, depth)
	g.mut.Lock()
	g.subscriptions[channel] = append(g.subscriptions[channel], ch)
	g.mut.Unlock()

	return ch
}

func (g *InMemoryGossip) Start() error {
	g.gossipCh = make(chan []byte, 10)
	g.eg = &errgroup.Group{}
	g.subscriptions = make(map[Channel][]chan []byte)
	g.channels = make(map[string]Channel)
	g.done = make(chan struct{})

	g.eg.Go(func() error {
		for {
			select {
			case <-g.done:
				return nil

			case value := <-g.gossipCh:
				msg := Message(value)
				g.mut.RLock()
				chans := g.subscriptions[msg.Channel()][:] // copy the slice to avoid holding the lock while sending
				g.mut.RUnlock()
				// now start goroutines to send the message to all subscribers in parallel
				// we don't want to block the Redis listener or other subscribers
				for i := range chans {
					ch := chans[i]
					g.eg.Go(func() error {
						ch <- msg.Data()
						return nil
					})
				}
			}
		}
	})

	return nil
}

func (g *InMemoryGossip) Stop() error {
	close(g.done)
	close(g.gossipCh)
	return g.eg.Wait()
}

func (g *InMemoryGossip) GetChannel(name string) Channel {
	g.mut.Lock()
	defer g.mut.Unlock()
	if ch, ok := g.channels[name]; ok {
		return ch
	}
	ch := Channel(len(g.channels))
	g.channels[name] = ch
	return ch
}<|MERGE_RESOLUTION|>--- conflicted
+++ resolved
@@ -27,17 +27,9 @@
 	select {
 	case <-g.done:
 		return errors.New("gossip has been stopped")
-<<<<<<< HEAD
-
-	case g.gossipCh <- msg.ToBytes():
+	case g.gossipCh <- msg.Bytes():
 	default:
-		g.Logger.Warn().WithFields(map[string]interface{}{
-			"channel": channel,
-			"msg":     string(value),
-		}).Logf("Unable to publish message")
-=======
-	case g.gossipCh <- msg.Bytes():
->>>>>>> 5e1e74d8
+		return errors.New("gossip channel is full")
 	}
 	return nil
 }
