--- conflicted
+++ resolved
@@ -21,77 +21,6 @@
 	startstop.Stopper
 }
 
-<<<<<<< HEAD
-var _ Gossiper = &InMemoryGossip{}
-
-// InMemoryGossip is a Gossiper that uses an in-memory channel
-type InMemoryGossip struct {
-	channel     chan []byte
-	subscribers map[string][]func(data []byte)
-
-	done chan struct{}
-	eg   *errgroup.Group
-}
-
-func (g *InMemoryGossip) Publish(channel string, value []byte) error {
-	msg := message{
-		key:  channel,
-		data: value,
-	}
-
-	select {
-	case <-g.done:
-		return errors.New("gossip has been stopped")
-	case g.channel <- msg.ToBytes():
-	default:
-		// drop the message if the channel is full
-	}
-	return nil
-}
-
-func (g *InMemoryGossip) Subscribe(channel string, callback func(data []byte)) error {
-	select {
-	case <-g.done:
-		return errors.New("gossip has been stopped")
-	default:
-	}
-
-	g.subscribers[channel] = append(g.subscribers[channel], callback)
-	return nil
-}
-
-func (g *InMemoryGossip) Start() error {
-	g.channel = make(chan []byte, 100)
-	g.eg = &errgroup.Group{}
-	g.subscribers = make(map[string][]func(data []byte))
-	g.done = make(chan struct{})
-
-	g.eg.Go(func() error {
-		for {
-			select {
-			case <-g.done:
-				return nil
-			case value := <-g.channel:
-				msg := newMessageFromBytes(value)
-				callbacks := g.subscribers[msg.key]
-
-				for _, cb := range callbacks {
-					cb(msg.data)
-				}
-			}
-		}
-	})
-
-	return nil
-}
-func (g *InMemoryGossip) Stop() error {
-	close(g.done)
-	close(g.channel)
-	return g.eg.Wait()
-}
-
-=======
->>>>>>> e7822044
 type message struct {
 	key  string
 	data []byte
