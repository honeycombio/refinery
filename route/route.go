package route

import (
	"bytes"
	"compress/gzip"
	"context"
	"encoding/json"
	"errors"
	"fmt"
	"io"
	"math"
	"net"
	"net/http"
	"net/url"
	"strconv"
	"strings"
	"sync"
	"time"

	"github.com/gorilla/mux"
	jsoniter "github.com/json-iterator/go"
	"github.com/klauspost/compress/zstd"
	"github.com/pelletier/go-toml/v2"
	"github.com/vmihailenco/msgpack/v4"
	"google.golang.org/grpc"
	"google.golang.org/grpc/keepalive"
	"google.golang.org/grpc/metadata"
	"gopkg.in/yaml.v2"

	// grpc/gzip compressor, auto registers on import
	_ "google.golang.org/grpc/encoding/gzip"

	"github.com/honeycombio/refinery/collect"
	"github.com/honeycombio/refinery/config"
	"github.com/honeycombio/refinery/logger"
	"github.com/honeycombio/refinery/metrics"
	"github.com/honeycombio/refinery/sharder"
	"github.com/honeycombio/refinery/transmit"
	"github.com/honeycombio/refinery/types"

	collectortrace "go.opentelemetry.io/proto/otlp/collector/trace/v1"
)

const (
	// numZstdDecoders is set statically here - we may make it into a config option
	// A normal practice might be to use some multiple of the CPUs, but that goes south
	// in kubernetes
	numZstdDecoders        = 4
	traceIDShortLength     = 8
	traceIDLongLength      = 16
	GRPCMessageSizeMax int = 5000000 // 5MB
	defaultSampleRate      = 1
)

type Router struct {
	Config               config.Config         `inject:""`
	Logger               logger.Logger         `inject:""`
	HTTPTransport        *http.Transport       `inject:"upstreamTransport"`
	UpstreamTransmission transmit.Transmission `inject:"upstreamTransmission"`
	PeerTransmission     transmit.Transmission `inject:"peerTransmission"`
	Sharder              sharder.Sharder       `inject:""`
	Collector            collect.Collector     `inject:""`
	Metrics              metrics.Metrics       `inject:"metrics"`

	// version is set on startup so that the router may answer HTTP requests for
	// the version
	versionStr string

	proxyClient *http.Client

	// type indicates whether this should listen for incoming events or content
	// redirected from a peer
	incomingOrPeer string

	// iopLogger is a logger that knows whether it's incoming or peer
	iopLogger iopLogger

	zstdDecoders chan *zstd.Decoder

	server     *http.Server
	grpcServer *grpc.Server
	doneWG     sync.WaitGroup

	// used to identify Router as a OTLP TraceServer
	collectortrace.UnimplementedTraceServiceServer

	environmentCache *environmentCache
}

type BatchResponse struct {
	Status int    `json:"status"`
	Error  string `json:"error,omitempty"`
}

type iopLogger struct {
	logger.Logger
	incomingOrPeer string
}

func (i *iopLogger) Debug() logger.Entry {
	return i.Logger.Debug().WithField("router_iop", i.incomingOrPeer)
}

func (i *iopLogger) Info() logger.Entry {
	return i.Logger.Info().WithField("router_iop", i.incomingOrPeer)
}

func (i *iopLogger) Error() logger.Entry {
	return i.Logger.Error().WithField("router_iop", i.incomingOrPeer)
}

func (r *Router) SetVersion(ver string) {
	r.versionStr = ver
}

// LnS spins up the Listen and Serve portion of the router. A router is
// initialized as being for either incoming traffic from clients or traffic from
// a peer. They listen on different addresses so peer traffic can be
// prioritized.
func (r *Router) LnS(incomingOrPeer string) {
	r.incomingOrPeer = incomingOrPeer
	r.iopLogger = iopLogger{
		Logger:         r.Logger,
		incomingOrPeer: incomingOrPeer,
	}

	r.proxyClient = &http.Client{
		Timeout:   time.Second * 10,
		Transport: r.HTTPTransport,
	}
	r.environmentCache = newEnvironmentCache(r.Config.GetEnvironmentCacheTTL(), r.lookupEnvironment)

	var err error
	r.zstdDecoders, err = makeDecoders(numZstdDecoders)
	if err != nil {
		r.iopLogger.Error().Logf("couldn't start zstd decoders: %s", err.Error())
		return
	}

	r.Metrics.Register(r.incomingOrPeer+"_router_proxied", "counter")
	r.Metrics.Register(r.incomingOrPeer+"_router_event", "counter")
	r.Metrics.Register(r.incomingOrPeer+"_router_batch", "counter")
	r.Metrics.Register(r.incomingOrPeer+"_router_nonspan", "counter")
	r.Metrics.Register(r.incomingOrPeer+"_router_span", "counter")
	r.Metrics.Register(r.incomingOrPeer+"_router_peer", "counter")
	r.Metrics.Register(r.incomingOrPeer+"_router_dropped", "counter")

	muxxer := mux.NewRouter()

	muxxer.Use(r.setResponseHeaders)
	muxxer.Use(r.requestLogger)
	muxxer.Use(r.panicCatcher)

	// answer a basic health check locally
	muxxer.HandleFunc("/alive", r.alive).Name("local health")
	muxxer.HandleFunc("/panic", r.panic).Name("intentional panic")
	muxxer.HandleFunc("/version", r.version).Name("report version info")

	// require a local auth for query usage
	queryMuxxer := muxxer.PathPrefix("/query/").Methods("GET").Subrouter()
	queryMuxxer.Use(r.queryTokenChecker)

	queryMuxxer.HandleFunc("/trace/{traceID}", r.debugTrace).Name("get debug information for given trace ID")
	queryMuxxer.HandleFunc("/rules/{format}/{dataset}", r.getSamplerRules).Name("get formatted sampler rules for given dataset")
	queryMuxxer.HandleFunc("/allrules/{format}", r.getAllSamplerRules).Name("get formatted sampler rules for all datasets")

	// require an auth header for events and batches
	authedMuxxer := muxxer.PathPrefix("/1/").Methods("POST").Subrouter()
	authedMuxxer.Use(r.apiKeyChecker)

	// handle events and batches
	authedMuxxer.HandleFunc("/events/{datasetName}", r.event).Name("event")
	authedMuxxer.HandleFunc("/batch/{datasetName}", r.batch).Name("batch")

	// require an auth header for OTLP requests
	otlpMuxxer := muxxer.PathPrefix("/v1/").Methods("POST").Subrouter()
	otlpMuxxer.Use(r.apiKeyChecker)

	// handle OTLP trace requests
	otlpMuxxer.HandleFunc("/traces", r.postOTLP).Name("otlp")

	// pass everything else through unmolested
	muxxer.PathPrefix("/").HandlerFunc(r.proxy).Name("proxy")

	var listenAddr, grpcAddr string
	if r.incomingOrPeer == "incoming" {
		listenAddr, err = r.Config.GetListenAddr()
		if err != nil {
			r.iopLogger.Error().Logf("failed to get listen addr config: %s", err)
			return
		}
		// GRPC listen addr is optional, err means addr was not empty and invalid
		grpcAddr, err = r.Config.GetGRPCListenAddr()
		if err != nil {
			r.iopLogger.Error().Logf("failed to get grpc listen addr config: %s", err)
			return
		}
	} else {
		listenAddr, err = r.Config.GetPeerListenAddr()
		if err != nil {
			r.iopLogger.Error().Logf("failed to get peer listen addr config: %s", err)
			return
		}
	}

	r.iopLogger.Info().Logf("Listening on %s", listenAddr)
	r.server = &http.Server{
		Addr:    listenAddr,
		Handler: muxxer,
	}

	if len(grpcAddr) > 0 {
		l, err := net.Listen("tcp", grpcAddr)
		if err != nil {
			r.iopLogger.Error().Logf("failed to listen to grpc addr: " + grpcAddr)
		}

		r.iopLogger.Info().Logf("gRPC listening on %s", grpcAddr)
		serverOpts := []grpc.ServerOption{
			grpc.MaxSendMsgSize(GRPCMessageSizeMax), // default is math.MaxInt32
			grpc.MaxRecvMsgSize(GRPCMessageSizeMax), // default is 4MB
			grpc.KeepaliveParams(keepalive.ServerParameters{
				Time:              10 * time.Second,
				Timeout:           2 * time.Second,
				MaxConnectionIdle: time.Minute,
			}),
		}
		r.grpcServer = grpc.NewServer(serverOpts...)
		collectortrace.RegisterTraceServiceServer(r.grpcServer, r)
		go r.grpcServer.Serve(l)
	}

	r.doneWG.Add(1)
	go func() {
		defer r.doneWG.Done()

		err = r.server.ListenAndServe()
		if err != nil && !errors.Is(err, http.ErrServerClosed) {
			r.iopLogger.Error().Logf("failed to ListenAndServe: %s", err)
		}
	}()
}

func (r *Router) Stop() error {
	ctx, cancel := context.WithTimeout(context.Background(), time.Minute)
	defer cancel()
<<<<<<< HEAD

=======
>>>>>>> 47ff62ac
	err := r.server.Shutdown(ctx)
	if err != nil {
		return err
	}
	if r.grpcServer != nil {
		r.grpcServer.GracefulStop()
	}
	r.doneWG.Wait()
	return nil
}

func (r *Router) alive(w http.ResponseWriter, req *http.Request) {
	r.iopLogger.Debug().Logf("answered /x/alive check")
	w.Write([]byte(`{"source":"refinery","alive":"yes"}`))
}

func (r *Router) panic(w http.ResponseWriter, req *http.Request) {
	panic("panic? never!")
}

func (r *Router) version(w http.ResponseWriter, req *http.Request) {
	w.Write([]byte(fmt.Sprintf(`{"source":"refinery","version":"%s"}`, r.versionStr)))
}

func (r *Router) debugTrace(w http.ResponseWriter, req *http.Request) {
	traceID := mux.Vars(req)["traceID"]
	shard := r.Sharder.WhichShard(traceID)
	w.Write([]byte(fmt.Sprintf(`{"traceID":"%s","node":"%s"}`, traceID, shard.GetAddress())))
}

func (r *Router) getSamplerRules(w http.ResponseWriter, req *http.Request) {
	format := strings.ToLower(mux.Vars(req)["format"])
	dataset := mux.Vars(req)["dataset"]
	cfg, name, err := r.Config.GetSamplerConfigForDataset(dataset)
	if err != nil {
		w.Write([]byte(fmt.Sprintf("got error %v trying to fetch config for dataset %s\n", err, dataset)))
		w.WriteHeader(http.StatusBadRequest)
		return
	}
	r.marshalToFormat(w, map[string]interface{}{name: cfg}, format)
}

func (r *Router) getAllSamplerRules(w http.ResponseWriter, req *http.Request) {
	format := strings.ToLower(mux.Vars(req)["format"])
	cfgs, err := r.Config.GetAllSamplerRules()
	if err != nil {
		w.Write([]byte(fmt.Sprintf("got error %v trying to fetch configs", err)))
		w.WriteHeader(http.StatusBadRequest)
		return
	}
	r.marshalToFormat(w, cfgs, format)
}

func (r *Router) marshalToFormat(w http.ResponseWriter, obj interface{}, format string) {
	var body []byte
	var err error
	switch format {
	case "json":
		body, err = json.Marshal(obj)
		if err != nil {
			w.Write([]byte(fmt.Sprintf("got error %v trying to marshal to json\n", err)))
			w.WriteHeader(http.StatusBadRequest)
			return
		}
	case "toml":
		body, err = toml.Marshal(obj)
		if err != nil {
			w.Write([]byte(fmt.Sprintf("got error %v trying to marshal to toml\n", err)))
			w.WriteHeader(http.StatusBadRequest)
			return
		}
	case "yaml":
		body, err = yaml.Marshal(obj)
		if err != nil {
			w.Write([]byte(fmt.Sprintf("got error %v trying to marshal to toml\n", err)))
			w.WriteHeader(http.StatusBadRequest)
			return
		}
	default:
		w.Write([]byte(fmt.Sprintf("invalid format '%s' when marshaling\n", format)))
		w.WriteHeader(http.StatusBadRequest)
		return
	}
	w.Write(body)
}

// event is handler for /1/event/
func (r *Router) event(w http.ResponseWriter, req *http.Request) {
	r.Metrics.Increment(r.incomingOrPeer + "_router_event")
	defer req.Body.Close()

	bodyReader, err := r.getMaybeCompressedBody(req)
	if err != nil {
		r.handlerReturnWithError(w, ErrPostBody, err)
		return
	}

	reqBod, err := io.ReadAll(bodyReader)
	if err != nil {
		r.handlerReturnWithError(w, ErrPostBody, err)
		return
	}

	ev, err := r.requestToEvent(req, reqBod)
	if err != nil {
		r.handlerReturnWithError(w, ErrReqToEvent, err)
		return
	}

	reqID := req.Context().Value(types.RequestIDContextKey{})
	err = r.processEvent(ev, reqID)
	if err != nil {
		r.handlerReturnWithError(w, ErrReqToEvent, err)
		return
	}
}

func (r *Router) requestToEvent(req *http.Request, reqBod []byte) (*types.Event, error) {
	// get necessary bits out of the incoming event
	apiKey := req.Header.Get(types.APIKeyHeader)
	if apiKey == "" {
		apiKey = req.Header.Get(types.APIKeyHeaderShort)
	}
	sampleRate, err := strconv.Atoi(req.Header.Get(types.SampleRateHeader))
	if err != nil {
		sampleRate = 1
	}
	eventTime := getEventTime(req.Header.Get(types.TimestampHeader))
	vars := mux.Vars(req)
	dataset := vars["datasetName"]

	apiHost, err := r.Config.GetHoneycombAPI()
	if err != nil {
		return nil, err
	}

	// get environment name - will be empty for legacy keys
	environment, err := r.getEnvironmentName(apiKey)
	if err != nil {
		return nil, err
	}

	data := map[string]interface{}{}
	err = unmarshal(req, bytes.NewReader(reqBod), &data)
	if err != nil {
		return nil, err
	}

	return &types.Event{
		Context:     req.Context(),
		APIHost:     apiHost,
		APIKey:      apiKey,
		Dataset:     dataset,
		Environment: environment,
		SampleRate:  uint(sampleRate),
		Timestamp:   eventTime,
		Data:        data,
	}, nil
}

func (r *Router) batch(w http.ResponseWriter, req *http.Request) {
	r.Metrics.Increment(r.incomingOrPeer + "_router_batch")
	defer req.Body.Close()

	reqID := req.Context().Value(types.RequestIDContextKey{})
	debugLog := r.iopLogger.Debug().WithField("request_id", reqID)

	bodyReader, err := r.getMaybeCompressedBody(req)
	if err != nil {
		r.handlerReturnWithError(w, ErrPostBody, err)
		return
	}

	reqBod, err := io.ReadAll(bodyReader)
	if err != nil {
		r.handlerReturnWithError(w, ErrPostBody, err)
		return
	}

	batchedEvents := make([]batchedEvent, 0)
	err = unmarshal(req, bytes.NewReader(reqBod), &batchedEvents)
	if err != nil {
		debugLog.WithField("error", err.Error()).WithField("request.url", req.URL).WithField("json_body", string(reqBod)).Logf("error parsing json")
		r.handlerReturnWithError(w, ErrJSONFailed, err)
		return
	}

	apiKey := req.Header.Get(types.APIKeyHeader)
	if apiKey == "" {
		apiKey = req.Header.Get(types.APIKeyHeaderShort)
	}

	// get environment name - will be empty for legacy keys
	environment, err := r.getEnvironmentName(apiKey)
	if err != nil {
		r.handlerReturnWithError(w, ErrReqToEvent, err)
	}

	batchedResponses := make([]*BatchResponse, 0, len(batchedEvents))
	for _, bev := range batchedEvents {
		ev, err := r.batchedEventToEvent(req, bev, apiKey, environment)
		if err != nil {
			batchedResponses = append(
				batchedResponses,
				&BatchResponse{
					Status: http.StatusBadRequest,
					Error:  fmt.Sprintf("failed to convert to event: %s", err.Error()),
				},
			)
			debugLog.WithField("error", err).Logf("event from batch failed to process event")
			continue
		}

		err = r.processEvent(ev, reqID)

		var resp BatchResponse
		switch {
		case errors.Is(err, collect.ErrWouldBlock):
			resp.Status = http.StatusTooManyRequests
			resp.Error = err.Error()
		case err != nil:
			resp.Status = http.StatusBadRequest
			resp.Error = err.Error()
		default:
			resp.Status = http.StatusAccepted
		}
		batchedResponses = append(batchedResponses, &resp)
	}
	response, err := json.Marshal(batchedResponses)
	if err != nil {
		r.handlerReturnWithError(w, ErrJSONBuildFailed, err)
		return
	}
	w.Write(response)
}

func (r *Router) processEvent(ev *types.Event, reqID interface{}) error {
	debugLog := r.iopLogger.Debug().
		WithField("request_id", reqID).
		WithString("api_host", ev.APIHost).
		WithString("dataset", ev.Dataset).
		WithString("environment", ev.Environment)

	// extract trace ID, route to self or peer, pass on to collector
	// TODO make trace ID field configurable
	var traceID string
	if trID, ok := ev.Data["trace.trace_id"]; ok {
		traceID = trID.(string)
	} else if trID, ok := ev.Data["traceId"]; ok {
		traceID = trID.(string)
	}
	if traceID == "" {
		// not part of a trace. send along upstream
		r.Metrics.Increment(r.incomingOrPeer + "_router_nonspan")
		debugLog.WithString("api_host", ev.APIHost).
			WithString("dataset", ev.Dataset).
			Logf("sending non-trace event from batch")
		r.UpstreamTransmission.EnqueueEvent(ev)
		return nil
	}
	debugLog = debugLog.WithString("trace_id", traceID)

	// ok, we're a span. Figure out if we should handle locally or pass on to a peer
	targetShard := r.Sharder.WhichShard(traceID)
	if r.incomingOrPeer == "incoming" && !targetShard.Equals(r.Sharder.MyShard()) {
		r.Metrics.Increment(r.incomingOrPeer + "_router_peer")
		debugLog.WithString("peer", targetShard.GetAddress()).
			Logf("Sending span from batch to my peer")
		ev.APIHost = targetShard.GetAddress()

		// Unfortunately this doesn't tell us if the event was actually
		// enqueued; we need to watch the response channel to find out, at
		// which point it's too late to tell the client.
		r.PeerTransmission.EnqueueEvent(ev)
		return nil
	}

	// we're supposed to handle it
	var err error
	span := &types.Span{
		Event:   *ev,
		TraceID: traceID,
	}
	if r.incomingOrPeer == "incoming" {
		err = r.Collector.AddSpan(span)
	} else {
		err = r.Collector.AddSpanFromPeer(span)
	}
	if err != nil {
		r.Metrics.Increment(r.incomingOrPeer + "_router_dropped")
		debugLog.Logf("Dropping span from batch, channel full")
		return err
	}

	r.Metrics.Increment(r.incomingOrPeer + "_router_span")
	debugLog.Logf("Accepting span from batch for collection into a trace")
	return nil
}

func (r *Router) getMaybeCompressedBody(req *http.Request) (io.Reader, error) {
	var reader io.Reader
	switch req.Header.Get("Content-Encoding") {
	case "gzip":
		gzipReader, err := gzip.NewReader(req.Body)
		if err != nil {
			return nil, err
		}
		defer gzipReader.Close()

		buf := &bytes.Buffer{}
		if _, err := io.Copy(buf, gzipReader); err != nil {
			return nil, err
		}
		reader = buf
	case "zstd":
		zReader := <-r.zstdDecoders
		defer func(zReader *zstd.Decoder) {
			zReader.Reset(nil)
			r.zstdDecoders <- zReader
		}(zReader)

		err := zReader.Reset(req.Body)
		if err != nil {
			return nil, err
		}
		buf := &bytes.Buffer{}
		if _, err := io.Copy(buf, zReader); err != nil {
			return nil, err
		}

		reader = buf
	default:
		reader = req.Body
	}
	return reader, nil
}

func (r *Router) batchedEventToEvent(req *http.Request, bev batchedEvent, apiKey string, environment string) (*types.Event, error) {
	sampleRate := bev.SampleRate
	if sampleRate == 0 {
		sampleRate = 1
	}
	eventTime := bev.getEventTime()
	// TODO move the following 3 lines outside of this loop; they could be done
	// once for the entire batch instead of in every event.
	vars := mux.Vars(req)
	dataset := vars["datasetName"]
	apiHost, err := r.Config.GetHoneycombAPI()
	if err != nil {
		return nil, err
	}
	return &types.Event{
		Context:     req.Context(),
		APIHost:     apiHost,
		APIKey:      apiKey,
		Dataset:     dataset,
		Environment: environment,
		SampleRate:  uint(sampleRate),
		Timestamp:   eventTime,
		Data:        bev.Data,
	}, nil
}

type batchedEvent struct {
	Timestamp        string                 `json:"time"`
	MsgPackTimestamp *time.Time             `msgpack:"time,omitempty"`
	SampleRate       int64                  `json:"samplerate" msgpack:"samplerate"`
	Data             map[string]interface{} `json:"data" msgpack:"data"`
}

func (b *batchedEvent) getEventTime() time.Time {
	if b.MsgPackTimestamp != nil {
		return b.MsgPackTimestamp.UTC()
	}

	return getEventTime(b.Timestamp)
}

// getEventTime tries to guess the time format in our time header!
// Allowable options are
// * RFC3339Nano
// * RFC3339
// * Unix Epoch time (integer seconds since 1970, eg 1535589382)
// * High resolution unix epoch time (eg 'unixmillis' 1535589382641)
// * High resolution unix epoch time as a float (eg 1535589382.641)
func getEventTime(etHeader string) time.Time {
	var eventTime time.Time
	if etHeader != "" {
		// Great, they sent us a time header. let's try and parse it.
		// RFC3339Nano is the default that we send from all our SDKs
		eventTime, _ = time.Parse(time.RFC3339Nano, etHeader)
		if eventTime.IsZero() {
			// the default didn't catch it, let's try a few other things
			// is it all numeric? then try unix epoch times
			epochInt, err := strconv.ParseInt(etHeader, 0, 64)
			if err == nil {
				// it might be seconds or it might be milliseconds! Who can know!
				// 10-digit numbers are seconds, 13-digit milliseconds, 16 microseconds
				if len(etHeader) == 10 {
					eventTime = time.Unix(epochInt, 0)
				} else if len(etHeader) > 10 {
					// turn it into seconds and fractional seconds
					fractionalTime := etHeader[:10] + "." + etHeader[10:]
					// then chop it into the int part and the fractional part
					if epochFloat, err := strconv.ParseFloat(fractionalTime, 64); err == nil {
						sec, dec := math.Modf(epochFloat)
						eventTime = time.Unix(int64(sec), int64(dec*(1e9)))
					}

				}
			} else {
				epochFloat, err := strconv.ParseFloat(etHeader, 64)
				if err == nil {
					sec, dec := math.Modf(epochFloat)
					eventTime = time.Unix(int64(sec), int64(dec*(1e9)))
				}
			}
		}
	}
	return eventTime.UTC()
}

func makeDecoders(num int) (chan *zstd.Decoder, error) {
	zstdDecoders := make(chan *zstd.Decoder, num)
	for i := 0; i < num; i++ {
		zReader, err := zstd.NewReader(
			nil,
			zstd.WithDecoderConcurrency(1),
			zstd.WithDecoderLowmem(true),
			zstd.WithDecoderMaxMemory(8*1024*1024),
		)
		if err != nil {
			return nil, err
		}
		zstdDecoders <- zReader
	}
	return zstdDecoders, nil
}

func unmarshal(r *http.Request, data io.Reader, v interface{}) error {
	switch r.Header.Get("Content-Type") {
	case "application/x-msgpack", "application/msgpack":
		return msgpack.NewDecoder(data).
			UseDecodeInterfaceLoose(true).
			Decode(v)
	default:
		return jsoniter.NewDecoder(data).Decode(v)
	}
}

func getAPIKeyAndDatasetFromMetadata(md metadata.MD) (apiKey string, dataset string) {
	apiKey = getFirstValueFromMetadata(types.APIKeyHeader, md)
	if apiKey == "" {
		apiKey = getFirstValueFromMetadata(types.APIKeyHeaderShort, md)
	}
	dataset = getFirstValueFromMetadata(types.DatasetHeader, md)

	return apiKey, dataset
}

// getFirstValueFromMetadata returns the first value of a metadata entry using a
// case-insensitive key
func getFirstValueFromMetadata(key string, md metadata.MD) string {
	if values := md.Get(key); len(values) > 0 {
		return values[0]
	}
	return ""
}

type environmentCache struct {
	mutex sync.RWMutex
	items map[string]*cacheItem
	ttl   time.Duration
	getFn func(string) (string, error)
}

func (r *Router) SetEnvironmentCache(ttl time.Duration, getFn func(string) (string, error)) {
	r.environmentCache = newEnvironmentCache(ttl, getFn)
}

func newEnvironmentCache(ttl time.Duration, getFn func(string) (string, error)) *environmentCache {
	return &environmentCache{
		items: make(map[string]*cacheItem),
		ttl:   ttl,
		getFn: getFn,
	}
}

type cacheItem struct {
	expiresAt time.Time
	value     string
}

// get queries the cached items, returning cache hits that have not expired.
// Cache missed use the configured getFn to populate the cache.
func (c *environmentCache) get(key string) (string, error) {
	if item, ok := c.items[key]; ok {
		if time.Now().Before(item.expiresAt) {
			return item.value, nil
		}
	}

	// get write lock early so we don't execute getFn in parallel so the
	// the result will be cached before the next lock is aquired to prevent
	// subsequent calls to getFn for the same key
	c.mutex.Lock()
	defer c.mutex.Unlock()

	// check if the cache has been populated while waiting for a write lock
	if item, ok := c.items[key]; ok {
		if time.Now().Before(item.expiresAt) {
			return item.value, nil
		}
	}

	val, err := c.getFn(key)
	if err != nil {
		return "", err
	}

	c.addItem(key, val, c.ttl)
	return val, nil
}

// addItem create a new cache entry in the environment cache.
// This is not thread-safe, and should only be used in tests
func (c *environmentCache) addItem(key string, value string, ttl time.Duration) {
	c.items[key] = &cacheItem{
		expiresAt: time.Now().Add(ttl),
		value:     value,
	}
}

type TeamInfo struct {
	Slug string `json:"slug"`
}

type EnvironmentInfo struct {
	Slug string `json:"slug"`
	Name string `json:"name"`
}

type AuthInfo struct {
	APIKeyAccess map[string]bool `json:"api_key_access"`
	Team         TeamInfo        `json:"team"`
	Environment  EnvironmentInfo `json:"environment"`
}

func (r *Router) getEnvironmentName(apiKey string) (string, error) {
	if apiKey == "" || types.IsLegacyAPIKey(apiKey) {
		return "", nil
	}

	env, err := r.environmentCache.get(apiKey)
	if err != nil {
		return "", err
	}
	return env, nil
}

func (r *Router) lookupEnvironment(apiKey string) (string, error) {
	apiEndpoint, err := r.Config.GetHoneycombAPI()
	if err != nil {
		return "", fmt.Errorf("failed to read Honeycomb API config value. %w", err)
	}
	authURL, err := url.Parse(apiEndpoint)
	if err != nil {
		return "", fmt.Errorf("failed to parse Honeycomb API URL config value. %w", err)
	}

	authURL.Path = "/1/auth"
	req, err := http.NewRequest("GET", authURL.String(), nil)
	if err != nil {
		return "", fmt.Errorf("failed to create AuthInfo request. %w", err)
	}

	req.Header.Set("x-Honeycomb-team", apiKey)

	r.Logger.Debug().WithString("api_key", apiKey).WithString("endpoint", authURL.String()).Logf("Attempting to get environment name using API key")
	resp, err := r.proxyClient.Do(req)
	if err != nil {
		return "", fmt.Errorf("failed sending AuthInfo request to Honeycomb API. %w", err)
	}
	defer resp.Body.Close()

	switch {
	case resp.StatusCode == http.StatusUnauthorized:
		return "", fmt.Errorf("received 401 response for AuthInfo request from Honeycomb API - check your API key")
	case resp.StatusCode > 299:
		return "", fmt.Errorf("received %d response for AuthInfo request from Honeycomb API", resp.StatusCode)
	}

	authinfo := AuthInfo{}
	if err := json.NewDecoder(resp.Body).Decode(&authinfo); err != nil {
		return "", fmt.Errorf("failed to JSON decode of AuthInfo response from Honeycomb API")
	}
	r.Logger.Debug().WithString("environment", authinfo.Environment.Name).Logf("Got environment")
	return authinfo.Environment.Name, nil
}<|MERGE_RESOLUTION|>--- conflicted
+++ resolved
@@ -244,10 +244,7 @@
 func (r *Router) Stop() error {
 	ctx, cancel := context.WithTimeout(context.Background(), time.Minute)
 	defer cancel()
-<<<<<<< HEAD
-
-=======
->>>>>>> 47ff62ac
+
 	err := r.server.Shutdown(ctx)
 	if err != nil {
 		return err
