package route

import (
	"bytes"
	"compress/gzip"
	"context"
	"encoding/json"
	"errors"
	"fmt"
	"io"
	"math"
	"net"
	"net/http"
	"net/url"
	"strconv"
	"strings"
	"sync"
	"time"

	"github.com/gorilla/mux"
	jsoniter "github.com/json-iterator/go"
	"github.com/klauspost/compress/zstd"
	"github.com/pelletier/go-toml/v2"
	"github.com/vmihailenco/msgpack/v4"
	"google.golang.org/grpc"
	"google.golang.org/grpc/health/grpc_health_v1"
	"google.golang.org/grpc/keepalive"
	"google.golang.org/grpc/metadata"
	"gopkg.in/yaml.v2"

	// grpc/gzip compressor, auto registers on import
	_ "google.golang.org/grpc/encoding/gzip"

	"github.com/honeycombio/refinery/collect"
	"github.com/honeycombio/refinery/config"
	"github.com/honeycombio/refinery/logger"
	"github.com/honeycombio/refinery/metrics"
	"github.com/honeycombio/refinery/sharder"
	"github.com/honeycombio/refinery/transmit"
	"github.com/honeycombio/refinery/types"

	collectortrace "go.opentelemetry.io/proto/otlp/collector/trace/v1"
)

const (
	// numZstdDecoders is set statically here - we may make it into a config option
	// A normal practice might be to use some multiple of the CPUs, but that goes south
	// in kubernetes
	numZstdDecoders        = 4
	traceIDShortLength     = 8
	traceIDLongLength      = 16
	GRPCMessageSizeMax int = 5000000 // 5MB
	defaultSampleRate      = 1
)

type Router struct {
	Config               config.Config         `inject:""`
	Logger               logger.Logger         `inject:""`
	HTTPTransport        *http.Transport       `inject:"upstreamTransport"`
	UpstreamTransmission transmit.Transmission `inject:"upstreamTransmission"`
	PeerTransmission     transmit.Transmission `inject:"peerTransmission"`
	Sharder              sharder.Sharder       `inject:""`
	Collector            collect.Collector     `inject:""`
	Metrics              metrics.Metrics       `inject:"metrics"`

	// version is set on startup so that the router may answer HTTP requests for
	// the version
	versionStr string

	proxyClient *http.Client

	// type indicates whether this should listen for incoming events or content
	// redirected from a peer
	incomingOrPeer string

	// iopLogger is a logger that knows whether it's incoming or peer
	iopLogger iopLogger

	zstdDecoders chan *zstd.Decoder

	server     *http.Server
	grpcServer *grpc.Server
	doneWG     sync.WaitGroup

	// used to identify Router as a OTLP TraceServer
	collectortrace.UnimplementedTraceServiceServer

	environmentCache *environmentCache
}

type BatchResponse struct {
	Status int    `json:"status"`
	Error  string `json:"error,omitempty"`
}

type iopLogger struct {
	logger.Logger
	incomingOrPeer string
}

func (i *iopLogger) Debug() logger.Entry {
	return i.Logger.Debug().WithField("router_iop", i.incomingOrPeer)
}

func (i *iopLogger) Info() logger.Entry {
	return i.Logger.Info().WithField("router_iop", i.incomingOrPeer)
}

func (i *iopLogger) Error() logger.Entry {
	return i.Logger.Error().WithField("router_iop", i.incomingOrPeer)
}

func (r *Router) SetVersion(ver string) {
	r.versionStr = ver
}

// LnS spins up the Listen and Serve portion of the router. A router is
// initialized as being for either incoming traffic from clients or traffic from
// a peer. They listen on different addresses so peer traffic can be
// prioritized.
func (r *Router) LnS(incomingOrPeer string) {
	r.incomingOrPeer = incomingOrPeer
	r.iopLogger = iopLogger{
		Logger:         r.Logger,
		incomingOrPeer: incomingOrPeer,
	}

	r.proxyClient = &http.Client{
		Timeout:   time.Second * 10,
		Transport: r.HTTPTransport,
	}
	r.environmentCache = newEnvironmentCache(r.Config.GetEnvironmentCacheTTL(), r.lookupEnvironment)

	var err error
	r.zstdDecoders, err = makeDecoders(numZstdDecoders)
	if err != nil {
		r.iopLogger.Error().Logf("couldn't start zstd decoders: %s", err.Error())
		return
	}

	r.Metrics.Register(r.incomingOrPeer+"_router_proxied", "counter")
	r.Metrics.Register(r.incomingOrPeer+"_router_event", "counter")
	r.Metrics.Register(r.incomingOrPeer+"_router_batch", "counter")
	r.Metrics.Register(r.incomingOrPeer+"_router_nonspan", "counter")
	r.Metrics.Register(r.incomingOrPeer+"_router_span", "counter")
	r.Metrics.Register(r.incomingOrPeer+"_router_peer", "counter")
	r.Metrics.Register(r.incomingOrPeer+"_router_dropped", "counter")

	muxxer := mux.NewRouter()

	muxxer.Use(r.setResponseHeaders)
	muxxer.Use(r.requestLogger)
	muxxer.Use(r.panicCatcher)

	// answer a basic health check locally
	muxxer.HandleFunc("/alive", r.alive).Name("local health")
	muxxer.HandleFunc("/panic", r.panic).Name("intentional panic")
	muxxer.HandleFunc("/version", r.version).Name("report version info")

	// require a local auth for query usage
	queryMuxxer := muxxer.PathPrefix("/query/").Methods("GET").Subrouter()
	queryMuxxer.Use(r.queryTokenChecker)

	queryMuxxer.HandleFunc("/trace/{traceID}", r.debugTrace).Name("get debug information for given trace ID")
	queryMuxxer.HandleFunc("/rules/{format}/{dataset}", r.getSamplerRules).Name("get formatted sampler rules for given dataset")
	queryMuxxer.HandleFunc("/allrules/{format}", r.getAllSamplerRules).Name("get formatted sampler rules for all datasets")

	// require an auth header for events and batches
	authedMuxxer := muxxer.PathPrefix("/1/").Methods("POST").Subrouter()
	authedMuxxer.Use(r.apiKeyChecker)

	// handle events and batches
	authedMuxxer.HandleFunc("/events/{datasetName}", r.event).Name("event")
	authedMuxxer.HandleFunc("/batch/{datasetName}", r.batch).Name("batch")

	// require an auth header for OTLP requests
	otlpMuxxer := muxxer.PathPrefix("/v1/").Methods("POST").Subrouter()
	otlpMuxxer.Use(r.apiKeyChecker)

	// handle OTLP trace requests
	otlpMuxxer.HandleFunc("/traces", r.postOTLP).Name("otlp")

	// pass everything else through unmolested
	muxxer.PathPrefix("/").HandlerFunc(r.proxy).Name("proxy")

	var listenAddr, grpcAddr string
	if r.incomingOrPeer == "incoming" {
		listenAddr, err = r.Config.GetListenAddr()
		if err != nil {
			r.iopLogger.Error().Logf("failed to get listen addr config: %s", err)
			return
		}
		// GRPC listen addr is optional, err means addr was not empty and invalid
		grpcAddr, err = r.Config.GetGRPCListenAddr()
		if err != nil {
			r.iopLogger.Error().Logf("failed to get grpc listen addr config: %s", err)
			return
		}
	} else {
		listenAddr, err = r.Config.GetPeerListenAddr()
		if err != nil {
			r.iopLogger.Error().Logf("failed to get peer listen addr config: %s", err)
			return
		}
	}

	r.iopLogger.Info().Logf("Listening on %s", listenAddr)
	r.server = &http.Server{
		Addr:    listenAddr,
		Handler: muxxer,
	}

	if len(grpcAddr) > 0 {
		l, err := net.Listen("tcp", grpcAddr)
		if err != nil {
			r.iopLogger.Error().Logf("failed to listen to grpc addr: " + grpcAddr)
		}

		r.iopLogger.Info().Logf("gRPC listening on %s", grpcAddr)
		serverOpts := []grpc.ServerOption{
			grpc.MaxSendMsgSize(GRPCMessageSizeMax), // default is math.MaxInt32
			grpc.MaxRecvMsgSize(GRPCMessageSizeMax), // default is 4MB
			grpc.KeepaliveParams(keepalive.ServerParameters{
				MaxConnectionIdle:     r.Config.GetGRPCMaxConnectionIdle(),
				MaxConnectionAge:      r.Config.GetGRPCMaxConnectionAge(),
				MaxConnectionAgeGrace: r.Config.GetGRPCMaxConnectionAgeGrace(),
				Time:                  r.Config.GetGRPCTime(),
				Timeout:               r.Config.GetGRPCTimeout(),
			}),
		}
		r.grpcServer = grpc.NewServer(serverOpts...)
		collectortrace.RegisterTraceServiceServer(r.grpcServer, r)
		grpc_health_v1.RegisterHealthServer(r.grpcServer, r)
		go r.grpcServer.Serve(l)
	}

	r.doneWG.Add(1)
	go func() {
		defer r.doneWG.Done()

		err = r.server.ListenAndServe()
		if err != nil && !errors.Is(err, http.ErrServerClosed) {
			r.iopLogger.Error().Logf("failed to ListenAndServe: %s", err)
		}
	}()
}

func (r *Router) Stop() error {
	ctx, cancel := context.WithTimeout(context.Background(), time.Minute)
	defer cancel()
<<<<<<< HEAD

=======
>>>>>>> 8420c485
	err := r.server.Shutdown(ctx)
	if err != nil {
		return err
	}
	if r.grpcServer != nil {
		r.grpcServer.GracefulStop()
	}
	r.doneWG.Wait()
	return nil
}

func (r *Router) alive(w http.ResponseWriter, req *http.Request) {
	r.iopLogger.Debug().Logf("answered /x/alive check")
	w.Write([]byte(`{"source":"refinery","alive":"yes"}`))
}

func (r *Router) panic(w http.ResponseWriter, req *http.Request) {
	panic("panic? never!")
}

func (r *Router) version(w http.ResponseWriter, req *http.Request) {
	w.Write([]byte(fmt.Sprintf(`{"source":"refinery","version":"%s"}`, r.versionStr)))
}

func (r *Router) debugTrace(w http.ResponseWriter, req *http.Request) {
	traceID := mux.Vars(req)["traceID"]
	shard := r.Sharder.WhichShard(traceID)
	w.Write([]byte(fmt.Sprintf(`{"traceID":"%s","node":"%s"}`, traceID, shard.GetAddress())))
}

func (r *Router) getSamplerRules(w http.ResponseWriter, req *http.Request) {
	format := strings.ToLower(mux.Vars(req)["format"])
	dataset := mux.Vars(req)["dataset"]
	cfg, name, err := r.Config.GetSamplerConfigForDataset(dataset)
	if err != nil {
		w.Write([]byte(fmt.Sprintf("got error %v trying to fetch config for dataset %s\n", err, dataset)))
		w.WriteHeader(http.StatusBadRequest)
		return
	}
	r.marshalToFormat(w, map[string]interface{}{name: cfg}, format)
}

func (r *Router) getAllSamplerRules(w http.ResponseWriter, req *http.Request) {
	format := strings.ToLower(mux.Vars(req)["format"])
	cfgs, err := r.Config.GetAllSamplerRules()
	if err != nil {
		w.Write([]byte(fmt.Sprintf("got error %v trying to fetch configs", err)))
		w.WriteHeader(http.StatusBadRequest)
		return
	}
	r.marshalToFormat(w, cfgs, format)
}

func (r *Router) marshalToFormat(w http.ResponseWriter, obj interface{}, format string) {
	var body []byte
	var err error
	switch format {
	case "json":
		body, err = json.Marshal(obj)
		if err != nil {
			w.Write([]byte(fmt.Sprintf("got error %v trying to marshal to json\n", err)))
			w.WriteHeader(http.StatusBadRequest)
			return
		}
	case "toml":
		body, err = toml.Marshal(obj)
		if err != nil {
			w.Write([]byte(fmt.Sprintf("got error %v trying to marshal to toml\n", err)))
			w.WriteHeader(http.StatusBadRequest)
			return
		}
	case "yaml":
		body, err = yaml.Marshal(obj)
		if err != nil {
			w.Write([]byte(fmt.Sprintf("got error %v trying to marshal to toml\n", err)))
			w.WriteHeader(http.StatusBadRequest)
			return
		}
	default:
		w.Write([]byte(fmt.Sprintf("invalid format '%s' when marshaling\n", format)))
		w.WriteHeader(http.StatusBadRequest)
		return
	}
	w.Write(body)
}

// event is handler for /1/event/
func (r *Router) event(w http.ResponseWriter, req *http.Request) {
	r.Metrics.Increment(r.incomingOrPeer + "_router_event")
	defer req.Body.Close()

	bodyReader, err := r.getMaybeCompressedBody(req)
	if err != nil {
		r.handlerReturnWithError(w, ErrPostBody, err)
		return
	}

	reqBod, err := io.ReadAll(bodyReader)
	if err != nil {
		r.handlerReturnWithError(w, ErrPostBody, err)
		return
	}

	ev, err := r.requestToEvent(req, reqBod)
	if err != nil {
		r.handlerReturnWithError(w, ErrReqToEvent, err)
		return
	}

	reqID := req.Context().Value(types.RequestIDContextKey{})
	err = r.processEvent(ev, reqID)
	if err != nil {
		r.handlerReturnWithError(w, ErrReqToEvent, err)
		return
	}
}

func (r *Router) requestToEvent(req *http.Request, reqBod []byte) (*types.Event, error) {
	// get necessary bits out of the incoming event
	apiKey := req.Header.Get(types.APIKeyHeader)
	if apiKey == "" {
		apiKey = req.Header.Get(types.APIKeyHeaderShort)
	}
	sampleRate, err := strconv.Atoi(req.Header.Get(types.SampleRateHeader))
	if err != nil {
		sampleRate = 1
	}
	eventTime := getEventTime(req.Header.Get(types.TimestampHeader))
	vars := mux.Vars(req)
	dataset := vars["datasetName"]

	apiHost, err := r.Config.GetHoneycombAPI()
	if err != nil {
		return nil, err
	}

	// get environment name - will be empty for legacy keys
	environment, err := r.getEnvironmentName(apiKey)
	if err != nil {
		return nil, err
	}

	data := map[string]interface{}{}
	err = unmarshal(req, bytes.NewReader(reqBod), &data)
	if err != nil {
		return nil, err
	}

	return &types.Event{
		Context:     req.Context(),
		APIHost:     apiHost,
		APIKey:      apiKey,
		Dataset:     dataset,
		Environment: environment,
		SampleRate:  uint(sampleRate),
		Timestamp:   eventTime,
		Data:        data,
	}, nil
}

func (r *Router) batch(w http.ResponseWriter, req *http.Request) {
	r.Metrics.Increment(r.incomingOrPeer + "_router_batch")
	defer req.Body.Close()

	reqID := req.Context().Value(types.RequestIDContextKey{})
	debugLog := r.iopLogger.Debug().WithField("request_id", reqID)

	bodyReader, err := r.getMaybeCompressedBody(req)
	if err != nil {
		r.handlerReturnWithError(w, ErrPostBody, err)
		return
	}

	reqBod, err := io.ReadAll(bodyReader)
	if err != nil {
		r.handlerReturnWithError(w, ErrPostBody, err)
		return
	}

	batchedEvents := make([]batchedEvent, 0)
	err = unmarshal(req, bytes.NewReader(reqBod), &batchedEvents)
	if err != nil {
		debugLog.WithField("error", err.Error()).WithField("request.url", req.URL).WithField("json_body", string(reqBod)).Logf("error parsing json")
		r.handlerReturnWithError(w, ErrJSONFailed, err)
		return
	}

	apiKey := req.Header.Get(types.APIKeyHeader)
	if apiKey == "" {
		apiKey = req.Header.Get(types.APIKeyHeaderShort)
	}

	// get environment name - will be empty for legacy keys
	environment, err := r.getEnvironmentName(apiKey)
	if err != nil {
		r.handlerReturnWithError(w, ErrReqToEvent, err)
	}

	batchedResponses := make([]*BatchResponse, 0, len(batchedEvents))
	for _, bev := range batchedEvents {
		ev, err := r.batchedEventToEvent(req, bev, apiKey, environment)
		if err != nil {
			batchedResponses = append(
				batchedResponses,
				&BatchResponse{
					Status: http.StatusBadRequest,
					Error:  fmt.Sprintf("failed to convert to event: %s", err.Error()),
				},
			)
			debugLog.WithField("error", err).Logf("event from batch failed to process event")
			continue
		}

		err = r.processEvent(ev, reqID)

		var resp BatchResponse
		switch {
		case errors.Is(err, collect.ErrWouldBlock):
			resp.Status = http.StatusTooManyRequests
			resp.Error = err.Error()
		case err != nil:
			resp.Status = http.StatusBadRequest
			resp.Error = err.Error()
		default:
			resp.Status = http.StatusAccepted
		}
		batchedResponses = append(batchedResponses, &resp)
	}
	response, err := json.Marshal(batchedResponses)
	if err != nil {
		r.handlerReturnWithError(w, ErrJSONBuildFailed, err)
		return
	}
	w.Write(response)
}

func (r *Router) processEvent(ev *types.Event, reqID interface{}) error {
	debugLog := r.iopLogger.Debug().
		WithField("request_id", reqID).
		WithString("api_host", ev.APIHost).
		WithString("dataset", ev.Dataset).
		WithString("environment", ev.Environment)

	// extract trace ID, route to self or peer, pass on to collector
	// TODO make trace ID field configurable
	var traceID string
	if trID, ok := ev.Data["trace.trace_id"]; ok {
		traceID = trID.(string)
	} else if trID, ok := ev.Data["traceId"]; ok {
		traceID = trID.(string)
	}
	if traceID == "" {
		// not part of a trace. send along upstream
		r.Metrics.Increment(r.incomingOrPeer + "_router_nonspan")
		debugLog.WithString("api_host", ev.APIHost).
			WithString("dataset", ev.Dataset).
			Logf("sending non-trace event from batch")
		r.UpstreamTransmission.EnqueueEvent(ev)
		return nil
	}
	debugLog = debugLog.WithString("trace_id", traceID)

	// ok, we're a span. Figure out if we should handle locally or pass on to a peer
	targetShard := r.Sharder.WhichShard(traceID)
	if r.incomingOrPeer == "incoming" && !targetShard.Equals(r.Sharder.MyShard()) {
		r.Metrics.Increment(r.incomingOrPeer + "_router_peer")
		debugLog.WithString("peer", targetShard.GetAddress()).
			Logf("Sending span from batch to my peer")
		ev.APIHost = targetShard.GetAddress()

		// Unfortunately this doesn't tell us if the event was actually
		// enqueued; we need to watch the response channel to find out, at
		// which point it's too late to tell the client.
		r.PeerTransmission.EnqueueEvent(ev)
		return nil
	}

	// we're supposed to handle it
	var err error
	span := &types.Span{
		Event:   *ev,
		TraceID: traceID,
	}
	if r.incomingOrPeer == "incoming" {
		err = r.Collector.AddSpan(span)
	} else {
		err = r.Collector.AddSpanFromPeer(span)
	}
	if err != nil {
		r.Metrics.Increment(r.incomingOrPeer + "_router_dropped")
		debugLog.Logf("Dropping span from batch, channel full")
		return err
	}

	r.Metrics.Increment(r.incomingOrPeer + "_router_span")
	debugLog.Logf("Accepting span from batch for collection into a trace")
	return nil
}

func (r *Router) getMaybeCompressedBody(req *http.Request) (io.Reader, error) {
	var reader io.Reader
	switch req.Header.Get("Content-Encoding") {
	case "gzip":
		gzipReader, err := gzip.NewReader(req.Body)
		if err != nil {
			return nil, err
		}
		defer gzipReader.Close()

		buf := &bytes.Buffer{}
		if _, err := io.Copy(buf, gzipReader); err != nil {
			return nil, err
		}
		reader = buf
	case "zstd":
		zReader := <-r.zstdDecoders
		defer func(zReader *zstd.Decoder) {
			zReader.Reset(nil)
			r.zstdDecoders <- zReader
		}(zReader)

		err := zReader.Reset(req.Body)
		if err != nil {
			return nil, err
		}
		buf := &bytes.Buffer{}
		if _, err := io.Copy(buf, zReader); err != nil {
			return nil, err
		}

		reader = buf
	default:
		reader = req.Body
	}
	return reader, nil
}

func (r *Router) batchedEventToEvent(req *http.Request, bev batchedEvent, apiKey string, environment string) (*types.Event, error) {
	sampleRate := bev.SampleRate
	if sampleRate == 0 {
		sampleRate = 1
	}
	eventTime := bev.getEventTime()
	// TODO move the following 3 lines outside of this loop; they could be done
	// once for the entire batch instead of in every event.
	vars := mux.Vars(req)
	dataset := vars["datasetName"]
	apiHost, err := r.Config.GetHoneycombAPI()
	if err != nil {
		return nil, err
	}
	return &types.Event{
		Context:     req.Context(),
		APIHost:     apiHost,
		APIKey:      apiKey,
		Dataset:     dataset,
		Environment: environment,
		SampleRate:  uint(sampleRate),
		Timestamp:   eventTime,
		Data:        bev.Data,
	}, nil
}

type batchedEvent struct {
	Timestamp        string                 `json:"time"`
	MsgPackTimestamp *time.Time             `msgpack:"time,omitempty"`
	SampleRate       int64                  `json:"samplerate" msgpack:"samplerate"`
	Data             map[string]interface{} `json:"data" msgpack:"data"`
}

func (b *batchedEvent) getEventTime() time.Time {
	if b.MsgPackTimestamp != nil {
		return b.MsgPackTimestamp.UTC()
	}

	return getEventTime(b.Timestamp)
}

// getEventTime tries to guess the time format in our time header!
// Allowable options are
// * RFC3339Nano
// * RFC3339
// * Unix Epoch time (integer seconds since 1970, eg 1535589382)
// * High resolution unix epoch time (eg 'unixmillis' 1535589382641)
// * High resolution unix epoch time as a float (eg 1535589382.641)
func getEventTime(etHeader string) time.Time {
	var eventTime time.Time
	if etHeader != "" {
		// Great, they sent us a time header. let's try and parse it.
		// RFC3339Nano is the default that we send from all our SDKs
		eventTime, _ = time.Parse(time.RFC3339Nano, etHeader)
		if eventTime.IsZero() {
			// the default didn't catch it, let's try a few other things
			// is it all numeric? then try unix epoch times
			epochInt, err := strconv.ParseInt(etHeader, 0, 64)
			if err == nil {
				// it might be seconds or it might be milliseconds! Who can know!
				// 10-digit numbers are seconds, 13-digit milliseconds, 16 microseconds
				if len(etHeader) == 10 {
					eventTime = time.Unix(epochInt, 0)
				} else if len(etHeader) > 10 {
					// turn it into seconds and fractional seconds
					fractionalTime := etHeader[:10] + "." + etHeader[10:]
					// then chop it into the int part and the fractional part
					if epochFloat, err := strconv.ParseFloat(fractionalTime, 64); err == nil {
						sec, dec := math.Modf(epochFloat)
						eventTime = time.Unix(int64(sec), int64(dec*(1e9)))
					}

				}
			} else {
				epochFloat, err := strconv.ParseFloat(etHeader, 64)
				if err == nil {
					sec, dec := math.Modf(epochFloat)
					eventTime = time.Unix(int64(sec), int64(dec*(1e9)))
				}
			}
		}
	}
	return eventTime.UTC()
}

func makeDecoders(num int) (chan *zstd.Decoder, error) {
	zstdDecoders := make(chan *zstd.Decoder, num)
	for i := 0; i < num; i++ {
		zReader, err := zstd.NewReader(
			nil,
			zstd.WithDecoderConcurrency(1),
			zstd.WithDecoderLowmem(true),
			zstd.WithDecoderMaxMemory(8*1024*1024),
		)
		if err != nil {
			return nil, err
		}
		zstdDecoders <- zReader
	}
	return zstdDecoders, nil
}

func unmarshal(r *http.Request, data io.Reader, v interface{}) error {
	switch r.Header.Get("Content-Type") {
	case "application/x-msgpack", "application/msgpack":
		return msgpack.NewDecoder(data).
			UseDecodeInterfaceLoose(true).
			Decode(v)
	default:
		return jsoniter.NewDecoder(data).Decode(v)
	}
}

func getAPIKeyAndDatasetFromMetadata(md metadata.MD) (apiKey string, dataset string) {
	apiKey = getFirstValueFromMetadata(types.APIKeyHeader, md)
	if apiKey == "" {
		apiKey = getFirstValueFromMetadata(types.APIKeyHeaderShort, md)
	}
	dataset = getFirstValueFromMetadata(types.DatasetHeader, md)

	return apiKey, dataset
}

// getFirstValueFromMetadata returns the first value of a metadata entry using a
// case-insensitive key
func getFirstValueFromMetadata(key string, md metadata.MD) string {
	if values := md.Get(key); len(values) > 0 {
		return values[0]
	}
	return ""
}

type environmentCache struct {
	mutex sync.RWMutex
	items map[string]*cacheItem
	ttl   time.Duration
	getFn func(string) (string, error)
}

func (r *Router) SetEnvironmentCache(ttl time.Duration, getFn func(string) (string, error)) {
	r.environmentCache = newEnvironmentCache(ttl, getFn)
}

func newEnvironmentCache(ttl time.Duration, getFn func(string) (string, error)) *environmentCache {
	return &environmentCache{
		items: make(map[string]*cacheItem),
		ttl:   ttl,
		getFn: getFn,
	}
}

type cacheItem struct {
	expiresAt time.Time
	value     string
}

// get queries the cached items, returning cache hits that have not expired.
// Cache missed use the configured getFn to populate the cache.
func (c *environmentCache) get(key string) (string, error) {
	if item, ok := c.items[key]; ok {
		if time.Now().Before(item.expiresAt) {
			return item.value, nil
		}
	}

	// get write lock early so we don't execute getFn in parallel so the
	// the result will be cached before the next lock is aquired to prevent
	// subsequent calls to getFn for the same key
	c.mutex.Lock()
	defer c.mutex.Unlock()

	// check if the cache has been populated while waiting for a write lock
	if item, ok := c.items[key]; ok {
		if time.Now().Before(item.expiresAt) {
			return item.value, nil
		}
	}

	val, err := c.getFn(key)
	if err != nil {
		return "", err
	}

	c.addItem(key, val, c.ttl)
	return val, nil
}

// addItem create a new cache entry in the environment cache.
// This is not thread-safe, and should only be used in tests
func (c *environmentCache) addItem(key string, value string, ttl time.Duration) {
	c.items[key] = &cacheItem{
		expiresAt: time.Now().Add(ttl),
		value:     value,
	}
}

type TeamInfo struct {
	Slug string `json:"slug"`
}

type EnvironmentInfo struct {
	Slug string `json:"slug"`
	Name string `json:"name"`
}

type AuthInfo struct {
	APIKeyAccess map[string]bool `json:"api_key_access"`
	Team         TeamInfo        `json:"team"`
	Environment  EnvironmentInfo `json:"environment"`
}

func (r *Router) getEnvironmentName(apiKey string) (string, error) {
	if apiKey == "" || types.IsLegacyAPIKey(apiKey) {
		return "", nil
	}

	env, err := r.environmentCache.get(apiKey)
	if err != nil {
		return "", err
	}
	return env, nil
}

func (r *Router) lookupEnvironment(apiKey string) (string, error) {
	apiEndpoint, err := r.Config.GetHoneycombAPI()
	if err != nil {
		return "", fmt.Errorf("failed to read Honeycomb API config value. %w", err)
	}
	authURL, err := url.Parse(apiEndpoint)
	if err != nil {
		return "", fmt.Errorf("failed to parse Honeycomb API URL config value. %w", err)
	}

	authURL.Path = "/1/auth"
	req, err := http.NewRequest("GET", authURL.String(), nil)
	if err != nil {
		return "", fmt.Errorf("failed to create AuthInfo request. %w", err)
	}

	req.Header.Set("x-Honeycomb-team", apiKey)

	r.Logger.Debug().WithString("api_key", apiKey).WithString("endpoint", authURL.String()).Logf("Attempting to get environment name using API key")
	resp, err := r.proxyClient.Do(req)
	if err != nil {
		return "", fmt.Errorf("failed sending AuthInfo request to Honeycomb API. %w", err)
	}
	defer resp.Body.Close()

	switch {
	case resp.StatusCode == http.StatusUnauthorized:
		return "", fmt.Errorf("received 401 response for AuthInfo request from Honeycomb API - check your API key")
	case resp.StatusCode > 299:
		return "", fmt.Errorf("received %d response for AuthInfo request from Honeycomb API", resp.StatusCode)
	}

	authinfo := AuthInfo{}
	if err := json.NewDecoder(resp.Body).Decode(&authinfo); err != nil {
		return "", fmt.Errorf("failed to JSON decode of AuthInfo response from Honeycomb API")
	}
	r.Logger.Debug().WithString("environment", authinfo.Environment.Name).Logf("Got environment")
	return authinfo.Environment.Name, nil
}

func (r *Router) Check(ctx context.Context, req *grpc_health_v1.HealthCheckRequest) (*grpc_health_v1.HealthCheckResponse, error) {
	r.iopLogger.Debug().Logf("answered grpc_health_v1 check")
	return &grpc_health_v1.HealthCheckResponse{
		Status: grpc_health_v1.HealthCheckResponse_SERVING,
	}, nil
}

func (r *Router) Watch(req *grpc_health_v1.HealthCheckRequest, server grpc_health_v1.Health_WatchServer) error {
	r.iopLogger.Debug().Logf("serving grpc_health_v1 watch")
	return server.Send(&grpc_health_v1.HealthCheckResponse{
		Status: grpc_health_v1.HealthCheckResponse_SERVING,
	})
}<|MERGE_RESOLUTION|>--- conflicted
+++ resolved
@@ -248,10 +248,7 @@
 func (r *Router) Stop() error {
 	ctx, cancel := context.WithTimeout(context.Background(), time.Minute)
 	defer cancel()
-<<<<<<< HEAD
-
-=======
->>>>>>> 8420c485
+
 	err := r.server.Shutdown(ctx)
 	if err != nil {
 		return err
