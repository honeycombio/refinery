######################################
## Honeycomb Refinery Configuration ##
######################################
#
<<<<<<< HEAD
# created {{ now }} from {{ .Input }} using a template generated on 2023-07-10 at 15:15:57 UTC
=======
# created {{ now }} from {{ .Input }} using a template generated on 2023-07-10 at 16:05:01 UTC
>>>>>>> 68d1fa9d

# This file contains a configuration for the Honeycomb Refinery. It is in YAML
# format, organized into named groups, each of which contains a set of
# configuration values. Text preceded by two comment characters (##) is
# informational only. Text preceded by a single comment character (#) indicates
# a value that is commented out and not used; it should be uncommented to enable
# it.


###########################
## General Configuration ##
###########################
General:
  ## General contains general configuration options that apply to the
  ## entire Refinery process.
  ####
    ## ConfigurationVersion is the file format of this particular
    ## configuration file.
    ##
    ## This file is version 2.
    ## This field is required. It exists to allow the configuration system to
    ## adapt to future changes in the configuration file format.
    ##
    ## default: 2
    ## Not eligible for live reload.
    ConfigurationVersion: 2

    ## MinRefineryVersion is the minimum version of Refinery that can load
    ## this configuration file.
    ##
    ## This setting specifies the lowest Refinery version capable of loading
    ## all of the features used in this file. If this value is present, then
    ## Refinery will refuse to start if its version is less than this
    ## setting.
    ##
    ## default: v2.0
    ## Not eligible for live reload.
    MinRefineryVersion: v2.0

    ## DatasetPrefix is a prefix that can be used to distinguish a dataset
    ## from an environment in the rules.
    ##
    ## If telemetry is being sent to both a classic dataset and a new
    ## environment called the same thing, such as `production`, then this
    ## parameter can be used to distinguish these cases. When Refinery
    ## receives telemetry using an API key associated with a Honeycomb
    ## Classic dataset, it will then use the prefix in the form `{prefix}.
    ## {dataset}` when trying to resolve the rules definition.
    ##
    ## Not eligible for live reload.
    {{ nonDefaultOnly .Data "DatasetPrefix" "DatasetPrefix" "" }}

    ## ConfigReloadInterval is the average interval between attempts at
    ## reloading the configuration file.
    ##
    ## A single instance of Refinery will attempt to read its configuration
    ## and check for changes at approximately this interval. This time is
    ## varied by a random amount to avoid all instances refreshing together.
    ## Within a cluster, Refinery will gossip information about new
    ## configuration so that all instances can reload at close to the same
    ## time. Disable this feature with a value of `0s`.
    ##
    ## Accepts a duration string with units, like "5m".
    ## default: 5m
    ## Not eligible for live reload.
    {{ nonDefaultOnly .Data "ConfigReloadInterval" "ConfigReloadInterval" "5m" }}

###########################
## Network Configuration ##
###########################
Network:
  ## Network contains network configuration options.
  ####
    ## ListenAddr is the address where Refinery listens for incoming
    ## requests.
    ##
    ## This setting is the IP and port on which Refinery listens for incoming
    ## HTTP requests. These requests include traffic formatted as Honeycomb
    ## events, proxied requests to the Honeycomb API, and OpenTelemetry data
    ## using the `http` protocol. Incoming traffic is expected to be HTTP, so
    ## if SSL is a requirement, put something like `nginx` in front to do the
    ## decryption.
    ##
    ## Should be an ip:port like "0.0.0.0:8080".
    ## default: 0.0.0.0:8080
    ## Not eligible for live reload.
    {{ nonDefaultOnly .Data "ListenAddr" "ListenAddr" "0.0.0.0:8080" }}

    ## PeerListenAddr is the IP and port on which to listen for traffic being
    ## rerouted from a peer.
    ##
    ## Incoming traffic is expected to be HTTP, so if using SSL use something
    ## like nginx or a load balancer to do the decryption.
    ##
    ## Should be an ip:port like "0.0.0.0:8081".
    ## default: 0.0.0.0:8081
    ## Not eligible for live reload.
    {{ nonDefaultOnly .Data "PeerListenAddr" "PeerListenAddr" "0.0.0.0:8081" }}

    ## HoneycombAPI is the URL of the upstream Honeycomb API where the data
    ## will be sent.
    ##
    ## This setting is the destination to which Refinery sends all events
    ## that it decides to keep.
    ##
    ## default: https://api.honeycomb.io
    ## Eligible for live reload.
    {{ nonDefaultOnly .Data "HoneycombAPI" "HoneycombAPI" "https://api.honeycomb.io" }}

##############################
## Access Key Configuration ##
##############################
AccessKeys:
  ## AccessKeys contains access keys -- API keys that the proxy will treat
  ## specially, and other flags that control how the proxy handles API
  ## keys.
  ##
  ####
    ## ReceiveKeys is a set of Honeycomb API keys that the proxy will treat
    ## specially.
    ##
    ## This list only applies to span traffic - other Honeycomb API actions
    ## will be proxied through to the upstream API directly without modifying
    ## keys.
    ##
    ## Not eligible for live reload.
    {{ renderStringarray .Data "ReceiveKeys" "APIKeys" "your-key-goes-here" }}

    ## AcceptOnlyListedKeys is a boolean flag that causes events arriving
    ## with API keys not in the `ReceiveKeys` list to be rejected.
    ##
    ## If `true`, then only traffic using the keys listed in `ReceiveKeys` is
    ## accepted. Events arriving with API keys not in the `ReceiveKeys` list
    ## will be rejected with an HTTP `401` error.
    ## If `false`, then all traffic is accepted and `ReceiveKeys` is ignored.
    ## Must be specified if `ReceiveKeys` is specified.
    ##
    ## Eligible for live reload.
    {{ conditional .Data "AcceptOnlyListedKeys" "nostar APIKeys" }}

########################
## Refinery Telemetry ##
########################
RefineryTelemetry:
  ## RefineryTelemetry contains configuration information for the telemetry
  ## that Refinery uses to record its own operation.
  ####
    ## AddRuleReasonToTrace controls whether to decorate traces with Refinery
    ## rule evaluation results.
    ##
    ## When enabled, this setting causes traces that are sent to Honeycomb to
    ## include the field `meta.refinery.reason`. This field contains text
    ## indicating which rule was evaluated that caused the trace to be
    ## included. We recommend enabling this setting whenever a rules-based
    ## sampler is in use, as it is useful for debugging and understanding the
    ## behavior of your Refinery installation.
    ##
    ## Eligible for live reload.
    {{ nonDefaultOnly .Data "AddRuleReasonToTrace" "AddRuleReasonToTrace" false }}

    ## AddSpanCountToRoot controls whether to add a metadata field to root
    ## spans that indicates the number of child spans.
    ##
    ## The added metadata field, `meta.span_count`, indicates the number of
    ## child spans on the trace at the time the sampling decision was made.
    ## This value is available to the rules-based sampler, making it possible
    ## to write rules that are dependent upon the number of spans in the
    ## trace. If `true`, then Refinery will add `meta. span_count` to the
    ## root span.
    ##
    ## default: true
    ## Eligible for live reload.
    {{ nonDefaultOnly .Data "AddSpanCountToRoot" "AddSpanCountToRoot" true }}

    ## AddHostMetadataToTrace specifies whether to add host metadata to
    ## traces.
    ##
    ## If `true`, then Refinery will add the following tag to all traces: -
    ## `meta.refinery.local_hostname`: the hostname of the Refinery node
    ##
    ## default: true
    ## Eligible for live reload.
    {{ nonDefaultOnly .Data "AddHostMetadataToTrace" "AddHostMetadataToTrace" true }}

############
## Traces ##
############
Traces:
  ## Traces contains configuration for how traces are managed.
  ####
    ## SendDelay is the duration to wait before sending a trace.
    ##
    ## This setting is a short timer that is triggered when a trace is
    ## complete. Refinery waits for this duration before sending the trace.
    ## The reason for this setting is to allow for small network delays or
    ## clock jitters to elapse and any final spans to arrive before sending
    ## the trace. Set to "0" for immediate sending.
    ##
    ## Accepts a duration string with units, like "2s".
    ## default: 2s
    ## Eligible for live reload.
    {{ nonDefaultOnly .Data "SendDelay" "SendDelay" "2s" }}

    ## BatchTimeout is how frequently Refinery sends unfulfilled batches.
    ##
    ## By default, this setting uses the `DefaultBatchTimeout` in `libhoney`
    ## as its value, which is `100ms`.
    ##
    ## Accepts a duration string with units, like "500ms".
    ## Eligible for live reload.
    {{ nonZero .Data "BatchTimeout" "BatchTimeout" "500ms" }}

    ## TraceTimeout is the duration to wait before making the trace decision
    ## on an incomplete trace.
    ##
    ## A long timer; it represents the outside boundary of how long to wait
    ## before making the trace decision about an incomplete trace.
    ## Normally trace decisions (send or drop) are made when the root span
    ## arrives. Sometimes the root span never arrives (for example, due to
    ## crashes) and this timer ensures sending a trace even without having
    ## received the root span.
    ## If particularly long-lived traces are present in your data, then you
    ## should increase this timer. Note that this increase will also increase
    ## the memory requirements for Refinery.
    ##
    ## Accepts a duration string with units, like "60s".
    ## default: 60s
    ## Eligible for live reload.
    {{ nonDefaultOnly .Data "TraceTimeout" "TraceTimeout" "60s" }}

    ## MaxBatchSize is the maximum number of events to be included in each
    ## batch for sending.
    ##
    ## This value is used to set the `BatchSize` field in the `libhoney`
    ## library used to send data to Honeycomb.
    ## If you have particularly large traces, then you should increase this
    ## value. Note that this will also increase the memory requirements for
    ## Refinery.
    ##
    ## default: 500
    ## Eligible for live reload.
    {{ nonDefaultOnly .Data "MaxBatchSize" "MaxBatchSize" 500 }}

    ## SendTicker is the interval between checks for traces to send.
    ##
    ## A short timer that determines the duration between trace cache review
    ## runs to send. Increasing this will spend more time processing incoming
    ## events to reduce `incoming_` or `peer_router_dropped` spikes.
    ## Decreasing this will check the trace cache for timeouts more
    ## frequently.
    ##
    ## Accepts a duration string with units, like "100ms".
    ## default: 100ms
    ## Eligible for live reload.
    {{ nonDefaultOnly .Data "SendTicker" "SendTicker" "100ms" }}

###############
## Debugging ##
###############
Debugging:
  ## Debugging contains configuration values used when setting up and
  ## debugging Refinery.
  ####
    ## DebugServiceAddr is the IP and port where the debug service runs.
    ##
    ## The debug service is generally only used when debugging Refinery
    ## itself, and will only run if the command line option `-d` is
    ## specified. If this value is not specified, then the debug service runs
    ## on the first open port between `localhost:6060` and `localhost:6069`.
    ##
    ## Should be an ip:port like "localhost:6060".
    ## Not eligible for live reload.
    {{ nonEmptyString .Data "DebugServiceAddr" "DebugServiceAddr" "localhost:6060" }}

    ## QueryAuthToken is the token that must be specified to access the
    ## `/query` endpoint.
    ##
    ## This token must be specified with the header
    ## "X-Honeycomb-Refinery-Query" in order for a `/query` request to
    ## succeed. These `/query` requests are intended for debugging Refinery
    ## during setup and are not typically needed in normal operation. If not
    ## specified, then the `/query` endpoints are inaccessible.
    ##
    ## Not eligible for live reload.
    {{ nonEmptyString .Data "QueryAuthToken" "QueryAuthToken" "some-private-value" }}

    ## AdditionalErrorFields is a list of span fields to include when logging
    ## errors happen during the ingestion of events.
    ##
    ## For example, the span too large error. This is primarily useful in
    ## trying to track down misbehaving senders in a large installation. The
    ## fields `dataset`, `apihost`, and `environment` are always included. If
    ## a field is not present in the span, then it will not be present in the
    ## error log.
    ##
    ## Eligible for live reload.
    {{ renderStringarray .Data "AdditionalErrorFields" "AdditionalErrorFields" "trace.span_id" }}

    ## DryRun controls whether sampling is applied to incoming traces.
    ##
    ## If enabled, then Refinery marks the traces that would be dropped given
    ## the current sampling rules, and sends all traces regardless of the
    ## sampling decision. This is useful for evaluating sampling rules.
    ## When DryRun is enabled, traces is decorated with `meta.refinery.
    ## dryrun.kept` that is set to `true` or `false`, based on whether the
    ## trace would be kept or dropped. In addition, `SampleRate` will be set
    ## to the incoming rate for all traces, and the field
    ## `meta.refinery.dryrun.sample_rate` will be set to the sample rate that
    ## would have been used.
    ##
    ## Eligible for live reload.
    # DryRun: true

#####################
## Refinery Logger ##
#####################
Logger:
  ## Logger contains configuration for logging.
  ####
    ## Type is the type of logger to use.
    ##
    ## The setting specifies where (and if) Refinery sends logs.
    ## `none` means that logs are discarded.
    ## `honeycomb` means that logs will be forwarded to Honeycomb as events
    ## according to the set Logging settings.
    ## `stdout` means that logs will be written to `stdout`.
    ##
    ## default: stdout
    ## Not eligible for live reload.
    ## Options: stdout honeycomb none
    {{ choice .Data "Type" "Type" (makeSlice "stdout" "honeycomb" "none") "stdout" }}

    ## Level is the logging level above which Refinery should send a log to
    ## the logger.
    ##
    ## `warn` is the recommended level for production.
    ## `debug` is very verbose, and should not be used in production
    ## environments.
    ##
    ## default: warn
    ## Not eligible for live reload.
    ## Options: debug info warn error panic
    {{ choice .Data "Level" "Level" (makeSlice "debug" "info" "warn" "error" "panic") "warn" }}

######################
## Honeycomb Logger ##
######################
HoneycombLogger:
  ## HoneycombLogger contains configuration for logging to Honeycomb. Only
  ## used if `Logger.Type` is "honeycomb".
  ####
    ## APIHost is the URL of the Honeycomb API where Refinery sends its logs.
    ##
    ## Refinery's internal logs will be sent to this host using the standard
    ## Honeycomb Events API.
    ##
    ## default: https://api.honeycomb.io
    ## Not eligible for live reload.
    {{ nonDefaultOnly .Data "APIHost" "HoneycombLogger.LoggerHoneycombAPI" "https://api.honeycomb.io" }}

    ## APIKey is the API key used to send Refinery's logs to Honeycomb.
    ##
    ## It is recommended that you create a separate team and key for Refinery
    ## logs.
    ##
    ## Not eligible for live reload.
    {{ nonEmptyString .Data "APIKey" "HoneycombLogger.LoggerAPIKey" "SetThisToAHoneycombKey" }}

    ## Dataset is the dataset to which logs will be sent.
    ##
    ## Only used if `APIKey` is specified.
    ##
    ## default: Refinery Logs
    ## Not eligible for live reload.
    {{ nonEmptyString .Data "Dataset" "HoneycombLogger.LoggerDataset" "" }}

    ## SamplerEnabled controls whether logs are sampled before sending to
    ## Honeycomb.
    ##
    ## The sample rate is controlled by the `SamplerThroughput` setting.
    ##
    ## default: true
    ## Not eligible for live reload.
    {{ nonDefaultOnly .Data "SamplerEnabled" "HoneycombLogger.LoggerSamplerEnabled" true }}

    ## SamplerThroughput is the sampling throughput for logs in events per
    ## second.
    ##
    ## The sampling algorithm attempts to make sure that the average
    ## throughput approximates this value, while also ensuring that all
    ## unique logs arrive at Honeycomb at least once per sampling period.
    ##
    ## default: 10
    ## Not eligible for live reload.
    # SamplerThroughput: 10

###################
## Stdout Logger ##
###################
StdoutLogger:
  ## StdoutLogger contains configuration for logging to `stdout`. Only used
  ## if `Logger.Type` is "stdout".
  ####
    ## Structured controls whether to use structured logging.
    ##
    ## `true` generates structured logs (JSON). `false` generates plain text
    ## logs.
    ##
    ## default: true
    ## Not eligible for live reload.
    {{ nonDefaultOnly .Data "Structured" "Structured" true }}

########################
## Prometheus Metrics ##
########################
PrometheusMetrics:
  ## PrometheusMetrics contains configuration for Refinery's
  ## internally-generated metrics as made available through Prometheus.
  ####
    ## Enabled controls whether to expose Refinery metrics over the
    ## `PrometheusListenAddr` port.
    ##
    ## Each of the metrics providers can be enabled or disabled
    ## independently. Metrics can be sent to multiple destinations.
    ##
    ## Not eligible for live reload.
    {{ conditional .Data "Enabled" "eq Metrics prometheus" }}

    ## ListenAddr is the IP and port the Prometheus Metrics server will run
    ## on.
    ##
    ## Determines the interface and port on which Prometheus will listen for
    ## requests for `/metrics`. Must be different from the main Refinery
    ## listener. Only used if `Enabled` is `true` in `PrometheusMetrics`.
    ##
    ## Should be an ip:port like "localhost:2112".
    ## default: localhost:2112
    ## Not eligible for live reload.
    {{ nonDefaultOnly .Data "ListenAddr" "PrometheusMetrics.MetricsListenAddr" "localhost:2112" }}

####################
## Legacy Metrics ##
####################
LegacyMetrics:
  ## LegacyMetrics contains configuration for Refinery's legacy metrics.
  ## Version 1.x of Refinery used this format for sending Metrics to
  ## Honeycomb. The metrics generated that way are nonstandard and will be
  ## deprecated in a future release. New installations should prefer
  ## `OTelMetrics`.
  ##
  ####
    ## Enabled controls whether to send legacy-formatted metrics to
    ## Honeycomb.
    ##
    ## Each of the metrics providers can be enabled or disabled
    ## independently. Metrics can be sent to multiple destinations.
    ##
    ## Not eligible for live reload.
    {{ conditional .Data "Enabled" "eq Metrics honeycomb" }}

    ## APIHost is the URL of the Honeycomb API where legacy metrics are sent.
    ##
    ## Refinery's internal metrics will be sent to this host using the
    ## standard Honeycomb Events API.
    ##
    ## default: https://api.honeycomb.io
    ## Not eligible for live reload.
    {{ nonDefaultOnly .Data "APIHost" "HoneycombMetrics.MetricsHoneycombAPI" "https://api.honeycomb.io" }}

    ## APIKey is the API key used by Refinery to send its metrics to
    ## Honeycomb.
    ##
    ## It is recommended that you create a separate team and key for Refinery
    ## metrics.
    ##
    ## Not eligible for live reload.
    {{ nonDefaultOnly .Data "APIKey" "HoneycombMetrics.MetricsAPIKey" "" }}

    ## Dataset is the Honeycomb dataset where Refinery sends its metrics.
    ##
    ## Only used if `APIKey` is specified.
    ##
    ## default: Refinery Metrics
    ## Not eligible for live reload.
    {{ nonDefaultOnly .Data "Dataset" "HoneycombMetrics.MetricsDataset" "Refinery Metrics" }}

    ## ReportingInterval is the interval between sending legacy metrics to
    ## Honeycomb.
    ##
    ## Between 1 and 60 seconds is typical.
    ##
    ## Accepts a duration string with units, like "30s".
    ## default: 30s
    ## Not eligible for live reload.
    {{ secondsToDuration .Data "ReportingInterval" "HoneycombMetrics.MetricsReportingInterval" "" }}

###########################
## OpenTelemetry Metrics ##
###########################
OTelMetrics:
  ## OTelMetrics contains configuration for Refinery's OpenTelemetry (OTel)
  ## metrics. This is the preferred way to send metrics to Honeycomb. New
  ## installations should prefer `OTelMetrics`.
  ##
  ####
    ## Enabled controls whether to send metrics via OpenTelemetry.
    ##
    ## Each of the metrics providers can be enabled or disabled
    ## independently. Metrics can be sent to multiple destinations.
    ##
    ## Not eligible for live reload.
    {{ nonDefaultOnly .Data "Enabled" "Enabled" false }}

    ## APIHost is the URL of the OpenTelemetry API to which metrics will be
    ## sent.
    ##
    ## Refinery's internal metrics will be sent to the `/v1/metrics` endpoint
    ## on this host.
    ##
    ## default: https://api.honeycomb.io
    ## Not eligible for live reload.
    {{ nonDefaultOnly .Data "APIHost" "APIHost" "https://api.honeycomb.io" }}

    ## APIKey is the API key used to send Honeycomb metrics via
    ## OpenTelemetry.
    ##
    ## It is recommended that you create a separate team and key for Refinery
    ## metrics.
    ## If this is blank, then Refinery will not set the Honeycomb-specific
    ## headers for OpenTelemetry, and your `APIHost` must be set to a valid
    ## OpenTelemetry endpoint.
    ##
    ## Not eligible for live reload.
    {{ nonDefaultOnly .Data "APIKey" "APIKey" "" }}

    ## Dataset is the Honeycomb dataset that Refinery sends its OpenTelemetry
    ## metrics.
    ##
    ## Only used if `APIKey` is specified.
    ##
    ## default: Refinery Metrics
    ## Not eligible for live reload.
    {{ nonDefaultOnly .Data "Dataset" "Dataset" "Refinery Metrics" }}

    ## ReportingInterval is the interval between sending OpenTelemetry
    ## metrics to Honeycomb.
    ##
    ## Between `1` and `60` seconds is typical.
    ##
    ## Accepts a duration string with units, like "30s".
    ## default: 30s
    ## Not eligible for live reload.
    {{ secondsToDuration .Data "ReportingInterval" "ReportingInterval" "" }}

    ## Compression is the compression algorithm to use when sending
    ## OpenTelemetry metrics to Honeycomb.
    ##
    ## `gzip` is the default and recommended value. In rare circumstances,
    ## compression costs may outweigh the benefits, in which case `none` may
    ## be used.
    ##
    ## default: gzip
    ## Not eligible for live reload.
    ## Options: none gzip
    {{ choice .Data "Compression" "Compression" (makeSlice "none" "gzip") "gzip" }}

#####################
## Peer Management ##
#####################
PeerManagement:
  ## PeerManagement controls how the Refinery cluster communicates between
  ## peers.
  ####
    ## Type is the type of peer management to use.
    ##
    ## Peer management is the mechanism by which Refinery locates its peers.
    ## `file` means that Refinery gets its peer list from the Peers list in
    ## this config file.
    ## `redis` means that Refinery self-registers with a Redis instance and
    ## gets its peer list from there.
    ##
    ## default: redis
    ## Not eligible for live reload.
    ## Options: redis file
    {{ choice .Data "Type" "PeerManagement.Type" (makeSlice "redis" "file") "redis" }}

    ## Identifier specifies the identifier to use when registering itself
    ## with peers.
    ##
    ## By default, when using a peer registry, Refinery will use the local
    ## hostname to identify itself to other peers. If your environment
    ## requires something else, (for example, if peers cannot resolve each
    ## other by name), then you can specify the exact identifier, such as an
    ## IP address, to use here. Overrides `IdentifierInterfaceName`, if both
    ## are set.
    ##
    ## Not eligible for live reload.
    {{ nonEmptyString .Data "Identifier" "PeerManagement.RedisIdentifier" "192.168.1.1" }}

    ## IdentifierInterfaceName specifies a network interface to use when
    ## finding a local hostname.
    ##
    ## By default, when using a peer registry, Refinery will use the local
    ## hostname to identify itself to other peers. If your environment
    ## requires that you use IPs as identifiers (for example, if peers cannot
    ## resolve each other by name), then you can specify the network
    ## interface that Refinery is listening on here. Refinery will use the
    ## first unicast address that it finds on the specified network interface
    ## as its identifier.
    ##
    ## Not eligible for live reload.
    {{ nonEmptyString .Data "IdentifierInterfaceName" "PeerManagement.IdentifierInterfaceName" "eth0" }}

    ## UseIPV6Identifier specifies that Refinery should use an IPV6 address
    ## as its identifier.
    ##
    ## If using `IdentifierInterfaceName`, Refinery will default to the first
    ## IPv4 unicast address it finds for the specified interface. If this
    ## value is specified, then Refinery will use the first IPV6 unicast
    ## address found.
    ##
    ## Not eligible for live reload.
    {{ nonDefaultOnly .Data "UseIPV6Identifier" "PeerManagement.UseIPV6Identifier" false }}

    ## Peers is the list of peers to use when Type is "file", excluding self.
    ##
    ## This list is ignored when Type is "redis". The format is a list of
    ## strings of the form "host:port".
    ##
    ## Not eligible for live reload.
    {{ renderStringarray .Data "Peers" "PeerManagement.Peers" "192.168.1.11:8081,192.168.1.12:8081" }}

###########################
## Redis Peer Management ##
###########################
RedisPeerManagement:
  ## RedisPeerManagement controls how the Refinery cluster communicates
  ## between peers when using Redis. Only applies when
  ## `PeerManagement.Type` is "redis".
  ##
  ####
    ## Host is the host and port of the Redis instance to use for peer
    ## cluster membership management.
    ##
    ## Must be in the form `host:port`.
    ##
    ## Should be an ip:port like "localhost:6379".
    ## Not eligible for live reload.
    {{ nonEmptyString .Data "Host" "PeerManagement.RedisHost" "localhost:6379" }}

    ## Username is the username used to connect to Redis for peer cluster
    ## membership management.
    ##
    ## Many Redis installations do not use this field.
    ##
    ## Not eligible for live reload.
    {{ nonEmptyString .Data "Username" "PeerManagement.RedisUsername" "" }}

    ## Password is the password used to connect to Redis for peer cluster
    ## membership management.
    ##
    ## Many Redis installations do not use this field.
    ##
    ## Not eligible for live reload.
    {{ nonEmptyString .Data "Password" "PeerManagement.Password" "" }}

    ## Prefix is a string used as a prefix for the keys in Redis while
    ## storing the peer membership.
    ##
    ## It might be useful to override this in any situation where multiple
    ## Refinery clusters or multiple applications want to share a single
    ## Redis instance. It may not be blank.
    ##
    ## default: refinery
    ## Not eligible for live reload.
    {{ nonDefaultOnly .Data "Prefix" "PeerManagement.Prefix" "refinery" }}

    ## Database is the database number to use for the Redis instance storing
    ## the peer membership.
    ##
    ## An integer from 0-15 indicating the database number to use for the
    ## Redis instance storing the peer membership. It might be useful to set
    ## this in any situation where multiple Refinery clusters or multiple
    ## applications want to share a single Redis instance.
    ##
    ## Not eligible for live reload.
    {{ nonDefaultOnly .Data "Database" "PeerManagement.Database" 0 }}

    ## UseTLS enables TLS when connecting to Redis for peer cluster
    ## membership management.
    ##
    ## When enabled, this setting sets the `MinVersion` in the TLS
    ## configuration to `1.2`.
    ##
    ## Not eligible for live reload.
    {{ nonDefaultOnly .Data "UseTLS" "PeerManagement.UseTLS" false }}

    ## UseTLSInsecure disables certificate checks when connecting to Redis
    ## for peer cluster membership management.
    ##
    ## This setting is intended for use with self-signed certificates and
    ## sets the `InsecureSkipVerify` flag within Redis.
    ##
    ## Not eligible for live reload.
    {{ nonDefaultOnly .Data "UseTLSInsecure" "PeerManagement.UseTLSInsecure" false }}

    ## Timeout is the timeout to use when communicating with Redis.
    ##
    ## It is rarely necessary to adjust this value.
    ##
    ## Accepts a duration string with units, like "5s".
    ## default: 5s
    ## Not eligible for live reload.
    {{ nonDefaultOnly .Data "Timeout" "PeerManagement.Timeout" "5s" }}

#########################
## Collection Settings ##
#########################
Collection:
  ## Collection contains the settings that are relevant to collecting spans
  ## together to make traces. If none of the memory settings are used, then
  ## Refinery will not attempt to limit its memory usage. This is not
  ## recommended for production use since a burst of traffic could cause
  ## Refinery to run out of memory and crash.
  ##
  ####
    ## CacheCapacity is the number of traces to keep in the cache's circular
    ## buffer.
    ##
    ## The collection cache is used to collect all spans into a trace as well
    ## as remember the sampling decision for any spans that might come in
    ## after the trace has been marked "complete" (either by timing out or
    ## seeing the root span). The number of traces in the cache should be
    ## many multiples (100x to 1000x) of the total number of concurrently
    ## active traces (trace throughput * trace duration).
    ##
    ## default: 10000
    ## Eligible for live reload.
    {{ nonDefaultOnly .Data "CacheCapacity" "InMemCollector.CacheCapacity" 10000 }}

    ## AvailableMemory is the amount of system memory available to the
    ## Refinery process.
    ##
    ## This value will typically be set through an environment variable
    ## controlled by the container or deploy script. If this value is zero or
    ## not set, then `MaxMemory` cannot be used to calculate the maximum
    ## allocation and `MaxAlloc` will be used instead. If set, then this must
    ## be a memory size. 64-bit values are supported. Sizes with standard
    ## unit suffixes like "MB" and "GiB" are also supported. The full list of
    ## supported values can be found at
    ## https://pkg.go.dev/github.com/docker/go-units#pkg-constants.
    ## Kubernetes unit abbreviations are also supported.
    ##
    ## Eligible for live reload.
    {{ memorysize .Data "AvailableMemory" "AvailableMemory" "4Gb" }}

    ## MaxMemoryPercentage is the maximum percentage of memory that should be
    ## allocated by the span collector.
    ##
    ## If nonzero, then it must be an integer value between 1 and 100,
    ## representing the target maximum percentage of memory that should be
    ## allocated by the span collector. If set to a non-zero value, then once
    ## per tick (see `SendTicker`) the collector will compare total allocated
    ## bytes to this calculated value. If allocation is too high, then traces
    ## will be ejected from the cache early to reduce memory. Useful values
    ## for this setting are generally in the range of 70-90. If this value is
    ## `0`, then `MaxAlloc` will be used. Kubernetes unit  abbreviations are
    ## also supported.
    ##
    ## default: 75
    ## Eligible for live reload.
    # MaxMemoryPercentage: 75

    ## MaxAlloc is the maximum number of bytes that should be allocated by
    ## the Collector.
    ##
    ## If set, then this must be a memory size. 64-bit values are supported.
    ## Sizes with standard unit suffixes like "MB" and "GiB" are also
    ## supported. The full list of supported values can be found at
    ## https://pkg.go.dev/github.com/docker/go-units#pkg-constants. See
    ## `MaxMemory` for more details.
    ##
    ## Eligible for live reload.
    {{ memorysize .Data "MaxAlloc" "InMemCollector.MaxAlloc" "" }}

##################
## Buffer Sizes ##
##################
BufferSizes:
  ## BufferSizes contains the settings that are relevant to the sizes of
  ## communications buffers.
  ##
  ####
    ## UpstreamBufferSize is the size of the queue used to buffer spans to
    ## send to the upstream Collector.
    ##
    ## The size of the buffer is measured in spans. If the buffer fills up,
    ## then performance will degrade because Refinery will block while
    ## waiting for space to become available. If this happens, then you
    ## should increase the buffer size.
    ##
    ## default: 10000
    ## Eligible for live reload.
    {{ nonDefaultOnly .Data "UpstreamBufferSize" "UpstreamBufferSize" 10000 }}

    ## PeerBufferSize is the size of the queue used to buffer spans to send
    ## to peer nodes.
    ##
    ## The size of the buffer is measured in spans. If the buffer fills up,
    ## then performance will degrade because Refinery will block while
    ## waiting for space to become available. If this happens, then you
    ## should increase this buffer size.
    ##
    ## default: 100000
    ## Eligible for live reload.
    {{ nonDefaultOnly .Data "PeerBufferSize" "PeerBufferSize" 100000 }}

###############################
## Specialized Configuration ##
###############################
Specialized:
  ## Specialized contains special-purpose configuration options that are
  ## not typically needed.
  ####
    ## EnvironmentCacheTTL is the duration for which environment information
    ## is cached.
    ##
    ## This is the amount of time for which Refinery caches environment
    ## information, which it looks up from Honeycomb for each different
    ## `APIKey`. This information is used when making sampling decisions. If
    ## you have a very large number of environments, then you may want to
    ## increase this value.
    ##
    ## Accepts a duration string with units, like "1h".
    ## default: 1h
    ## Eligible for live reload.
    {{ nonDefaultOnly .Data "EnvironmentCacheTTL" "EnvironmentCacheTTL" "1h" }}

    ## CompressPeerCommunication determines whether Refinery will compress
    ## span data it forwards to peers.
    ##
    ## If it costs money to transmit data between Refinery instances (for
    ## example, when spread across AWS availability zones), then you almost
    ## certainly want compression enabled to reduce your bill. The option to
    ## disable it is provided as an escape hatch for deployments that value
    ## lower CPU utilization over data transfer costs.
    ##
    ## default: true
    ## Not eligible for live reload.
    {{ nonDefaultOnly .Data "CompressPeerCommunication" "CompressPeerCommunication" true }}

    ## AdditionalAttributes is a map that can be used for injecting
    ## user-defined attributes into every span.
    ##
    ## For example, it could be used for naming a Refinery cluster. Both keys
    ## and values must be strings.
    ##
    ## Eligible for live reload.
    {{ renderMap .Data "AdditionalAttributes" "AdditionalAttributes" "ClusterName:MyCluster,environment:production" }}

###############
## ID Fields ##
###############
IDFields:
  ## IDFields controls the field names to use for the event ID fields.
  ## These fields are used to identify events that are part of the same
  ## trace.
  ##
  ####
    ## TraceNames is the list of field names to use for the trace ID.
    ##
    ## The first field in the list that is present in an incoming span will
    ## be used as the trace ID. If none of the fields are present, then
    ## Refinery treats the span as not being part of a trace and forwards it
    ## immediately to Honeycomb.
    ##
    ## Eligible for live reload.
    {{ renderStringarray .Data "TraceNames" "TraceNames" "trace.trace_id,traceId" }}

    ## ParentNames is the list of field names to use for the parent ID.
    ##
    ## The first field in the list that is present in an event will be used
    ## as the parent ID. A trace without a `parent_id` is assumed to be a
    ## root span.
    ##
    ## Eligible for live reload.
    {{ renderStringarray .Data "ParentNames" "ParentNames" "trace.parent_id,parentId" }}

############################
## gRPC Server Parameters ##
############################
GRPCServerParameters:
  ## GRPCServerParameters controls the parameters of the gRPC server used
  ## to receive OpenTelemetry data in gRPC format.
  ##
  ####
    ## Enabled specifies whether the gRPC server is enabled.
    ##
    ## If `false`, then the gRPC server is not started and no gRPC traffic is
    ## accepted.
    ##
    ## Not eligible for live reload.
    {{ nonDefaultOnly .Data "Enabled" "Enabled" false }}

    ## ListenAddr is the address Refinery listens to for incoming GRPC
    ## OpenTelemetry events.
    ##
    ## Incoming traffic is expected to be unencrypted, so if using SSL, then
    ## put something like `nginx` in front to do the decryption.
    ##
    ## Should be an ip:port like "".
    ## Not eligible for live reload.
    {{ nonDefaultOnly .Data "ListenAddr" "GRPCListenAddr" "" }}

    ## MaxConnectionIdle is the amount of time to permit an idle connection.
    ##
    ## A duration for the amount of time after which an idle connection will
    ## be closed by sending a GoAway. "Idle" means that there are no active
    ## RPCs. "0s" sets duration to infinity, but this is not recommended for
    ## Refinery deployments behind a load balancer, because it will prevent
    ## the load balancer from distributing load evenly among peers.
    ##
    ## Accepts a duration string with units, like "0s".
    ## default: 0s
    ## Not eligible for live reload.
    {{ nonDefaultOnly .Data "MaxConnectionIdle" "GRPCServerParameters.MaxConnectionIdle" "0s" }}

    ## MaxConnectionAge is the maximum amount of time a gRPC connection may
    ## exist.
    ##
    ## After this duration, the gRPC connection is closed by sending a
    ## `GoAway`. A random jitter of +/-10% will be added to
    ## `MaxConnectionAge` to spread out connection storms.
    ## `0s` sets duration to infinity; a value measured in low minutes will
    ## help load balancers to distribute load among peers more evenly.
    ##
    ## Accepts a duration string with units, like "3m".
    ## default: 3m
    ## Not eligible for live reload.
    {{ nonDefaultOnly .Data "MaxConnectionAge" "GRPCServerParameters.MaxConnectionAge" "3m" }}

    ## MaxConnectionAgeGrace is the duration beyond `MaxConnectionAge` after
    ## which the connection will be forcibly closed.
    ##
    ## This setting is in case the upstream node ignores the `GoAway`
    ## request. "0s" sets duration to infinity.
    ##
    ## Accepts a duration string with units, like "60s".
    ## default: 60s
    ## Not eligible for live reload.
    {{ nonDefaultOnly .Data "MaxConnectionAgeGrace" "GRPCServerParameters.MaxConnectionAgeGrace" "60s" }}

    ## KeepAlive is the duration between keep-alive pings.
    ##
    ## After this amount of time, if the client does not see any activity,
    ## then it pings the server to see if the transport is still alive. "0s"
    ## sets duration to 2 hours.
    ##
    ## Accepts a duration string with units, like "1m".
    ## default: 1m
    ## Not eligible for live reload.
    {{ nonDefaultOnly .Data "KeepAlive" "GRPCServerParameters.Time" "1m" }}

    ## KeepAliveTimeout is the duration the server waits for activity on the
    ## connection.
    ##
    ## This is the amount of time after which if the server does not see any
    ## activity, then it pings the client to see if the transport is still
    ## alive. "0s" sets duration to 20 seconds.
    ##
    ## Accepts a duration string with units, like "20s".
    ## default: 20s
    ## Not eligible for live reload.
    {{ nonDefaultOnly .Data "KeepAliveTimeout" "GRPCServerParameters.Timeout" "20s" }}

##################
## Sample Cache ##
##################
SampleCache:
  ## SampleCache controls the sample cache used to retain information about
  ## trace status after the sampling decision has been made.
  ##
  ####
    ## KeptSize is the number of traces preserved in the cuckoo kept traces
    ## cache.
    ##
    ## Refinery keeps a record of each trace that was kept and sent to
    ## Honeycomb, along with some statistical information. This is most
    ## useful in cases where the trace was sent before sending the root span,
    ## so that the root span can be decorated with accurate metadata. Default
    ## is `10_000` traces. Each trace in this cache consumes roughly 200
    ## bytes.
    ##
    ## default: 10000
    ## Eligible for live reload.
    {{ nonDefaultOnly .Data "KeptSize" "SampleCacheConfig/SampleCache.KeptSize" 10000 }}

    ## DroppedSize is the size of the cuckoo dropped traces cache.
    ##
    ## This cache consumes 4-6 bytes per trace at a scale of millions of
    ## traces. Changing its size with live reload sets a future limit, but
    ## does not have an immediate effect.
    ##
    ## default: 1000000
    ## Eligible for live reload.
    {{ nonDefaultOnly .Data "DroppedSize" "SampleCacheConfig/SampleCache.DroppedSize" 1000000 }}

    ## SizeCheckInterval controls how often the cuckoo cache re-evaluates its
    ## remaining capacity.
    ##
    ## This cache is quite resilient so it does not need to happen very
    ## often, but the operation is also inexpensive. Default is 10 seconds.
    ##
    ## Accepts a duration string with units, like "10s".
    ## default: 10s
    ## Eligible for live reload.
    {{ nonDefaultOnly .Data "SizeCheckInterval" "SampleCacheConfig/SampleCache.SizeCheckInterval" "10s" }}

###################
## Stress Relief ##
###################
StressRelief:
  ## StressRelief controls the Stress Relief mechanism, which is used to
  ## prevent Refinery from being overwhelmed by a large number of traces.
  ## There is a metric called `stress_level` that is emitted as part of
  ## Refinery metrics. It is a measure of Refinery's throughput rate
  ## relative to its processing rate, combined with the amount of room in
  ## its internal queues, and ranges from `0` to `100`. `stress_level` is
  ## generally expected to be `0` except under heavy load. When stress
  ## levels reach `100`, there is an increased chance that Refinery will
  ## become unstable.
  ## To avoid this problem, the Stress Relief system can do deterministic
  ## sampling on new trace traffic based solely on `TraceID`, without
  ## having to store traces in the cache or take the time processing
  ## sampling rules. Existing traces in flight will be processed normally,
  ## but when Stress Relief is active, trace decisions are made
  ## deterministically on a per-span basis; all spans will be sampled
  ## according to the `SamplingRate` specified here.
  ## Once Stress Relief activates (by exceeding the `ActivationLevel`), it
  ## will not deactivate until `stress_level` falls below the
  ## `DeactivationLevel`. When it deactivates, normal trace decisions are
  ## made -- and any additional spans that arrive for traces that were
  ## active during Stress Relief will respect the decisions made during
  ## that time.
  ## The measurement of stress is a lagging indicator and is highly
  ## dependent on Refinery configuration and scaling. Other configuration
  ## values should be well tuned first, before adjusting the Stress Relief
  ## Activation parameters.
  ## Stress Relief is not a substitute for proper configuration and
  ## scaling, but it can be used as a safety valve to prevent Refinery from
  ## becoming unstable under heavy load.
  ##
  ####
    ## Mode is a string indicating how to use Stress Relief.
    ##
    ## This setting sets the Stress Relief mode.
    ## "never" means that Stress Relief will never activate.
    ## "monitor" is the recommended setting, and means that Stress Relief
    ## will monitor the status of Refinery and activate according to the
    ## levels set by fields such as `ActivationLevel`.
    ## "always" means that Stress Relief is always on, which may be useful in
    ## an emergency situation.
    ##
    ## default: never
    ## Eligible for live reload.
    {{ nonDefaultOnly .Data "Mode" "StressRelief.Mode" "never" }}

    ## ActivationLevel is the `stress_level` (from 0-100) at which Stress
    ## Relief is triggered.
    ##
    ## This value must be greater than `DeactivationLevel` and should be high
    ## enough that it is not reached in normal operation.
    ##
    ## default: 90
    ## Eligible for live reload.
    {{ nonDefaultOnly .Data "ActivationLevel" "StressRelief.ActivationLevel" 90 }}

    ## DeactivationLevel is the `stress_level` (from 0-100) at which Stress
    ## Relief is turned off.
    ##
    ## This setting is subject to `MinimumActivationDuration`. The value must
    ## be less than `ActivationLevel`.
    ##
    ## default: 70
    ## Eligible for live reload.
    {{ nonDefaultOnly .Data "DeactivationLevel" "StressRelief.DeactivationLevel" 70 }}

    ## SamplingRate is the sampling rate to use when Stress Relief is
    ## activated.
    ##
    ## All new traces will be deterministically sampled at this rate based
    ## only on the `traceID`. It should be chosen to be a rate that sends
    ## fewer samples than the average sampling rate Refinery is expected to
    ## generate.
    ## For example, if Refinery is configured to normally sample at a rate of
    ## 1 in 10, then Stress Relief should be configured to sample at a rate
    ## of at least 1 in 30.
    ##
    ## default: 100
    ## Eligible for live reload.
    {{ nonDefaultOnly .Data "SamplingRate" "StressRelief.StressSamplingRate" 100 }}

    ## MinimumActivationDuration is the minimum time that Stress Relief will
    ## stay enabled once activated.
    ##
    ## This setting helps to prevent oscillations.
    ##
    ## Accepts a duration string with units, like "10s".
    ## default: 10s
    ## Eligible for live reload.
    {{ nonDefaultOnly .Data "MinimumActivationDuration" "StressRelief.MinimumActivationDuration" "10s" }}

    ## MinimumStartupDuration is the minimum time that Stress Relief will
    ## stay enabled.
    ##
    ## This setting is used when switching into Monitor mode.
    ## When Stress Relief is enabled, it will start up in stressed mode for
    ## at least this set duration of time to try to make sure that Refinery
    ## can handle the load before it begins processing it in earnest. This is
    ## to help address the problem of trying to bring a new node into an
    ## already-overloaded cluster.
    ## If this duration is `0`, then Refinery will not start in stressed
    ## mode, which will provide faster startup at the possible cost of
    ## startup instability.
    ##
    ## Accepts a duration string with units, like "3s".
    ## default: 3s
    ## Eligible for live reload.
    {{ nonDefaultOnly .Data "MinimumStartupDuration" "StressRelief.MinimumStartupDuration" "3s" }}

###################################################
## Config values removed by the config converter ##
###################################################
  ## The following configuration options are obsolete and are not included
  ## in the new configuration:
  ##
    ## - PeerManagement.Strategy
    ## - Collector
    ## - InMemCollector.CacheOverrunStrategy
    ## - SampleCacheConfig/SampleCache.Type<|MERGE_RESOLUTION|>--- conflicted
+++ resolved
@@ -2,11 +2,7 @@
 ## Honeycomb Refinery Configuration ##
 ######################################
 #
-<<<<<<< HEAD
-# created {{ now }} from {{ .Input }} using a template generated on 2023-07-10 at 15:15:57 UTC
-=======
 # created {{ now }} from {{ .Input }} using a template generated on 2023-07-10 at 16:05:01 UTC
->>>>>>> 68d1fa9d
 
 # This file contains a configuration for the Honeycomb Refinery. It is in YAML
 # format, organized into named groups, each of which contains a set of
