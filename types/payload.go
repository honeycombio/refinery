package types

import (
	"bytes"
	"encoding/json"
	"fmt"
	"iter"
	"maps"
	"slices"
<<<<<<< HEAD
=======
	"strings"
>>>>>>> ff707b76

	"github.com/honeycombio/refinery/config"
	jsoniter "github.com/json-iterator/go"
	"github.com/tinylib/msgp/msgp"
)

type FieldType int

const (
	FieldTypeUnknown FieldType = iota
	FieldTypeInt64
	FieldTypeFloat64
	FieldTypeString
	FieldTypeBool

	// Arrays, maps, other stuff supported by the wire protocols but not
	// expected to be very common.
	FieldTypeOther
)

// Metadata field constants
const (
	MetaSignalType                = "meta.signal_type"
	MetaTraceID                   = "meta.trace_id"
	MetaAnnotationType            = "meta.annotation_type"
	MetaRefineryProbe             = "meta.refinery.probe"
	MetaRefineryRoot              = "meta.refinery.root"
	MetaRefineryIncomingUserAgent = "meta.refinery.incoming_user_agent"
	MetaRefinerySendBy            = "meta.refinery.send_by"
	MetaRefinerySpanDataSize      = "meta.refinery.span_data_size"
	MetaRefineryMinSpan           = "meta.refinery.min_span"
	MetaRefineryForwarded         = "meta.refinery.forwarded"
	MetaRefineryExpiredTrace      = "meta.refinery.expired_trace"

	//	These fields are not used by the refinery itself for sampling decisions.
	// They are used to pass information from refinery to honeycomb.
	MetaRefineryLocalHostname      = "meta.refinery.local_hostname"
	MetaStressed                   = "meta.stressed"
	MetaRefineryReason             = "meta.refinery.reason"
	MetaRefinerySendReason         = "meta.refinery.send_reason"
	MetaSpanEventCount             = "meta.span_event_count"
	MetaSpanLinkCount              = "meta.span_link_count"
	MetaSpanCount                  = "meta.span_count"
	MetaEventCount                 = "meta.event_count"
	MetaRefineryOriginalSampleRate = "meta.refinery.original_sample_rate"
	MetaRefineryShutdownSend       = "meta.refinery.shutdown_send"
	MetaRefinerySampleKey          = "meta.refinery.sample_key"
)

// Contains an entry for each of the specialized metadata fields.
// All metadata field keys MUST start with "meta." prefix.
// To add a new field, just add it to the Payload struct, and add a new entry
// to metadataFields. Yes, this could all be done with reflect but that would
// be terribly slow. Yes, this could be done with generated code but maintaining
// a code generator won't make anyone's life easier. Yes, the *Msgp functions
// could be implemented in terms of get and set but this would transit the
// concrete values through type any, which is inefficient. This is the compromise.
type metadataField struct {
	key           string
	expectedType  FieldType
	get           func(p *Payload) (value any, ok bool)               // Payload.Get, Payload.All
	set           func(p *Payload, value any)                         // Payload.Set
	exist         func(p *Payload) bool                               // Payload.Exists
	appendMsgp    func(p *Payload, in []byte) (out []byte, ok bool)   // Payload.MarshalMsg
	unmarshalMsgp func(p *Payload, in []byte) (out []byte, err error) // Payload.extractMetadataFromBytes
}

var metadataFields = []metadataField{
	{
		key:          MetaSignalType,
		expectedType: FieldTypeString,
		get: func(p *Payload) (value any, ok bool) {
			if p.MetaSignalType != "" {
				return p.MetaSignalType, true
			}
			return nil, false
		},
		set: func(p *Payload, value any) {
			if v, ok := value.(string); ok {
				p.MetaSignalType = v
			}
		},
		exist: func(p *Payload) bool {
			return p.MetaSignalType != ""
		},
		appendMsgp: func(p *Payload, in []byte) (out []byte, ok bool) {
			if p.MetaSignalType != "" {
				out = msgp.AppendString(in, MetaSignalType)
				out = msgp.AppendString(out, p.MetaSignalType)
				return out, true
			}
			return in, false
		},
		unmarshalMsgp: func(p *Payload, in []byte) (out []byte, err error) {
			p.MetaSignalType, out, err = msgp.ReadStringBytes(in)
			return out, err
		},
	},
	{
		key:          MetaTraceID,
		expectedType: FieldTypeString,
		get: func(p *Payload) (value any, ok bool) {
			if p.MetaTraceID != "" {
				return p.MetaTraceID, true
			}
			return nil, false
		},
		set: func(p *Payload, value any) {
			if v, ok := value.(string); ok {
				p.MetaTraceID = v
			}
		},
		exist: func(p *Payload) bool {
			return p.MetaTraceID != ""
		},
		appendMsgp: func(p *Payload, in []byte) (out []byte, ok bool) {
			return in, false
		},
		unmarshalMsgp: func(p *Payload, in []byte) (out []byte, err error) {
			p.MetaTraceID, out, err = msgp.ReadStringBytes(in)
			return out, err
		},
	},
	{
		key:          MetaAnnotationType,
		expectedType: FieldTypeString,
		get: func(p *Payload) (value any, ok bool) {
			if p.MetaAnnotationType != "" {
				return p.MetaAnnotationType, true
			}
			return nil, false
		},
		set: func(p *Payload, value any) {
			if v, ok := value.(string); ok {
				p.MetaAnnotationType = v
			}
		},
		exist: func(p *Payload) bool {
			return p.MetaAnnotationType != ""
		},
		appendMsgp: func(p *Payload, in []byte) (out []byte, ok bool) {
			if p.MetaAnnotationType != "" {
				out = msgp.AppendString(in, MetaAnnotationType)
				out = msgp.AppendString(out, p.MetaAnnotationType)
				return out, true
			}
			return in, false
		},
		unmarshalMsgp: func(p *Payload, in []byte) (out []byte, err error) {
			p.MetaAnnotationType, out, err = msgp.ReadStringBytes(in)
			return out, err
		},
	},
	{
		key:          MetaRefineryProbe,
		expectedType: FieldTypeBool,
		get: func(p *Payload) (value any, ok bool) {
			if p.MetaRefineryProbe.HasValue {
				return p.MetaRefineryProbe.Value, true
			}
			return nil, false
		},
		set: func(p *Payload, value any) {
			if v, ok := value.(bool); ok {
				p.MetaRefineryProbe.Set(v)
			}
		},
		exist: func(p *Payload) bool {
			return p.MetaRefineryProbe.HasValue
		},
		appendMsgp: func(p *Payload, in []byte) (out []byte, ok bool) {
			if p.MetaRefineryProbe.HasValue {
				out = msgp.AppendString(in, MetaRefineryProbe)
				out = msgp.AppendBool(out, p.MetaRefineryProbe.Value)
				return out, true
			}
			return in, false
		},
		unmarshalMsgp: func(p *Payload, in []byte) (out []byte, err error) {
			var val bool
			val, out, err = msgp.ReadBoolBytes(in)
			if err == nil {
				p.MetaRefineryProbe.Set(val)
			}
			return out, err
		},
	},
	{
		key:          MetaRefineryRoot,
		expectedType: FieldTypeBool,
		get: func(p *Payload) (value any, ok bool) {
			if p.MetaRefineryRoot.HasValue {
				return p.MetaRefineryRoot.Value, true
			}
			return nil, false
		},
		set: func(p *Payload, value any) {
			if v, ok := value.(bool); ok {
				p.MetaRefineryRoot.Set(v)
			}
		},
		exist: func(p *Payload) bool {
			return p.MetaRefineryRoot.HasValue
		},
		appendMsgp: func(p *Payload, in []byte) (out []byte, ok bool) {
			if p.MetaRefineryRoot.HasValue && p.MetaRefineryRoot.Value {
				out = msgp.AppendString(in, MetaRefineryRoot)
				out = msgp.AppendBool(out, p.MetaRefineryRoot.Value)
				return out, true
			}
			return in, false
		},
		unmarshalMsgp: func(p *Payload, in []byte) (out []byte, err error) {
			var val bool
			val, out, err = msgp.ReadBoolBytes(in)
			if err == nil {
				p.MetaRefineryRoot.Set(val)
			}
			return out, err
		},
	},
	{
		key:          MetaRefineryIncomingUserAgent,
		expectedType: FieldTypeString,
		get: func(p *Payload) (value any, ok bool) {
			if p.MetaRefineryIncomingUserAgent != "" {
				return p.MetaRefineryIncomingUserAgent, true
			}
			return nil, false
		},
		set: func(p *Payload, value any) {
			if v, ok := value.(string); ok {
				p.MetaRefineryIncomingUserAgent = v
			}
		},
		exist: func(p *Payload) bool {
			return p.MetaRefineryIncomingUserAgent != ""
		},
		appendMsgp: func(p *Payload, in []byte) (out []byte, ok bool) {
			if p.MetaRefineryIncomingUserAgent != "" {
				out = msgp.AppendString(in, MetaRefineryIncomingUserAgent)
				out = msgp.AppendString(out, p.MetaRefineryIncomingUserAgent)
				return out, true
			}
			return in, false
		},
		unmarshalMsgp: func(p *Payload, in []byte) (out []byte, err error) {
			p.MetaRefineryIncomingUserAgent, out, err = msgp.ReadStringBytes(in)
			return out, err
		},
	},
	{
		key:          MetaRefinerySendBy,
		expectedType: FieldTypeInt64,
		get: func(p *Payload) (value any, ok bool) {
			if p.MetaRefinerySendBy != 0 {
				return p.MetaRefinerySendBy, true
			}
			return nil, false
		},
		set: func(p *Payload, value any) {
			if v, ok := value.(int64); ok {
				p.MetaRefinerySendBy = v
			}
		},
		exist: func(p *Payload) bool {
			return p.MetaRefinerySendBy != 0
		},
		appendMsgp: func(p *Payload, in []byte) (out []byte, ok bool) {
			if p.MetaRefinerySendBy != 0 {
				out = msgp.AppendString(in, MetaRefinerySendBy)
				out = msgp.AppendInt64(out, p.MetaRefinerySendBy)
				return out, true
			}
			return in, false
		},
		unmarshalMsgp: func(p *Payload, in []byte) (out []byte, err error) {
			p.MetaRefinerySendBy, out, err = msgp.ReadInt64Bytes(in)
			return out, err
		},
	},
	{
		key:          MetaRefinerySpanDataSize,
		expectedType: FieldTypeInt64,
		get: func(p *Payload) (value any, ok bool) {
			if p.MetaRefinerySpanDataSize != 0 {
				return p.MetaRefinerySpanDataSize, true
			}
			return nil, false
		},
		set: func(p *Payload, value any) {
			if v, ok := value.(int64); ok {
				p.MetaRefinerySpanDataSize = v
			}
		},
		exist: func(p *Payload) bool {
			return p.MetaRefinerySpanDataSize != 0
		},
		appendMsgp: func(p *Payload, in []byte) (out []byte, ok bool) {
			if p.MetaRefinerySpanDataSize != 0 {
				out = msgp.AppendString(in, MetaRefinerySpanDataSize)
				out = msgp.AppendInt64(out, p.MetaRefinerySpanDataSize)
				return out, true
			}
			return in, false
		},
		unmarshalMsgp: func(p *Payload, in []byte) (out []byte, err error) {
			p.MetaRefinerySpanDataSize, out, err = msgp.ReadInt64Bytes(in)
			return out, err
		},
	},
	{
		key:          MetaRefineryMinSpan,
		expectedType: FieldTypeBool,
		get: func(p *Payload) (value any, ok bool) {
			if p.MetaRefineryMinSpan.HasValue {
				return p.MetaRefineryMinSpan.Value, true
			}
			return nil, false
		},
		set: func(p *Payload, value any) {
			if v, ok := value.(bool); ok {
				p.MetaRefineryMinSpan.Set(v)
			}
		},
		exist: func(p *Payload) bool {
			return p.MetaRefineryMinSpan.HasValue
		},
		appendMsgp: func(p *Payload, in []byte) (out []byte, ok bool) {
			if p.MetaRefineryMinSpan.HasValue {
				out = msgp.AppendString(in, MetaRefineryMinSpan)
				out = msgp.AppendBool(out, p.MetaRefineryMinSpan.Value)
				return out, true
			}
			return in, false
		},
		unmarshalMsgp: func(p *Payload, in []byte) (out []byte, err error) {
			var val bool
			val, out, err = msgp.ReadBoolBytes(in)
			if err == nil {
				p.MetaRefineryMinSpan.Set(val)
			}
			return out, err
		},
	},
	{
		key:          MetaRefineryForwarded,
		expectedType: FieldTypeString,
		get: func(p *Payload) (value any, ok bool) {
			if p.MetaRefineryForwarded != "" {
				return p.MetaRefineryForwarded, true
			}
			return nil, false
		},
		set: func(p *Payload, value any) {
			if v, ok := value.(string); ok {
				p.MetaRefineryForwarded = v
			}
		},
		exist: func(p *Payload) bool {
			return p.MetaRefineryForwarded != ""
		},
		appendMsgp: func(p *Payload, in []byte) (out []byte, ok bool) {
			if p.MetaRefineryForwarded != "" {
				out = msgp.AppendString(in, MetaRefineryForwarded)
				out = msgp.AppendString(out, p.MetaRefineryForwarded)
				return out, true
			}
			return in, false
		},
		unmarshalMsgp: func(p *Payload, in []byte) (out []byte, err error) {
			p.MetaRefineryForwarded, out, err = msgp.ReadStringBytes(in)
			return out, err
		},
	},
	{
		key:          MetaRefineryExpiredTrace,
		expectedType: FieldTypeBool,
		get: func(p *Payload) (value any, ok bool) {
			if p.MetaRefineryExpiredTrace.HasValue {
				return p.MetaRefineryExpiredTrace.Value, true
			}
			return nil, false
		},
		set: func(p *Payload, value any) {
			if v, ok := value.(bool); ok {
				p.MetaRefineryExpiredTrace.Set(v)
			}
		},
		exist: func(p *Payload) bool {
			return p.MetaRefineryExpiredTrace.HasValue
		},
		appendMsgp: func(p *Payload, in []byte) (out []byte, ok bool) {
			if p.MetaRefineryExpiredTrace.HasValue {
				out = msgp.AppendString(in, MetaRefineryExpiredTrace)
				out = msgp.AppendBool(out, p.MetaRefineryExpiredTrace.Value)
				return out, true
			}
			return in, false
		},
		unmarshalMsgp: func(p *Payload, in []byte) (out []byte, err error) {
			var val bool
			val, out, err = msgp.ReadBoolBytes(in)
			if err == nil {
				p.MetaRefineryExpiredTrace.Set(val)
			}
			return out, err
		},
	},
	{
		key:          MetaRefineryLocalHostname,
		expectedType: FieldTypeString,
		get: func(p *Payload) (value any, ok bool) {
			if p.MetaRefineryLocalHostname != "" {
				return p.MetaRefineryLocalHostname, true
			}
			return nil, false
		},
		set: func(p *Payload, value any) {
			if v, ok := value.(string); ok {
				p.MetaRefineryLocalHostname = v
			}
		},
		exist: func(p *Payload) bool {
			return p.MetaRefineryLocalHostname != ""
		},
		appendMsgp: func(p *Payload, in []byte) (out []byte, ok bool) {
			if p.MetaRefineryLocalHostname != "" {
				out = msgp.AppendString(in, MetaRefineryLocalHostname)
				out = msgp.AppendString(out, p.MetaRefineryLocalHostname)
				return out, true
			}
			return in, false
		},
		unmarshalMsgp: func(p *Payload, in []byte) (out []byte, err error) {
			p.MetaRefineryLocalHostname, out, err = msgp.ReadStringBytes(in)
			return out, err
		},
	},
	{
		key:          MetaStressed,
		expectedType: FieldTypeBool,
		get: func(p *Payload) (value any, ok bool) {
			if p.MetaStressed.HasValue {
				return p.MetaStressed.Value, true
			}
			return nil, false
		},
		set: func(p *Payload, value any) {
			if v, ok := value.(bool); ok {
				p.MetaStressed.Set(v)
			}
		},
		exist: func(p *Payload) bool {
			return p.MetaStressed.HasValue
		},
		appendMsgp: func(p *Payload, in []byte) (out []byte, ok bool) {
			if p.MetaStressed.HasValue {
				out = msgp.AppendString(in, MetaStressed)
				out = msgp.AppendBool(out, p.MetaStressed.Value)
				return out, true
			}
			return in, false
		},
		unmarshalMsgp: func(p *Payload, in []byte) (out []byte, err error) {
			var val bool
			val, out, err = msgp.ReadBoolBytes(in)
			if err == nil {
				p.MetaStressed.Set(val)
			}
			return out, err
		},
	},
	{
		key:          MetaRefineryReason,
		expectedType: FieldTypeString,
		get: func(p *Payload) (value any, ok bool) {
			if p.MetaRefineryReason != "" {
				return p.MetaRefineryReason, true
			}
			return nil, false
		},
		set: func(p *Payload, value any) {
			if v, ok := value.(string); ok {
				p.MetaRefineryReason = v
			}
		},
		exist: func(p *Payload) bool {
			return p.MetaRefineryReason != ""
		},
		appendMsgp: func(p *Payload, in []byte) (out []byte, ok bool) {
			if p.MetaRefineryReason != "" {
				out = msgp.AppendString(in, MetaRefineryReason)
				out = msgp.AppendString(out, p.MetaRefineryReason)
				return out, true
			}
			return in, false
		},
		unmarshalMsgp: func(p *Payload, in []byte) (out []byte, err error) {
			p.MetaRefineryReason, out, err = msgp.ReadStringBytes(in)
			return out, err
		},
	},
	{
		key:          MetaRefinerySendReason,
		expectedType: FieldTypeString,
		get: func(p *Payload) (value any, ok bool) {
			if p.MetaRefinerySendReason != "" {
				return p.MetaRefinerySendReason, true
			}
			return nil, false
		},
		set: func(p *Payload, value any) {
			if v, ok := value.(string); ok {
				p.MetaRefinerySendReason = v
			}
		},
		exist: func(p *Payload) bool {
			return p.MetaRefinerySendReason != ""
		},
		appendMsgp: func(p *Payload, in []byte) (out []byte, ok bool) {
			if p.MetaRefinerySendReason != "" {
				out = msgp.AppendString(in, MetaRefinerySendReason)
				out = msgp.AppendString(out, p.MetaRefinerySendReason)
				return out, true
			}
			return in, false
		},
		unmarshalMsgp: func(p *Payload, in []byte) (out []byte, err error) {
			p.MetaRefinerySendReason, out, err = msgp.ReadStringBytes(in)
			return out, err
		},
	},
	{
		key:          MetaSpanEventCount,
		expectedType: FieldTypeInt64,
		get: func(p *Payload) (value any, ok bool) {
			if p.MetaSpanEventCount != 0 {
				return p.MetaSpanEventCount, true
			}
			return nil, false
		},
		set: func(p *Payload, value any) {
			if v, ok := value.(int64); ok {
				p.MetaSpanEventCount = v
			}
		},
		exist: func(p *Payload) bool {
			return p.MetaSpanEventCount != 0
		},
		appendMsgp: func(p *Payload, in []byte) (out []byte, ok bool) {
			if p.MetaSpanEventCount != 0 {
				out = msgp.AppendString(in, MetaSpanEventCount)
				out = msgp.AppendInt64(out, p.MetaSpanEventCount)
				return out, true
			}
			return in, false
		},
		unmarshalMsgp: func(p *Payload, in []byte) (out []byte, err error) {
			p.MetaSpanEventCount, out, err = msgp.ReadInt64Bytes(in)
			return out, err
		},
	},
	{
		key:          MetaSpanLinkCount,
		expectedType: FieldTypeInt64,
		get: func(p *Payload) (value any, ok bool) {
			if p.MetaSpanLinkCount != 0 {
				return p.MetaSpanLinkCount, true
			}
			return nil, false
		},
		set: func(p *Payload, value any) {
			if v, ok := value.(int64); ok {
				p.MetaSpanLinkCount = v
			}
		},
		exist: func(p *Payload) bool {
			return p.MetaSpanLinkCount != 0
		},
		appendMsgp: func(p *Payload, in []byte) (out []byte, ok bool) {
			if p.MetaSpanLinkCount != 0 {
				out = msgp.AppendString(in, MetaSpanLinkCount)
				out = msgp.AppendInt64(out, p.MetaSpanLinkCount)
				return out, true
			}
			return in, false
		},
		unmarshalMsgp: func(p *Payload, in []byte) (out []byte, err error) {
			p.MetaSpanLinkCount, out, err = msgp.ReadInt64Bytes(in)
			return out, err
		},
	},
	{
		key:          MetaSpanCount,
		expectedType: FieldTypeInt64,
		get: func(p *Payload) (value any, ok bool) {
			if p.MetaSpanCount != 0 {
				return p.MetaSpanCount, true
			}
			return nil, false
		},
		set: func(p *Payload, value any) {
			if v, ok := value.(int64); ok {
				p.MetaSpanCount = v
			}
		},
		exist: func(p *Payload) bool {
			return p.MetaSpanCount != 0
		},
		appendMsgp: func(p *Payload, in []byte) (out []byte, ok bool) {
			if p.MetaSpanCount != 0 {
				out = msgp.AppendString(in, MetaSpanCount)
				out = msgp.AppendInt64(out, p.MetaSpanCount)
				return out, true
			}
			return in, false
		},
		unmarshalMsgp: func(p *Payload, in []byte) (out []byte, err error) {
			p.MetaSpanCount, out, err = msgp.ReadInt64Bytes(in)
			return out, err
		},
	},
	{
		key:          MetaEventCount,
		expectedType: FieldTypeInt64,
		get: func(p *Payload) (value any, ok bool) {
			if p.MetaEventCount != 0 {
				return p.MetaEventCount, true
			}
			return nil, false
		},
		set: func(p *Payload, value any) {
			if v, ok := value.(int64); ok {
				p.MetaEventCount = v
			}
		},
		exist: func(p *Payload) bool {
			return p.MetaEventCount != 0
		},
		appendMsgp: func(p *Payload, in []byte) (out []byte, ok bool) {
			if p.MetaEventCount != 0 {
				out = msgp.AppendString(in, MetaEventCount)
				out = msgp.AppendInt64(out, p.MetaEventCount)
				return out, true
			}
			return in, false
		},
		unmarshalMsgp: func(p *Payload, in []byte) (out []byte, err error) {
			p.MetaEventCount, out, err = msgp.ReadInt64Bytes(in)
			return out, err
		},
	},
	{
		key:          MetaRefineryOriginalSampleRate,
		expectedType: FieldTypeInt64,
		get: func(p *Payload) (value any, ok bool) {
			if p.MetaRefineryOriginalSampleRate != 0 {
				return p.MetaRefineryOriginalSampleRate, true
			}
			return nil, false
		},
		set: func(p *Payload, value any) {
			if v, ok := value.(int64); ok {
				p.MetaRefineryOriginalSampleRate = v
			}
		},
		exist: func(p *Payload) bool {
			return p.MetaRefineryOriginalSampleRate != 0
		},
		appendMsgp: func(p *Payload, in []byte) (out []byte, ok bool) {
			if p.MetaRefineryOriginalSampleRate != 0 {
				out = msgp.AppendString(in, MetaRefineryOriginalSampleRate)
				out = msgp.AppendInt64(out, p.MetaRefineryOriginalSampleRate)
				return out, true
			}
			return in, false
		},
		unmarshalMsgp: func(p *Payload, in []byte) (out []byte, err error) {
			p.MetaRefineryOriginalSampleRate, out, err = msgp.ReadInt64Bytes(in)
			return out, err
		},
	},
	{
		key:          MetaRefineryShutdownSend,
		expectedType: FieldTypeBool,
		get: func(p *Payload) (value any, ok bool) {
			if p.MetaRefineryShutdownSend.HasValue {
				return p.MetaRefineryShutdownSend.Value, true
			}
			return nil, false
		},
		set: func(p *Payload, value any) {
			if v, ok := value.(bool); ok {
				p.MetaRefineryShutdownSend.Set(v)
			}
		},
		exist: func(p *Payload) bool {
			return p.MetaRefineryShutdownSend.HasValue
		},
		appendMsgp: func(p *Payload, in []byte) (out []byte, ok bool) {
			if p.MetaRefineryShutdownSend.HasValue {
				out = msgp.AppendString(in, MetaRefineryShutdownSend)
				out = msgp.AppendBool(out, p.MetaRefineryShutdownSend.Value)
				return out, true
			}
			return in, false
		},
		unmarshalMsgp: func(p *Payload, in []byte) (out []byte, err error) {
			var val bool
			val, out, err = msgp.ReadBoolBytes(in)
			if err == nil {
				p.MetaRefineryShutdownSend.Set(val)
			}
			return out, err
		},
	},
	{
		key:          MetaRefinerySampleKey,
		expectedType: FieldTypeString,
		get: func(p *Payload) (value any, ok bool) {
			if p.MetaRefinerySampleKey != "" {
				return p.MetaRefinerySampleKey, true
			}
			return nil, false
		},
		set: func(p *Payload, value any) {
			if v, ok := value.(string); ok {
				p.MetaRefinerySampleKey = v
			}
		},
		exist: func(p *Payload) bool {
			return p.MetaRefinerySampleKey != ""
		},
		appendMsgp: func(p *Payload, in []byte) (out []byte, ok bool) {
			if p.MetaRefinerySampleKey != "" {
				out = msgp.AppendString(in, MetaRefinerySampleKey)
				out = msgp.AppendString(out, p.MetaRefinerySampleKey)
				return out, true
			}
			return in, false
		},
		unmarshalMsgp: func(p *Payload, in []byte) (out []byte, err error) {
			p.MetaRefinerySampleKey, out, err = msgp.ReadStringBytes(in)
			return out, err
		},
	},
}

// isMetadataField checks if a given key is a metadata field
func isMetadataField(key string) bool {
	for _, field := range metadataFields {
		if field.key == key {
			return true
		}
	}
	return false
}

type nullableBool struct {
	HasValue bool
	Value    bool
}

func (nb *nullableBool) Set(value bool) {
	nb.HasValue = true
	nb.Value = value
}

func (nb *nullableBool) Unset() {
	nb.HasValue = false
	nb.Value = false
}

// Holds a conceptual map[string]any, but with key metadata fields exposed
// directly for efficiency. When deserialized from MessagePack data, the serial
// data is kept internally rather than being fully unmarshaled into an expensive
// map. Since refinery must shuttle the entire payload through the API to
// honeycomb, but never accessess most fields, this is a big speedup.
type Payload struct {
	// A serialized messagepack map used to source fields.
	msgpMap MsgpPayloadMap

	// Deserialized fields, either from the internal msgpMap, or set externally.
	memoizedFields map[string]any
	// missingFields is a set of fields that were not found in the payload.
	// this is used to avoid repeatedly deserializing fields that are not present.
	missingFields map[string]struct{}

	hasExtractedMetadata bool

	config config.Config

	// Cached metadata fields for efficient access
	MetaSignalType                string       // meta.signal_type
	MetaTraceID                   string       // meta.trace_id
	MetaAnnotationType            string       // meta.annotation_type
	MetaRefineryProbe             nullableBool // meta.refinery.probe
	MetaRefineryRoot              nullableBool // meta.refinery.root
	MetaRefineryIncomingUserAgent string       // meta.refinery.incoming_user_agent
	MetaRefinerySendBy            int64        // meta.refinery.send_by (Unix timestamp)
	MetaRefinerySpanDataSize      int64        // meta.refinery.span_data_size
	MetaRefineryMinSpan           nullableBool // meta.refinery.min_span
	MetaRefineryForwarded         string       // meta.refinery.forwarded
	MetaRefineryExpiredTrace      nullableBool // meta.refinery.expired_trace

	MetaRefineryLocalHostname      string       // meta.refinery.local_hostname
	MetaStressed                   nullableBool // meta.stressed
	MetaRefineryReason             string       // meta.refinery.reason
	MetaRefinerySendReason         string       // meta.refinery.send_reason
	MetaSpanEventCount             int64        // meta.span_event_count
	MetaSpanLinkCount              int64        // meta.span_link_count
	MetaSpanCount                  int64        // meta.span_count
	MetaEventCount                 int64        // meta.event_count
	MetaRefineryOriginalSampleRate int64        // meta.refinery.original_sample_rate
	MetaRefineryShutdownSend       nullableBool // meta.refinery.shutdown_send
	MetaRefinerySampleKey          string       // meta.refinery.sample_key
}

// extractMetadataFromBytes extracts metadata from msgpack data.
// If consumed is non-nil, it will be set to the number of bytes consumed from the data.
func (p *Payload) extractMetadataFromBytes(data []byte) (int, error) {
	if !p.MetaRefineryRoot.HasValue {
		p.MetaRefineryRoot.Set(true)
	}

	traceIdFieldNames := p.config.GetTraceIdFieldNames()
	parentIdFieldNames := p.config.GetParentIdFieldNames()

	// Read the map header
	mapSize, remaining, err := msgp.ReadMapHeaderBytes(data)
	if err != nil {
		return len(data) - len(remaining), fmt.Errorf("failed to read msgpack map header: %w", err)
	}

	// Process all map entries
	for i := uint32(0); i < mapSize; i++ {
		// Read the key
		var keyBytes []byte
		keyBytes, remaining, err = msgp.ReadMapKeyZC(remaining)
		if err != nil {
			return len(data) - len(remaining), fmt.Errorf("failed to read msgpack key: %w", err)
		}

		valueType := msgp.NextType(remaining)

		// Check if this is a metadata field we care about
		handled := false

		// Optimization: only check metadata fields if key starts with "meta."
		if bytes.HasPrefix(keyBytes, []byte("meta.")) {
			// Try to handle as a metadata field
			for _, field := range metadataFields {
				// Skip fields that don't match the expected type
				switch field.expectedType {
				case FieldTypeString:
					if valueType != msgp.StrType {
						continue
					}
				case FieldTypeBool:
					if valueType != msgp.BoolType {
						continue
					}
				case FieldTypeInt64:
					if valueType != msgp.IntType && valueType != msgp.UintType {
						continue
					}
				}

				if bytes.Equal(keyBytes, []byte(field.key)) {
					newRemaining, err := field.unmarshalMsgp(p, remaining)
					if err != nil {
						return len(data) - len(remaining), fmt.Errorf("failed to read value for key %s: %w", string(keyBytes), err)
					}
					remaining = newRemaining
					handled = true
					break
				}
			}
		}

		// Handle special trace ID and parent ID fields
		if !handled && valueType == msgp.StrType {
			if p.MetaTraceID == "" && sliceContains(traceIdFieldNames, keyBytes) {
				p.MetaTraceID, remaining, err = msgp.ReadStringBytes(remaining)
				handled = true
			} else if sliceContains(parentIdFieldNames, keyBytes) {
				var parentId string
				parentId, remaining, err = msgp.ReadStringBytes(remaining)
				if err == nil && parentId != "" {
					p.MetaRefineryRoot.Set(false)
				}
				handled = true
			}
		}

		if err != nil {
			return len(data) - len(remaining), fmt.Errorf("failed to read value for key %s: %w", string(keyBytes), err)
		}

		// If we didn't handle this field as metadata, skip it
		if !handled {
			remaining, err = msgp.Skip(remaining)
			if err != nil {
				return len(data) - len(remaining), fmt.Errorf("failed to skip value: %w", err)
			}
		}
	}

	// A log message cannot be a root span.
	if p.MetaSignalType == "log" {
		p.MetaRefineryRoot.Unset()
	}

	p.hasExtractedMetadata = true
	return len(data) - len(remaining), nil
}

// ExtractMetadata populates the cached metadata fields from the payload data.
// This MUST be called manually after creating a non-empty Payload
// to populate the metadata fields.
func (p *Payload) ExtractMetadata() error {
	if p.hasExtractedMetadata {
		return nil
	}

	if !p.MetaRefineryRoot.HasValue {
		p.MetaRefineryRoot.Set(true)
	}

	var traceIdFieldNames, parentIdFieldNames []string
	if p.config != nil {
		traceIdFieldNames = p.config.GetTraceIdFieldNames()
		parentIdFieldNames = p.config.GetParentIdFieldNames()
	}

	// For memoized fields, directly access the map
	if p.memoizedFields != nil {
		for key, value := range p.memoizedFields {
			// Try metadata fields first
			handled := false
			for _, field := range metadataFields {
				if field.key == key {
					if field.expectedType == FieldTypeInt64 {
						switch t := value.(type) {
						case float64:
							// JSON unmarshal will generally turn ints into floats.
							field.set(p, int64(t))
						case int:
							field.set(p, int64(t))
						default:
							field.set(p, t)
						}
					} else {
						field.set(p, value)
					}
					handled = true
					break
				}
			}

			// If not handled as metadata, check for trace/parent ID fields
			if !handled {
				// Check if this is a trace ID field
				if p.MetaTraceID == "" && slices.Contains(traceIdFieldNames, key) {
					if v, ok := value.(string); ok && v != "" {
						p.MetaTraceID = v
					}
				} else if slices.Contains(parentIdFieldNames, key) {
					// Check if this is a parent ID field
					if v, ok := value.(string); ok && v != "" {
						p.MetaRefineryRoot.Set(false)
					}
				}
			}
		}
	}

	// For msgpMap fields, extract from the raw bytes
	if p.msgpMap.Size() > 0 {
		_, err := p.extractMetadataFromBytes(p.msgpMap.rawData)
		if err != nil {
			return err
		}
	}

	// A log message cannot be a root span.
	if p.MetaSignalType == "log" {
		p.MetaRefineryRoot.Unset()
	}

	p.hasExtractedMetadata = true
	return nil
}

// NewPayload creates a new Payload from a map of fields. This is not populate
// metadata fields
func NewPayload(config config.Config, data map[string]any) Payload {
	p := Payload{
		memoizedFields: data,
	}

	p.config = config
	return p
}

// UnmarshalMsgpack implements msgpack.Unmarshaler, but doesn't unmarshal.
// Instead it keeps a copy of the serialized data.
func (p *Payload) UnmarshalMsgpack(data []byte) error {
<<<<<<< HEAD
	p.msgpMap = MsgpPayloadMap{rawData: slices.Clone(data)}
=======
	p.msgpMap = MsgpPayloadMap{rawData: data}
	p.ExtractMetadata()
>>>>>>> ff707b76
	return nil
}

// UnmarshalMsg implements msgp.Unmarshaler, similar to above but expects to be
// part of a larger message. Makes a local copy of the bytes it's hanging onto.
func (p *Payload) UnmarshalMsg(bts []byte) (o []byte, err error) {
	// Extract metadata and get consumed bytes
	consumed, err := p.extractMetadataFromBytes(bts)
	if err != nil {
		return nil, err
	}
<<<<<<< HEAD
	ourData := bts[:len(bts)-len(remainder)]

	p.msgpMap = MsgpPayloadMap{rawData: slices.Clone(ourData)}
	return remainder, err
=======

	// Store the raw data
	ourData := bts[:consumed]
	p.msgpMap = MsgpPayloadMap{rawData: ourData}

	// Return remainder
	return bts[consumed:], nil
>>>>>>> ff707b76
}

func (p *Payload) UnmarshalJSON(data []byte) error {
	var fields map[string]any
	if err := jsoniter.Unmarshal(data, &fields); err != nil {
		return err
	}
	p.memoizedFields = fields
	p.ExtractMetadata()
	return nil
}

func (p *Payload) MemoizeFields(keys ...string) {
	if p.memoizedFields == nil {
		p.memoizedFields = make(map[string]any, len(keys))
	}
	if p.missingFields == nil {
		p.missingFields = make(map[string]struct{}, len(keys))
	}

	keysToFind := make(map[string]struct{}, len(keys))
	for _, key := range keys {
		if _, ok := p.missingFields[key]; ok {
			continue
		}
		if _, ok := p.memoizedFields[key]; !ok {
			keysToFind[key] = struct{}{}
		}
	}
	if len(keysToFind) == 0 {
		return
	}

	iter, err := p.msgpMap.Iterate()
	if err != nil {
		return
	}

	var keysFound int
	for keysFound < len(keysToFind) {
		keyBytes, _, err := iter.NextKey()
		if err != nil {
			break
		}

		// Note we deliberately don't put string(keyBytes) in a variable here,
		// because doing so will move it to the heap on every iteration.
		// Keeping the string cast inline like this allows us to avoid the heap
		// unless we're actually going to memoize the field.
		if _, ok := keysToFind[string(keyBytes)]; ok {
			value, err := iter.ValueAny()
			if err != nil {
				break
			}
			key := string(keyBytes)
			p.memoizedFields[key] = value
			keysFound++
		}
	}

	for key := range keysToFind {
		if _, ok := p.memoizedFields[key]; !ok {
			p.missingFields[key] = struct{}{}
		}
	}
}

func (p *Payload) Exists(key string) bool {
	// if the key is a metadata field, check the dedicated field
	for _, field := range metadataFields {
		if field.key == key {
			return field.exist(p)
		}
	}

	if p.memoizedFields != nil {
		if _, ok := p.memoizedFields[key]; ok {
			return true
		}
	}

	if p.missingFields != nil {
		if _, ok := p.missingFields[key]; ok {
			return false
		}
	}

	iter, err := p.msgpMap.Iterate()
	if err != nil {
		return false
	}

	for {
		keyBytes, _, err := iter.NextKey()
		if err != nil {
			break
		}

		if string(keyBytes) == key {
			return true
		}
	}

	return false
}

// Get retrieves a value from the Payload by key.
// Use Get if the field is expected to only be accessed once.
// If the field is expected to be accessed multiple times, use MemoizeFields
func (p *Payload) Get(key string) any {
	// Check if this is a metadata field and return from dedicated field
	if strings.HasPrefix(key, "meta.") {
		for _, field := range metadataFields {
			if field.key == key {
				if value, ok := field.get(p); ok {
					return value
				}
				break
			}
		}
	}

	if p.memoizedFields != nil {
		if value, ok := p.memoizedFields[key]; ok {
			return value
		}
	}

	if p.missingFields != nil {
		if _, ok := p.missingFields[key]; ok {
			return nil
		}
	}

	iter, err := p.msgpMap.Iterate()
	if err != nil {
		return nil
	}

	for {
		keyBytes, _, err := iter.NextKey()
		if err != nil {
			break
		}

		if string(keyBytes) == key {
			value, err := iter.ValueAny()
			if err == nil {
				return value
			}
			break
		}
	}

	return nil
}

func (p *Payload) Set(key string, value any) {
	// Check if this is a metadata field and update dedicated field
	for _, field := range metadataFields {
		if field.key == key {
			field.set(p, value)
			break
		}
	}

	if p.memoizedFields == nil {
		p.memoizedFields = make(map[string]any)
	}
	p.memoizedFields[key] = value
}

func (p *Payload) IsEmpty() bool {
	return len(p.memoizedFields) == 0 && p.msgpMap.Size() == 0
}

// All() allows easily iterating all values in the Payload, but this is very
// NOT EFFICIENT relative to getting a subset of values using Get. Don't use
// this in non-test code unless you have to other choice.
// We only expect this to happen when transmitting sampled events using Libhoney.
func (p *Payload) All() iter.Seq2[string, any] {
	return func(yield func(string, any) bool) {
		// First yield metadata fields with non-default values
		for _, field := range metadataFields {
			if field.key == MetaTraceID {
				continue
			}
			if field.key == MetaRefineryRoot && !p.MetaRefineryRoot.Value {
				// Skip the root field if it's false, as it doesn't need to be yielded
				continue
			}
			if value, ok := field.get(p); ok {
				if !yield(field.key, value) {
					return
				}
			}
		}

		// Then yield memoized fields
		for key, value := range p.memoizedFields {
			if !yield(key, value) {
				return
			}
		}

		// Then iterate through msgpMap for any remaining fields
		iter, err := p.msgpMap.Iterate()
		if err != nil {
			return
		}

		for {
			keyBytes, _, err := iter.NextKey()
			if err != nil {
				break
			}

			key := string(keyBytes)
			if p.memoizedFields != nil {
				if _, ok := p.memoizedFields[key]; ok {
					// Don't yield the same key twice. Memoized values take
					// precedence over serialized values, which we can't
					// update.
					continue
				}
			}

			// Skip metadata fields as they're already yielded
			if isMetadataField(key) {
				continue
			}

			value, err := iter.ValueAny()
			if err != nil {
				return
			}
			if !yield(key, value) {
				return
			}
		}
	}
}

// Estimates data size, not very accurately, but it's fast.
func (p *Payload) GetDataSize() int {
	total := p.msgpMap.Size()
	for k, v := range p.memoizedFields {
		total += len(k) + getByteSize(v)
	}
	return total
}

// getByteSize returns the size of the given value in bytes.
// This is a rough estimate, but it's good enough for our purposes.
// Maps and slices are the most complex, so we'll just add up the sizes of their entries.
func getByteSize(val any) int {
	switch value := val.(type) {
	case bool:
		return 1
	case float64, int64, int:
		return 8
	case string:
		return len(value)
	case []byte: // also catch []uint8
		return len(value)
	case []any:
		total := 0
		for _, v := range value {
			total += getByteSize(v)
		}
		return total
	case map[string]any:
		total := 0
		for k, v := range value {
			total += len(k) + getByteSize(v)
		}
		return total
	default:
		return 8 // catchall
	}
}

// MarshalJSON implements json.Marshaler to serialize the Payload as a single JSON object
// containing all fields from both memoizedFields and msgpMap. This is incredibly
// inefficient and is only here (for now) to support our legacy nested field implementation.
func (p Payload) MarshalJSON() ([]byte, error) {
	data := maps.Collect(p.All())
	maps.DeleteFunc(data, func(k string, v any) bool {
		return k == MetaTraceID
	})

	return json.Marshal(data)
}

// Implements msgpack.Marshaler.
// Inefficient, only here for test cases where we serialize a Payload field.
func (p Payload) MarshalMsgpack() ([]byte, error) {
	return p.MarshalMsg(nil)
}

// Implements msgp.Marshaler.
// Appends marshaled payload to supplied buffer.
func (p Payload) MarshalMsg(buf []byte) ([]byte, error) {
	// Save the starting length of the buffer
	startLen := len(buf)

	// Reserve space for map16 header (always 3 bytes: 0xde + 2 byte count)
	// Note that for <16 elements, a single-byte header could be used instead,
	// but to take advantage of that we'd have to do an expensive copy further
	// down. So, we'll just use the 3-byte header in all cases.
	buf = append(buf, 0xde, 0, 0)

	var actualCount uint32

	// Serialize metadata fields with non-default values
	for _, field := range metadataFields {
		if newBuf, ok := field.appendMsgp(&p, buf); ok {
			buf = newBuf
			actualCount++
		}
	}

	// Serialize regular memoized fields
	for key, value := range p.memoizedFields {
		buf = msgp.AppendString(buf, key)
		var err error
		buf, err = msgp.AppendIntf(buf, value)
		if err != nil {
			return buf, err
		}
		actualCount++
	}

	// Serialize msgpMap fields, skipping duplicates
	iter, err := p.msgpMap.Iterate()
	if err == nil {
		for {
			keyBytes, _, err := iter.NextKey()
			if err != nil {
				break
			}

			keyStr := string(keyBytes)
			// Skip if already serialized from memoizedFields
			if _, ok := p.memoizedFields[keyStr]; ok {
				continue
			}

			// Skip metadata fields as they're serialized separately
			if isMetadataField(keyStr) {
				continue
			}

			raw, err := iter.valueSerializedBytesZC()
			if err != nil {
				return buf, err
			}

			// Why AppendStringFromBytes? Because maps keys _can_ be a binary
			// type, but msgp expects them to be a string type. The fallback to
			// the binary read in ReadMapKeyZC which we use to read these
			// allocates garbage memory.
			buf = msgp.AppendStringFromBytes(buf, keyBytes)
			buf = append(buf, raw...)
			actualCount++
		}
	}

	// Check that we don't exceed the map16 limit
	if actualCount > 65535 {
		return buf, fmt.Errorf("payload has %d fields, exceeds msgpack map16 limit of 65535", actualCount)
	}

	// Write the actual count into the reserved bytes (big-endian)
	buf[startLen+1] = byte(actualCount >> 8)
	buf[startLen+2] = byte(actualCount)

	return buf, nil
}

// TODO implement Sizer so buffer can be correctly presized

// For debugging purposes
func (p Payload) String() string {
	buf, _ := p.MarshalJSON()
	return string(buf)
}

// When trying to find a particular []byte in a slice of strings, we could use
// slices.Contains, but this involves casting the []byte to a string which does
// a heap allocation. This is cheaper.
func sliceContains(in []string, find []byte) bool {
	for i := range in {
		if bytes.Equal([]byte(in[i]), find) {
			return true
		}
	}
	return false
}<|MERGE_RESOLUTION|>--- conflicted
+++ resolved
@@ -7,10 +7,7 @@
 	"iter"
 	"maps"
 	"slices"
-<<<<<<< HEAD
-=======
 	"strings"
->>>>>>> ff707b76
 
 	"github.com/honeycombio/refinery/config"
 	jsoniter "github.com/json-iterator/go"
@@ -1020,12 +1017,8 @@
 // UnmarshalMsgpack implements msgpack.Unmarshaler, but doesn't unmarshal.
 // Instead it keeps a copy of the serialized data.
 func (p *Payload) UnmarshalMsgpack(data []byte) error {
-<<<<<<< HEAD
 	p.msgpMap = MsgpPayloadMap{rawData: slices.Clone(data)}
-=======
-	p.msgpMap = MsgpPayloadMap{rawData: data}
 	p.ExtractMetadata()
->>>>>>> ff707b76
 	return nil
 }
 
@@ -1037,20 +1030,13 @@
 	if err != nil {
 		return nil, err
 	}
-<<<<<<< HEAD
-	ourData := bts[:len(bts)-len(remainder)]
-
-	p.msgpMap = MsgpPayloadMap{rawData: slices.Clone(ourData)}
-	return remainder, err
-=======
 
 	// Store the raw data
-	ourData := bts[:consumed]
+	ourData := slices.Clone(bts[:consumed])
 	p.msgpMap = MsgpPayloadMap{rawData: ourData}
 
 	// Return remainder
 	return bts[consumed:], nil
->>>>>>> ff707b76
 }
 
 func (p *Payload) UnmarshalJSON(data []byte) error {
