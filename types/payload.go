--- conflicted
+++ resolved
@@ -40,7 +40,6 @@
 	MetaRefineryMinSpan           = "meta.refinery.min_span"
 	MetaRefineryForwarded         = "meta.refinery.forwarded"
 	MetaRefineryExpiredTrace      = "meta.refinery.expired_trace"
-<<<<<<< HEAD
 
 	//	These fields are not used by the refinery itself for sampling decisions.
 	// They are used to pass information from refinery to honeycomb.
@@ -55,8 +54,6 @@
 	MetaRefineryOriginalSampleRate = "meta.refinery.original_sample_rate"
 	MetaRefineryShutdownSend       = "meta.refinery.shutdown_send"
 	MetaRefinerySampleKey          = "meta.refinery.sample_key"
-=======
->>>>>>> d3e06736
 )
 
 // Contains an entry for each of the specialized metadata fields.
@@ -390,7 +387,6 @@
 			return out, err
 		},
 	},
-<<<<<<< HEAD
 	{
 		key:          MetaRefineryLocalHostname,
 		expectedType: FieldTypeString,
@@ -696,8 +692,6 @@
 			return out, err
 		},
 	},
-=======
->>>>>>> d3e06736
 }
 
 // isMetadataField checks if a given key is a metadata field
@@ -754,9 +748,7 @@
 	MetaRefineryMinSpan           nullableBool // meta.refinery.min_span
 	MetaRefineryForwarded         string       // meta.refinery.forwarded
 	MetaRefineryExpiredTrace      nullableBool // meta.refinery.expired_trace
-<<<<<<< HEAD
-
-	// metadata fields that are written by the refinery itself
+
 	MetaRefineryLocalHostname      string       // meta.refinery.local_hostname
 	MetaStressed                   nullableBool // meta.stressed
 	MetaRefineryReason             string       // meta.refinery.reason
@@ -866,106 +858,6 @@
 	return len(data) - len(remaining), nil
 }
 
-=======
-}
-
-// extractMetadataFromBytes extracts metadata from msgpack data.
-// If consumed is non-nil, it will be set to the number of bytes consumed from the data.
-func (p *Payload) extractMetadataFromBytes(data []byte, traceIdFieldNames, parentIdFieldNames []string) (int, error) {
-	if !p.MetaRefineryRoot.HasValue {
-		p.MetaRefineryRoot.Set(true)
-	}
-
-	// Read the map header
-	mapSize, remaining, err := msgp.ReadMapHeaderBytes(data)
-	if err != nil {
-		return len(data) - len(remaining), fmt.Errorf("failed to read msgpack map header: %w", err)
-	}
-
-	// Process all map entries
-	for i := uint32(0); i < mapSize; i++ {
-		// Read the key
-		var keyBytes []byte
-		keyBytes, remaining, err = msgp.ReadMapKeyZC(remaining)
-		if err != nil {
-			return len(data) - len(remaining), fmt.Errorf("failed to read msgpack key: %w", err)
-		}
-
-		valueType := msgp.NextType(remaining)
-
-		// Check if this is a metadata field we care about
-		handled := false
-
-		// Optimization: only check metadata fields if key starts with "meta."
-		if bytes.HasPrefix(keyBytes, []byte("meta.")) {
-			// Try to handle as a metadata field
-			for _, field := range metadataFields {
-				// Skip fields that don't match the expected type
-				switch field.expectedType {
-				case FieldTypeString:
-					if valueType != msgp.StrType {
-						continue
-					}
-				case FieldTypeBool:
-					if valueType != msgp.BoolType {
-						continue
-					}
-				case FieldTypeInt64:
-					if valueType != msgp.IntType && valueType != msgp.UintType {
-						continue
-					}
-				}
-
-				if bytes.Equal(keyBytes, []byte(field.key)) {
-					newRemaining, err := field.unmarshalMsgp(p, remaining)
-					if err != nil {
-						return len(data) - len(remaining), fmt.Errorf("failed to read value for key %s: %w", string(keyBytes), err)
-					}
-					remaining = newRemaining
-					handled = true
-					break
-				}
-			}
-		}
-
-		// Handle special trace ID and parent ID fields
-		if !handled && valueType == msgp.StrType {
-			if p.MetaTraceID == "" && sliceContains(traceIdFieldNames, keyBytes) {
-				p.MetaTraceID, remaining, err = msgp.ReadStringBytes(remaining)
-				handled = true
-			} else if sliceContains(parentIdFieldNames, keyBytes) {
-				var parentId string
-				parentId, remaining, err = msgp.ReadStringBytes(remaining)
-				if err == nil && parentId != "" {
-					p.MetaRefineryRoot.Set(false)
-				}
-				handled = true
-			}
-		}
-
-		if err != nil {
-			return len(data) - len(remaining), fmt.Errorf("failed to read value for key %s: %w", string(keyBytes), err)
-		}
-
-		// If we didn't handle this field as metadata, skip it
-		if !handled {
-			remaining, err = msgp.Skip(remaining)
-			if err != nil {
-				return len(data) - len(remaining), fmt.Errorf("failed to skip value: %w", err)
-			}
-		}
-	}
-
-	// A log message cannot be a root span.
-	if p.MetaSignalType == "log" {
-		p.MetaRefineryRoot.Unset()
-	}
-
-	p.hasExtractedMetadata = true
-	return len(data) - len(remaining), nil
-}
-
->>>>>>> d3e06736
 // ExtractMetadata populates the cached metadata fields from the payload data.
 // This MUST be called manually after creating or unmarshaling a non-empty Payload
 // to populate the metadata fields. The traceIdFieldNames and parentIdFieldNames parameters
