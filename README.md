# Refinery - the Honeycomb Sampling Proxy

![refinery](https://user-images.githubusercontent.com/6510988/94976958-8cadba80-04cb-11eb-9883-6e8ea554a081.png)

[![OSS Lifecycle](https://img.shields.io/osslifecycle/honeycombio/refinery?color=success)](https://github.com/honeycombio/home/blob/main/honeycomb-oss-lifecycle-and-practices.md)
[![Build Status](https://circleci.com/gh/honeycombio/refinery.svg?style=shield)](https://circleci.com/gh/honeycombio/refinery)

## Release Information

For a detailed list of linked pull requests merged in each release, see [CHANGELOG.md](./CHANGELOG.md).
For more readable information about recent changes, please see [RELEASE_NOTES.md](./RELEASE_NOTES.md).

## Purpose

Refinery is a tail-based sampling proxy that operates at the the level of an entire trace. It examines whole traces and intelligently applies sampling decisions (whether to keep or discard) to each trace.

A tail-based sampling model allows you to inspect an entire trace at one time and make a decision to sample based on its contents. For example, perhaps the root span has the HTTP status code to serve for a request, whereas another span might have information on whether the data was served from a cache. Using Refinery, you can choose to keep only traces that had a `500` status code and were also served from a cache.

### Refinery's tail sampling capabilities

Refinery support several kinds of tail sampling:

<<<<<<< HEAD
- **Dynamic sampling** - This sampling type configures a key based on a trace's set of fields and automatically increases or decreases the sampling rate based on how frequently each unique value of that key occurs. For example, using a key based on `http.status_code`, requests that return `200` could be included less often in the forwarded sample data, since `200` indicates success and appears in higher frequency, compared to requests that return `404` errors and require investigation.
- **Rules-based sampling** - This sampling type enables you to define sampling rates for well-known conditions. For example, you can sample 100% of traces with an error and then fall back to dynamic sampling for all other traffic.
- **Throughput-based sampling** - This sampling type enables you to sample traces based on a fixed upper-bound for the number of spans per second. The sampler will dynamically sample traces with a goal to keep the throughput below the specified limit.
- **Deterministic probability sampling*** - This sampling type consistently applies sampling decisions without factoring the trace's field or values. For example, you can include 1 out of every 12 traces in the sampled data sent to Honeycomb. If this sample type is the only type you plan to use, consider using [head sampling options](/manage-data-volume/sampling/#head-sampling) instead of Refinery.
=======
* **Dynamic sampling** - This sampling type configures a key based on a trace's set of fields and automatically increases or decreases the sampling rate based on how frequently each unique value of that key occurs. For example, using a key based on `http.status_code`, requests that return `200` could be included less often in the forwarded sample data, since `200` indicates success and appears in higher frequency, compared to requests that return `404` errors and require investigation.
* **Rules-based sampling** - This sampling type enables you to define sampling rates for well-known conditions. For example, you can sample 100% of traces with an error and then fall back to dynamic sampling for all other traffic.
* **Throughput-based sampling** - This sampling type enables you to sample traces based on a fixed upper-bound for the number of spans per second. The sampler will dynamically sample traces with a goal to keep the throughput below the specified limit.
* **Deterministic probability sampling** - This sampling type consistently applies sampling decisions without considering the contents of the trace other than its trace ID. For example, you can include 1 out of every 12 traces in the sampled data sent to Honeycomb. This kind of sampling can also be done using [head sampling](https://docs.honeycomb.io/manage-data-volume/sampling/#head-sampling), and if you use both, Refinery takes that into account.
>>>>>>> 55237a11

Refinery lets you combine all of the above techniques to achieve your desired sampling behavior.

## Setting up Refinery

Refinery is designed to sit within your infrastructure where all traces can reach it. Refinery can run standalone or be deployed in a cluster of two or more Refinery processes accessible via a separate load balancer.

Refinery processes must be able to communicate with each other to concentrate traces on single servers.

Within your application (or other Honeycomb event sources) you would configure the `API Host` to be `http(s)://load-balancer/`. Everything else remains the same (API key, dataset name, and so on - all that lives with the originating client).

### Minimum Configuration

<<<<<<< HEAD
To begin, your Refinery cluster requires a minimum of:

- a `linux/amd64` or `linux/arm64` operating system
- 2GB RAM for each server used
- Access to 2 cores for each server used

In many cases, Refinery only needs one node.
If experiencing a large volume of traffic, you may need to scale out to multiple nodes, and likely need a small Redis cluster to handle scaling.

We recommend increasing the amount of RAM and the number of cores after your initial set-up.
Use our [scaling and troubleshooting documentation](/manage-data-volume/refinery/scale-and-troubleshoot/) to learn more.
=======
Every Refinery instance should have a minimum of 2GB RAM and at least 2 cores, preferably more. Refinery clusters usually run best with fewer, larger servers; for large installations, 16 cores and 16GB of RAM per server is not unusual (with appropriate tuning).

Additional RAM and CPU can be used by increasing configuration values; in particular, `CacheCapacity` is an important configuration value. Refinery's `Stress Relief` system provides a good indication of how hard Refinery is working, and when invoked, logs (as `reason`) the name of the Refinery configuration value that should be increased to reduce stress.
>>>>>>> 55237a11

### Setting up Refinery in Kubernetes

Refinery is available as a Helm chart in the Honeycomb Helm repository.

You can install Refinery with the following command:

```bash
helm repo add honeycomb https://honeycombio.github.io/helm-charts
helm install refinery honeycomb/refinery
```

This installation will use the default values file. You can also supply your own:

```bash
helm install refinery honeycomb/refinery --values /path/to/refinery-values.yaml
```

<<<<<<< HEAD
To install a specific version or override the default values, refer to [Refinery Helm chart documentation](https://artifacthub.io/packages/helm/honeycomb/refinery) to learn more about configuration.

## Configuration

Configuration is done in one of two ways:

1. Entirely by the configuration file 
1. A combination of the configuration file and a Redis service. All other configuration remains managed by the configuration file while a Redis service manages the list of peers in the cluster.

There are a few vital configuration options; read through this list and make sure all the variables are set.

### File-based Configuration

- API Keys: Refinery itself needs to be configured with a list of your API keys. This lets it respond with a `401`/Unauthorized if an unexpected API key is used. You can configure Refinery to accept all API keys by setting it to `*` but then you will lose the authentication feedback to your application. Refinery will accept all events even if those events will eventually be rejected by the Honeycomb API due to an API key issue.

- Goal Sample Rate and the list of fields you'd like to use to generate the keys off which sample rate is chosen. This is where the power of the proxy comes in - being able to dynamically choose sample rates based on the contents of the traces as they go by. There is an overall default and dataset-specific sections for this configuration, so that different datasets can have different sets of fields and goal sample rates.
=======
## Peer Management
>>>>>>> 55237a11

When operating in a cluster, Refinery expects to gather all of the spans in a trace onto a single instance so that it can make a trace decision. Since each span arrives independently, each Refinery instance needs to be able to communicate with all of its peers in order to distribute traces to the correct instance.

This communication can be managed in two ways: via an explicit list of peers in the configuration file, or by using self-registration via a shared Redis cache. Installations should generally prefer to use Redis. Even in large installations, the load on the Redis server is quite light, with each instance only making a few requests per minute. A single Redis instance with fractional CPU is usually sufficient.


<<<<<<< HEAD
There are a few components of Refinery with multiple implementations; the configuration file lets you choose which you'd like. As an example, there are two logging implementations - one that uses `logrus` and sends logs to STDOUT and a `honeycomb` implementation that sends the log messages to a Honeycomb dataset instead. Components with multiple implementations have one top level configuration item that lets you choose which implementation to use and then a section further down with additional configuration options for that choice (for example, the Honeycomb logger requires an API key).

When configuration changes, Refinery will automatically reload the configuration.

**Note**: When running Refinery within Docker, be sure to mount the directory containing Configuration and Rules files so that [reloading will work](https://github.com/spf13/viper/issues/920) as expected.

### Redis-based Peer Management

When using peer management in Redis, all other configuration options **except** peer management are still handled by the configuration file.
Only coordinating the list of peers in the Refinery cluster is managed with Redis.

To enable the Redis-based config:

- set `PeerManagement.Type` in the configuration file to "redis"

When launched in `redis-config` mode, Refinery needs a Redis host to use for managing the list of peers in the Refinery cluster. This hostname and port can be specified in one of two ways:

- set the `REFINERY_REDIS_HOST` environment variable (and optionally set the `REFINERY_REDIS_USERNAME` and `REFINERY_REDIS_PASSWORD` environment variables)
- set the `RedisHost` field in the configuration file (and optionally the `RedisUsername` and `RedisPassword` fields in the same file)

The Redis host should be a hostname and a port, such as `redis.mydomain.com:6379`. The example configuration file has `localhost:6379`, which will not work with more than one host. When TLS is required to connect to the Redis instance, set the `UseTLS` configuration to `true`.

By default, a Refinery process will register itself in Redis using its local hostname as its identifier for peer communications.
In environments where domain name resolution is slow or unreliable, override the reliance on name lookups by specifying the name of the peering network interface with the `IdentifierInterfaceName` configuration option.
For more details on tuning a cluster, read the [Refinery Scale and Troubleshooting documentation](https://docs.honeycomb.io/manage-data-volume/refinery/scale-and-troubleshoot/).

### Environment Variables

Refinery supports the following environment variables. Environment variables take precedence over file configuration.
=======
## Configuration

Configuration is controlled by Refinery's two configuration files. For information on all of the configuration parameters that control Refinery's operation, please see [the configuration documentation](https://docs.honeycomb.io/manage-data-volume/refinery/configuration/).

For information on sampler configuration, please see [the sampling methods documentation](https://docs.honeycomb.io/manage-data-volume/refinery/sampling-methods/).

## Running Refinery

Refinery is a typical linux-style command line application, and supports several command line switches.

`refinery -h` will print an extended help text listing all command line options and supported environment variables.

### Environment Variables

Refinery supports the following key environment variables; please see the command line help or the online documentation for the full list. Command line switches take precedence over file configuration, and environment variables take precendence over both.
>>>>>>> 55237a11

| Environment Variable                                              | Configuration Field              |
|-------------------------------------------------------------------|----------------------------------|
| `REFINERY_GRPC_LISTEN_ADDRESS`                                    | `GRPCListenAddr`                 |
| `REFINERY_REDIS_HOST`                                             | `PeerManagement.RedisHost`       |
| `REFINERY_REDIS_USERNAME`                                         | `PeerManagement.RedisUsername`   |
| `REFINERY_REDIS_PASSWORD`                                         | `PeerManagement.RedisPassword`   |
| `REFINERY_HONEYCOMB_API_KEY`                                      | `HoneycombLogger.LoggerAPIKey`   |
| `REFINERY_HONEYCOMB_METRICS_API_KEY` `REFINERY_HONEYCOMB_API_KEY`    | `LegacyMetrics.APIKey`           |
| `REFINERY_QUERY_AUTH_TOKEN`                                       | `QueryAuthToken`                 |

Note: `REFINERY_HONEYCOMB_METRICS_API_KEY` takes precedence over `REFINERY_HONEYCOMB_API_KEY` for the `LegacyMetrics.APIKey` configuration.

<<<<<<< HEAD
### Mixing Classic and Environment & Services Rule Definitions

**Note**: This section only applies to Honeycomb users who had a team before the [Honeycomb Environments and Services](https://changelog.honeycomb.io/preview-new-environments-and-services-functionality-in-honeycomb!-227356) change and have a Classic environment.

Use the `DatasetPrefix` configuration property to support both sending telemetry to a classic dataset and a new environment with the same name, such as `production`.

After setting the `DatasetPrefix` value, use that prefix in the rules definitions for your Classic datasets.

When Refinery receives telemetry using an API key associated to a Classic dataset, it uses the prefix in the form `{prefix}.{dataset}` when trying to resolve the rules definition. Using the prefix and the Classic dataset name together is required when sending to a Classic dataset.

For example, in `config.yaml`, set `DatasetPrefix`.

```yaml
DatasetPrefix = "classic"
```

In `rules.yaml`, use "classic" as the prefix to designate your Classic dataset.

```yaml
# default rules
Sampler = "DeterministicSampler"
SampleRate = 1

    [production] # environment called "production"
    Sampler = "DeterministicSampler"
    SampleRate = 5

    [classic.production] # dataset called "production"
    Sampler = "DeterministicSampler"
    SampleRate = 10
```

## How Sampling Decisions are Made

In the Rules configuration file (`rules.yaml`), choose from several sampling methods and define the fields that determine your sampled data. By selecting fields well, you can drop significant amounts of traffic while still retaining good visibility into interesting areas of traffic. For example, if you want to make sure you have a complete list of all URL handlers invoked, you can add the URL (or a normalized form) as one of the fields to include. <!--Still need to include a better example that's upgraded from dynsampler, which is no longer recommended by us --->

Each field included should ideally have values that appear many times within any given 30 second window in order to effectively turn into a sample rate. Try to select a combination of fields that doesn't create a unique key each time. Unique values, like a UUID, will cause data to be not sampled.

Each sampling method has their own algorithm and use case strengths. Refer to the existing sampling methods and their options in [refinery_rules.md](https://github.com/honeycombio/refinery/blob/main/refinery_rules.md). Available options include:

- [Dynamic Sampler](https://github.com/honeycombio/refinery/blob/main/refinery_rules.md#dynamic-sampler) 
- [Deterministic Sampler](https://github.com/honeycombio/refinery/blob/main/refinery_rules.md#deterministic-sampler)
- [EMA Dynamic Sampler](https://github.com/honeycombio/refinery/blob/main/refinery_rules.md#ema-dynamic-sampler)
- [EMA Throughput Sampler](https://github.com/honeycombio/refinery/blob/main/refinery_rules.md#ema-throughput-sampler)
- [Windowed Throughput Sampler](https://github.com/honeycombio/refinery/blob/main/refinery_rules.md#windowed-throughput-sampler)
- [Rules-based Sampler](https://github.com/honeycombio/refinery/blob/main/refinery_rules.md#rules-based-sampler)

## Dry Run Mode

When getting started with Refinery or when updating sampling rules, it may be helpful to verify that the rules are working as expected before you start dropping traffic. To do so, use Dry Run Mode in Refinery. 

Enable Dry Run Mode by adding `DryRun = true` in your configuration file (`config.yaml`), as noted in [`config_complete.yaml`](https://github.com/honeycombio/refinery/blob/main/config_complete.yaml).
Then, use [Query Builder in the Honeycomb UI](https://docs.honeycomb.io/working-with-your-data/queries/) to run queries to check your results and verify that the rules are working as intended. 

By enabling Dry Run Mode, all spans in each trace will be marked with the sampling decision in a field called `refinery_kept`. All traces will be sent to Honeycomb regardless of the sampling decision. The `SampleRate` will not be changed, but the calculated `SampleRate` will be stored in a field called `meta.dryrun.sample_rate`.
=======

## Dry Run Mode

When getting started with Refinery or when updating sampling rules, it may be helpful to verify that the rules are working as expected before you start dropping traffic. By enabling dry run mode, all spans in each trace will be marked with the sampling decision in a field called `refinery_kept`. All traces will be sent to Honeycomb regardless of the sampling decision. The SampleRate will not be changed, but the calculated SampleRate will be stored in a field called `meta.dryrun.sample_rate`. You can then run queries in Honeycomb to check your results and verify that the rules are working as intended. See the configuration documentation for information on enabling Dry Run mode.
>>>>>>> 55237a11

When Dry Run Mode is enabled, the metric `trace_send_kept` will increment for each trace, and the metric for `trace_send_dropped` will remain `0`, reflecting that we are sending all traces to Honeycomb.

## Scaling Up

<<<<<<< HEAD
Refinery uses bounded queues and circular buffers to manage allocating traces, so even under high volume memory use shouldn't expand dramatically. However, given that traces are stored in a circular buffer, when the throughput of traces exceeds the size of the buffer, things will start to go wrong. If you have statistics configured, a counter named `collect_cache_buffer_overrun` will be incremented each time this happens. The symptoms of this will be that traces will stop getting accumulated together, and instead spans that should be part of the same trace will be treated as two separate traces. All traces will continue to be sent (and sampled) but the sampling decisions will be inconsistent so you'll wind up with partial traces making it through the sampler and it will be very confusing. The size of the circular buffer is a configuration option named `CacheCapacity`. To choose a good value, you should consider the throughput of traces, such as traces / second started, and multiply that by the maximum duration of a trace (such as 3 seconds), then multiply that by some large buffer (maybe 10x). This estimate will give you good headroom.
=======
Refinery uses bounded queues and circular buffers to manage allocating traces, so even under high volume memory use shouldn't expand dramatically. However, given that traces are stored in a circular buffer, when the throughput of traces exceeds the size of the buffer, things will start to go wrong. If you have statistics configured, a counter named `collect_cache_buffer_overrun` will be incremented each time this happens. The symptoms of this will be that traces will stop getting accumulated together, and instead spans that should be part of the same trace will be treated as two separate traces. All traces will continue to be sent (and sampled), but some sampling decisions will be made on incomplete data. The size of the circular buffer is a configuration option named `CacheCapacity`. To choose a good value, you should consider the throughput of traces (e.g. traces / second started) and multiply that by the maximum duration of a trace (say, 3 seconds), then multiply that by some large buffer (maybe 10x). This will give you good headroom.
>>>>>>> 55237a11

Determining the number of machines necessary in the cluster is not an exact science, and is best influenced by watching for buffer overruns. But for a rough heuristic, count on a single machine using about 2G of memory to handle 5000 incoming events and tracking 500 sub-second traces per second (for each full trace lasting less than a second and an average size of 10 spans per trace).

## Understanding Regular Operation

Refinery emits a number of metrics to give some indication about the health of the process. These metrics should be sent to Honeycomb, typically with Open Telemetry, and can also be exposed to Prometheus. The interesting ones to watch are:

- Sample rates: how many traces are kept / dropped, and what does the sample rate distribution look like?
- `[incoming|peer]_router_\*`: how many events (no trace info) vs. spans (have trace info) have been accepted, and how many sent on to peers?
- `collect_cache_buffer_overrun`: this should remain zero; a positive value indicates the need to grow the size of the collector's circular buffer (via configuration `CacheCapacity`).
- `process_uptime_seconds`: records the uptime of each process; look for unexpected restarts as a key towards memory constraints.

## Troubleshooting

### Logging

The default logging level of `warn` is fairly quiet. The `debug` level emits too much data to be used in production, but contains excellent information in a pre-production environment,including trace decision information. `info` is somewhere between. Setting the logging level to `debug` during initial configuration will help understand what's working and what's not, but when traffic volumes increase it should be set to `warn` or even `error`. Logs may be sent to stdout or to Honeycomb.

### Configuration Validation

Refinery validates its configuration on startup or when a configuration is reloaded, and it emits diagnostics for any problems. On startup, it will refuse to start; on reload, it will not change the existing configuration.

### Configuration Query

<<<<<<< HEAD
When using the standard configuration file formats, such as TOML and YAML, check the loaded configuration by using one of the `/query` endpoints from the command line on a server that can access a refinery host.
=======
Because the configuration file formats (YAML) can sometimes be confusing to read and write, it may be valuable to check the loaded configuration by using one of the `/query` endpoints from the command line on a server that can access a refinery host.
>>>>>>> 55237a11

The `/query` endpoints are protected and can be enabled by specifying `QueryAuthToken` in the configuration file or specifying `REFINERY_QUERY_AUTH_TOKEN` in the environment. All requests to any `/query` endpoint must include the header `X-Honeycomb-Refinery-Query` set to the value of the specified token.

For file-based configurations (the only type currently supported), the `hash` value is identical to the value generated by the `md5sum` command for the given configuration file.

For all of these commands:
- `$REFINERY_HOST` should be the URL of your refinery.
- `$FORMAT` can be one of `yaml`, `toml`, or `json`.
- `$DATASET` is the name of the dataset you want to check.

To retrieve the entire Rules configuration:

```curl
curl --include --get $REFINERY_HOST/query/allrules/$FORMAT --header "x-honeycomb-refinery-query: my-local-token"
```

To retrieve the rule set that Refinery uses for the specified dataset, which will be returned as a map of the sampler type to its rule set:

```curl
curl --include --get $REFINERY_HOST/query/rules/$FORMAT/$DATASET --header "x-honeycomb-refinery-query: my-local-token"
``` 

To retrieve information about the configurations currently in use, including the timestamp when the configuration was last loaded:

```curl
curl --include --get $REFINERY_HOST/query/configmetadata --header "x-honeycomb-refinery-query: my-local-token"
```

### Sampling

Refinery can send telemetry that includes information that can help debug the sampling decisions that are made. To enable, in the configuration file, set `AddRuleReasonToTrace` to `true`. This will cause traces that are sent to Honeycomb to include a field `meta.refinery.reason`, which will contain text indicating which rule was evaluated that caused the trace to be included.

## Restarts

Refinery does not yet buffer traces or sampling decisions to disk. When you restart the process all in-flight traces will be flushed (sent upstream to Honeycomb), but you will lose the record of past trace decisions. When started back up, it will start with a clean slate.

## Architecture of Refinery itself (for contributors)

Within each directory, the interface the dependency exports is in the file with the same name as the directory and then (for the most part) each of the other files are alternative implementations of that interface. For example, in `logger`, `/logger/logger.go` contains the interface definition and `logger/honeycomb.go` contains the implementation of the `logger` interface that will send logs to Honeycomb.

`main.go` sets up the app and makes choices about which versions of dependency implementations to use (eg which logger, which sampler, etc.) It starts up everything and then launches `App`

`app/app.go` is the main control point. When its `Start` function ends, the program shuts down. It launches two `Router`s which listen for incoming events.

`route/route.go` listens on the network for incoming traffic. There are two routers running and they handle different types of incoming traffic: events coming from the outside world (the `incoming` router) and events coming from another member of the Refinery cluster (`peer` traffic). Once it gets an event, it decides where it should go next: is this incoming request an event (or batch of events), and if so, does it have a trace ID? Everything that is not an event or an event that does not have a trace ID is immediately handed to `transmission` to be forwarded on to Honeycomb. If it is an event with a trace ID, the router extracts the trace ID and then uses the `sharder` to decide which member of the Refinery cluster should handle this trace. If it's a peer, the event will be forwarded to that peer. If it's us, the event will be transformed into an internal representation and handed to the `collector` to bundle spans into traces.

`collect/collect.go` the collector is responsible for bundling spans together into traces and deciding when to send them to Honeycomb or if they should be dropped. The first time a trace ID is seen, the collector starts a timer. If the root span (aka a span with a trace ID and no parent ID) arrives before the timer expires, then the trace is considered complete. The trace is sent and the timer is canceled. If the timer expires before the root span arrives, the trace will be sent whether or not it is complete. Just before sending, the collector asks the `sampler` for a sample rate and whether or not to keep the trace. The collector obeys this sampling decision and records it (the record is applied to any spans that may come in as part of the trace after the decision has been made). After making the sampling decision, if the trace is to be kept, it is passed along to the `transmission` for actual sending.

`transmit/transmit.go` is a wrapper around the HTTP interactions with the Honeycomb API. It handles batching events together and sending them upstream.

`logger` and `metrics` are for managing the logs and metrics that Refinery itself produces.

`sampler` contains algorithms to compute sample rates based on the traces provided.

`sharder` determines which peer in a clustered Refinery configuration is supposed to handle an individual trace.

`types` contains a few type definitions that are used to hand data in between packages.<|MERGE_RESOLUTION|>--- conflicted
+++ resolved
@@ -20,17 +20,10 @@
 
 Refinery support several kinds of tail sampling:
 
-<<<<<<< HEAD
-- **Dynamic sampling** - This sampling type configures a key based on a trace's set of fields and automatically increases or decreases the sampling rate based on how frequently each unique value of that key occurs. For example, using a key based on `http.status_code`, requests that return `200` could be included less often in the forwarded sample data, since `200` indicates success and appears in higher frequency, compared to requests that return `404` errors and require investigation.
-- **Rules-based sampling** - This sampling type enables you to define sampling rates for well-known conditions. For example, you can sample 100% of traces with an error and then fall back to dynamic sampling for all other traffic.
-- **Throughput-based sampling** - This sampling type enables you to sample traces based on a fixed upper-bound for the number of spans per second. The sampler will dynamically sample traces with a goal to keep the throughput below the specified limit.
-- **Deterministic probability sampling*** - This sampling type consistently applies sampling decisions without factoring the trace's field or values. For example, you can include 1 out of every 12 traces in the sampled data sent to Honeycomb. If this sample type is the only type you plan to use, consider using [head sampling options](/manage-data-volume/sampling/#head-sampling) instead of Refinery.
-=======
 * **Dynamic sampling** - This sampling type configures a key based on a trace's set of fields and automatically increases or decreases the sampling rate based on how frequently each unique value of that key occurs. For example, using a key based on `http.status_code`, requests that return `200` could be included less often in the forwarded sample data, since `200` indicates success and appears in higher frequency, compared to requests that return `404` errors and require investigation.
 * **Rules-based sampling** - This sampling type enables you to define sampling rates for well-known conditions. For example, you can sample 100% of traces with an error and then fall back to dynamic sampling for all other traffic.
 * **Throughput-based sampling** - This sampling type enables you to sample traces based on a fixed upper-bound for the number of spans per second. The sampler will dynamically sample traces with a goal to keep the throughput below the specified limit.
 * **Deterministic probability sampling** - This sampling type consistently applies sampling decisions without considering the contents of the trace other than its trace ID. For example, you can include 1 out of every 12 traces in the sampled data sent to Honeycomb. This kind of sampling can also be done using [head sampling](https://docs.honeycomb.io/manage-data-volume/sampling/#head-sampling), and if you use both, Refinery takes that into account.
->>>>>>> 55237a11
 
 Refinery lets you combine all of the above techniques to achieve your desired sampling behavior.
 
@@ -44,23 +37,19 @@
 
 ### Minimum Configuration
 
-<<<<<<< HEAD
-To begin, your Refinery cluster requires a minimum of:
+Every Refinery instance should have a minimum of:
 
 - a `linux/amd64` or `linux/arm64` operating system
 - 2GB RAM for each server used
 - Access to 2 cores for each server used
 
 In many cases, Refinery only needs one node.
+Refinery clusters usually run best with fewer, larger servers; for large installations, 16 cores and 16GB of RAM per server is not unusual (with appropriate tuning).
 If experiencing a large volume of traffic, you may need to scale out to multiple nodes, and likely need a small Redis cluster to handle scaling.
 
 We recommend increasing the amount of RAM and the number of cores after your initial set-up.
+Additional RAM and CPU can be used by increasing configuration values; in particular, `CacheCapacity` is an important configuration value. Refinery's `Stress Relief` system provides a good indication of how hard Refinery is working, and when invoked, logs (as `reason`) the name of the Refinery configuration value that should be increased to reduce stress.
 Use our [scaling and troubleshooting documentation](/manage-data-volume/refinery/scale-and-troubleshoot/) to learn more.
-=======
-Every Refinery instance should have a minimum of 2GB RAM and at least 2 cores, preferably more. Refinery clusters usually run best with fewer, larger servers; for large installations, 16 cores and 16GB of RAM per server is not unusual (with appropriate tuning).
-
-Additional RAM and CPU can be used by increasing configuration values; in particular, `CacheCapacity` is an important configuration value. Refinery's `Stress Relief` system provides a good indication of how hard Refinery is working, and when invoked, logs (as `reason`) the name of the Refinery configuration value that should be increased to reduce stress.
->>>>>>> 55237a11
 
 ### Setting up Refinery in Kubernetes
 
@@ -79,63 +68,12 @@
 helm install refinery honeycomb/refinery --values /path/to/refinery-values.yaml
 ```
 
-<<<<<<< HEAD
-To install a specific version or override the default values, refer to [Refinery Helm chart documentation](https://artifacthub.io/packages/helm/honeycomb/refinery) to learn more about configuration.
-
-## Configuration
-
-Configuration is done in one of two ways:
-
-1. Entirely by the configuration file 
-1. A combination of the configuration file and a Redis service. All other configuration remains managed by the configuration file while a Redis service manages the list of peers in the cluster.
-
-There are a few vital configuration options; read through this list and make sure all the variables are set.
-
-### File-based Configuration
-
-- API Keys: Refinery itself needs to be configured with a list of your API keys. This lets it respond with a `401`/Unauthorized if an unexpected API key is used. You can configure Refinery to accept all API keys by setting it to `*` but then you will lose the authentication feedback to your application. Refinery will accept all events even if those events will eventually be rejected by the Honeycomb API due to an API key issue.
-
-- Goal Sample Rate and the list of fields you'd like to use to generate the keys off which sample rate is chosen. This is where the power of the proxy comes in - being able to dynamically choose sample rates based on the contents of the traces as they go by. There is an overall default and dataset-specific sections for this configuration, so that different datasets can have different sets of fields and goal sample rates.
-=======
 ## Peer Management
->>>>>>> 55237a11
 
 When operating in a cluster, Refinery expects to gather all of the spans in a trace onto a single instance so that it can make a trace decision. Since each span arrives independently, each Refinery instance needs to be able to communicate with all of its peers in order to distribute traces to the correct instance.
 
 This communication can be managed in two ways: via an explicit list of peers in the configuration file, or by using self-registration via a shared Redis cache. Installations should generally prefer to use Redis. Even in large installations, the load on the Redis server is quite light, with each instance only making a few requests per minute. A single Redis instance with fractional CPU is usually sufficient.
 
-
-<<<<<<< HEAD
-There are a few components of Refinery with multiple implementations; the configuration file lets you choose which you'd like. As an example, there are two logging implementations - one that uses `logrus` and sends logs to STDOUT and a `honeycomb` implementation that sends the log messages to a Honeycomb dataset instead. Components with multiple implementations have one top level configuration item that lets you choose which implementation to use and then a section further down with additional configuration options for that choice (for example, the Honeycomb logger requires an API key).
-
-When configuration changes, Refinery will automatically reload the configuration.
-
-**Note**: When running Refinery within Docker, be sure to mount the directory containing Configuration and Rules files so that [reloading will work](https://github.com/spf13/viper/issues/920) as expected.
-
-### Redis-based Peer Management
-
-When using peer management in Redis, all other configuration options **except** peer management are still handled by the configuration file.
-Only coordinating the list of peers in the Refinery cluster is managed with Redis.
-
-To enable the Redis-based config:
-
-- set `PeerManagement.Type` in the configuration file to "redis"
-
-When launched in `redis-config` mode, Refinery needs a Redis host to use for managing the list of peers in the Refinery cluster. This hostname and port can be specified in one of two ways:
-
-- set the `REFINERY_REDIS_HOST` environment variable (and optionally set the `REFINERY_REDIS_USERNAME` and `REFINERY_REDIS_PASSWORD` environment variables)
-- set the `RedisHost` field in the configuration file (and optionally the `RedisUsername` and `RedisPassword` fields in the same file)
-
-The Redis host should be a hostname and a port, such as `redis.mydomain.com:6379`. The example configuration file has `localhost:6379`, which will not work with more than one host. When TLS is required to connect to the Redis instance, set the `UseTLS` configuration to `true`.
-
-By default, a Refinery process will register itself in Redis using its local hostname as its identifier for peer communications.
-In environments where domain name resolution is slow or unreliable, override the reliance on name lookups by specifying the name of the peering network interface with the `IdentifierInterfaceName` configuration option.
-For more details on tuning a cluster, read the [Refinery Scale and Troubleshooting documentation](https://docs.honeycomb.io/manage-data-volume/refinery/scale-and-troubleshoot/).
-
-### Environment Variables
-
-Refinery supports the following environment variables. Environment variables take precedence over file configuration.
-=======
 ## Configuration
 
 Configuration is controlled by Refinery's two configuration files. For information on all of the configuration parameters that control Refinery's operation, please see [the configuration documentation](https://docs.honeycomb.io/manage-data-volume/refinery/configuration/).
@@ -151,7 +89,6 @@
 ### Environment Variables
 
 Refinery supports the following key environment variables; please see the command line help or the online documentation for the full list. Command line switches take precedence over file configuration, and environment variables take precendence over both.
->>>>>>> 55237a11
 
 | Environment Variable                                              | Configuration Field              |
 |-------------------------------------------------------------------|----------------------------------|
@@ -165,54 +102,6 @@
 
 Note: `REFINERY_HONEYCOMB_METRICS_API_KEY` takes precedence over `REFINERY_HONEYCOMB_API_KEY` for the `LegacyMetrics.APIKey` configuration.
 
-<<<<<<< HEAD
-### Mixing Classic and Environment & Services Rule Definitions
-
-**Note**: This section only applies to Honeycomb users who had a team before the [Honeycomb Environments and Services](https://changelog.honeycomb.io/preview-new-environments-and-services-functionality-in-honeycomb!-227356) change and have a Classic environment.
-
-Use the `DatasetPrefix` configuration property to support both sending telemetry to a classic dataset and a new environment with the same name, such as `production`.
-
-After setting the `DatasetPrefix` value, use that prefix in the rules definitions for your Classic datasets.
-
-When Refinery receives telemetry using an API key associated to a Classic dataset, it uses the prefix in the form `{prefix}.{dataset}` when trying to resolve the rules definition. Using the prefix and the Classic dataset name together is required when sending to a Classic dataset.
-
-For example, in `config.yaml`, set `DatasetPrefix`.
-
-```yaml
-DatasetPrefix = "classic"
-```
-
-In `rules.yaml`, use "classic" as the prefix to designate your Classic dataset.
-
-```yaml
-# default rules
-Sampler = "DeterministicSampler"
-SampleRate = 1
-
-    [production] # environment called "production"
-    Sampler = "DeterministicSampler"
-    SampleRate = 5
-
-    [classic.production] # dataset called "production"
-    Sampler = "DeterministicSampler"
-    SampleRate = 10
-```
-
-## How Sampling Decisions are Made
-
-In the Rules configuration file (`rules.yaml`), choose from several sampling methods and define the fields that determine your sampled data. By selecting fields well, you can drop significant amounts of traffic while still retaining good visibility into interesting areas of traffic. For example, if you want to make sure you have a complete list of all URL handlers invoked, you can add the URL (or a normalized form) as one of the fields to include. <!--Still need to include a better example that's upgraded from dynsampler, which is no longer recommended by us --->
-
-Each field included should ideally have values that appear many times within any given 30 second window in order to effectively turn into a sample rate. Try to select a combination of fields that doesn't create a unique key each time. Unique values, like a UUID, will cause data to be not sampled.
-
-Each sampling method has their own algorithm and use case strengths. Refer to the existing sampling methods and their options in [refinery_rules.md](https://github.com/honeycombio/refinery/blob/main/refinery_rules.md). Available options include:
-
-- [Dynamic Sampler](https://github.com/honeycombio/refinery/blob/main/refinery_rules.md#dynamic-sampler) 
-- [Deterministic Sampler](https://github.com/honeycombio/refinery/blob/main/refinery_rules.md#deterministic-sampler)
-- [EMA Dynamic Sampler](https://github.com/honeycombio/refinery/blob/main/refinery_rules.md#ema-dynamic-sampler)
-- [EMA Throughput Sampler](https://github.com/honeycombio/refinery/blob/main/refinery_rules.md#ema-throughput-sampler)
-- [Windowed Throughput Sampler](https://github.com/honeycombio/refinery/blob/main/refinery_rules.md#windowed-throughput-sampler)
-- [Rules-based Sampler](https://github.com/honeycombio/refinery/blob/main/refinery_rules.md#rules-based-sampler)
-
 ## Dry Run Mode
 
 When getting started with Refinery or when updating sampling rules, it may be helpful to verify that the rules are working as expected before you start dropping traffic. To do so, use Dry Run Mode in Refinery. 
@@ -220,23 +109,11 @@
 Enable Dry Run Mode by adding `DryRun = true` in your configuration file (`config.yaml`), as noted in [`config_complete.yaml`](https://github.com/honeycombio/refinery/blob/main/config_complete.yaml).
 Then, use [Query Builder in the Honeycomb UI](https://docs.honeycomb.io/working-with-your-data/queries/) to run queries to check your results and verify that the rules are working as intended. 
 
-By enabling Dry Run Mode, all spans in each trace will be marked with the sampling decision in a field called `refinery_kept`. All traces will be sent to Honeycomb regardless of the sampling decision. The `SampleRate` will not be changed, but the calculated `SampleRate` will be stored in a field called `meta.dryrun.sample_rate`.
-=======
-
-## Dry Run Mode
-
-When getting started with Refinery or when updating sampling rules, it may be helpful to verify that the rules are working as expected before you start dropping traffic. By enabling dry run mode, all spans in each trace will be marked with the sampling decision in a field called `refinery_kept`. All traces will be sent to Honeycomb regardless of the sampling decision. The SampleRate will not be changed, but the calculated SampleRate will be stored in a field called `meta.dryrun.sample_rate`. You can then run queries in Honeycomb to check your results and verify that the rules are working as intended. See the configuration documentation for information on enabling Dry Run mode.
->>>>>>> 55237a11
-
 When Dry Run Mode is enabled, the metric `trace_send_kept` will increment for each trace, and the metric for `trace_send_dropped` will remain `0`, reflecting that we are sending all traces to Honeycomb.
 
 ## Scaling Up
 
-<<<<<<< HEAD
-Refinery uses bounded queues and circular buffers to manage allocating traces, so even under high volume memory use shouldn't expand dramatically. However, given that traces are stored in a circular buffer, when the throughput of traces exceeds the size of the buffer, things will start to go wrong. If you have statistics configured, a counter named `collect_cache_buffer_overrun` will be incremented each time this happens. The symptoms of this will be that traces will stop getting accumulated together, and instead spans that should be part of the same trace will be treated as two separate traces. All traces will continue to be sent (and sampled) but the sampling decisions will be inconsistent so you'll wind up with partial traces making it through the sampler and it will be very confusing. The size of the circular buffer is a configuration option named `CacheCapacity`. To choose a good value, you should consider the throughput of traces, such as traces / second started, and multiply that by the maximum duration of a trace (such as 3 seconds), then multiply that by some large buffer (maybe 10x). This estimate will give you good headroom.
-=======
-Refinery uses bounded queues and circular buffers to manage allocating traces, so even under high volume memory use shouldn't expand dramatically. However, given that traces are stored in a circular buffer, when the throughput of traces exceeds the size of the buffer, things will start to go wrong. If you have statistics configured, a counter named `collect_cache_buffer_overrun` will be incremented each time this happens. The symptoms of this will be that traces will stop getting accumulated together, and instead spans that should be part of the same trace will be treated as two separate traces. All traces will continue to be sent (and sampled), but some sampling decisions will be made on incomplete data. The size of the circular buffer is a configuration option named `CacheCapacity`. To choose a good value, you should consider the throughput of traces (e.g. traces / second started) and multiply that by the maximum duration of a trace (say, 3 seconds), then multiply that by some large buffer (maybe 10x). This will give you good headroom.
->>>>>>> 55237a11
+Refinery uses bounded queues and circular buffers to manage allocating traces, so even under high volume memory use shouldn't expand dramatically. However, given that traces are stored in a circular buffer, when the throughput of traces exceeds the size of the buffer, things will start to go wrong. If you have statistics configured, a counter named `collect_cache_buffer_overrun` will be incremented each time this happens. The symptoms of this will be that traces will stop getting accumulated together, and instead spans that should be part of the same trace will be treated as two separate traces. All traces will continue to be sent (and sampled), but some sampling decisions will be made on incomplete data. The size of the circular buffer is a configuration option named `CacheCapacity`. To choose a good value, you should consider the throughput of traces (for example, traces / second started) and multiply that by the maximum duration of a trace (such as 3 seconds), then multiply that by some large buffer (maybe 10x). This estimate will give a good buffer.
 
 Determining the number of machines necessary in the cluster is not an exact science, and is best influenced by watching for buffer overruns. But for a rough heuristic, count on a single machine using about 2G of memory to handle 5000 incoming events and tracking 500 sub-second traces per second (for each full trace lasting less than a second and an average size of 10 spans per trace).
 
@@ -261,11 +138,7 @@
 
 ### Configuration Query
 
-<<<<<<< HEAD
-When using the standard configuration file formats, such as TOML and YAML, check the loaded configuration by using one of the `/query` endpoints from the command line on a server that can access a refinery host.
-=======
-Because the configuration file formats (YAML) can sometimes be confusing to read and write, it may be valuable to check the loaded configuration by using one of the `/query` endpoints from the command line on a server that can access a refinery host.
->>>>>>> 55237a11
+When using the standard configuration file formats, such as TOML and YAML, check the loaded configuration by using one of the `/query` endpoints from the command line on a server that can access a Refinery host.
 
 The `/query` endpoints are protected and can be enabled by specifying `QueryAuthToken` in the configuration file or specifying `REFINERY_QUERY_AUTH_TOKEN` in the environment. All requests to any `/query` endpoint must include the header `X-Honeycomb-Refinery-Query` set to the value of the specified token.
 
